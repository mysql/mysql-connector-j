--- conflicted
+++ resolved
@@ -26,15 +26,9 @@
   <!-- If build.properties exists, import it -->
   <property file="build.properties" />
 
-<<<<<<< HEAD
   <property name="major_version" value="6" />
   <property name="minor_version" value="0" />
   <property name="subminor_version" value="0" />
-=======
-  <property name="major_version" value="5" />
-  <property name="minor_version" value="1" />
-  <property name="subminor_version" value="33" />
->>>>>>> 85ebdaf5
   <property name="version_status" value="" />
 
   <property name="version" value="${major_version}.${minor_version}.${subminor_version}${version_status}" />
@@ -51,10 +45,6 @@
   <property name="debug.enable" value="on" />
 
   <!-- Send class files to correct location if running in eclipse -->
-<<<<<<< HEAD
-
-=======
->>>>>>> 85ebdaf5
   <condition property="compiler.output" value="bin" else="${buildDir}/${fullProdName}">
     <or>
       <isset property="eclipse.running" />
@@ -74,24 +64,12 @@
   <property name="com.mysql.jdbc.java6.javac" value="/System/Library/Frameworks/JavaVM.framework/Versions/1.6/Home/bin/javac" />
   <property name="com.mysql.jdbc.java6.rtjar" value="/System/Library/Frameworks/JavaVM.framework/Versions/1.6/Classes/classes.jar" />
 
-<<<<<<< HEAD
-  <property name="com.mysql.jdbc.java6.java" value="/System/Library/Frameworks/JavaVM.framework/Versions/1.6/Home/bin/java" />
-  <property name="com.mysql.jdbc.java6.javac" value="/System/Library/Frameworks/JavaVM.framework/Versions/1.6/Home/bin/javac" />
-  <property name="com.mysql.jdbc.java6.rtjar" value="/System/Library/Frameworks/JavaVM.framework/Versions/1.6/Classes/classes.jar" />
-
-=======
->>>>>>> 85ebdaf5
   <!-- 
 			The following property allows Windows to run JUnit tests without forking,
 			which causes problems due to large classpath arguments added by Ant.
 	-->
   <property name="com.mysql.jdbc.junit.fork" value="on" />
 
-<<<<<<< HEAD
-  <property name="com.mysql.jdbc.junit.fork" value="on" />
-
-=======
->>>>>>> 85ebdaf5
   <!-- 
 	     The following property is needed for building the docs. It's
 	     set to the defaults for my development environment, but can be passed
@@ -99,11 +77,6 @@
 	-->
   <property name="com.mysql.jdbc.docs.sourceDir" value="/home/mmatthew/work/docs/prebuilt" />
 
-<<<<<<< HEAD
-  <property name="com.mysql.jdbc.docs.sourceDir" value="/home/mmatthew/work/docs/prebuilt" />
-
-=======
->>>>>>> 85ebdaf5
   <!-- 
 	     The following property allows to point the location of third-party libraries
 	     we don't distribute. Default value points to src/lib so user could either put
@@ -127,10 +100,7 @@
     <pathelement location="${buildDir}/${fullProdName}" />
   </path>
 
-<<<<<<< HEAD
-=======
-
->>>>>>> 85ebdaf5
+
   <target name="-extra-libs-check" unless="com.mysql.jdbc.extra.libs.checked">
     <property name="com.mysql.jdbc.extra.libs.checked" value="1" />
 
@@ -159,53 +129,28 @@
     </taskdef>
   </target>
 
-<<<<<<< HEAD
-=======
-
->>>>>>> 85ebdaf5
+
   <target name="-compiler-check" depends="-extra-libs-check">
     <if>
       <or>
         <not>
-<<<<<<< HEAD
           <equals arg1="${ant.java.version}" arg2="1.7" />
         </not>
       </or>
       <then>
         <echo>This version of MySQL Connector/J requires a compiler Java-1.7 to be used, set your JAVA_HOME property to point to one of these versions of the JDK.</echo>
-=======
-          <equals arg1="${ant.java.version}" arg2="1.5" />
-        </not>
-        <not>
-          <available file="${com.mysql.jdbc.java6.javac}" />
-        </not>
-        <not>
-          <available file="${com.mysql.jdbc.java6.rtjar}" />
-        </not>
-      </or>
-      <then>
-        <echo>This version of MySQL Connector/J requires a compiler Java-1.5 to be used, set your JAVA_HOME property to point to one of these versions of the JDK.
-
-Compiling this version also requires Java-6 for compiling the JDBC-4.0 implementation, please set the full path to the javac executable with the property &quot;com.mysql.jdbc.java6.javac&quot;
-and the full path to the rt.jar from Java-6 with the property &quot;com.mysql.jdbc.java6.rtjar&quot;.
-						</echo>
->>>>>>> 85ebdaf5
         <fail />
       </then>
     </if>
   </target>
 
-<<<<<<< HEAD
-=======
-
->>>>>>> 85ebdaf5
+
   <target name="init" depends="-compiler-check, -init-copy, -init-filter-license, -init-no-crypto, -extra-libs-check">
     <!-- We need the following for source distributions as there we
              can't dynamically alter the classpath, and not having this
 		     directory present causes the build to fail -->
 
     <available file="${com.mysql.jdbc.docs.sourceDir}" property="com.mysql.jdbc.docs.sourcesPresent" />
-<<<<<<< HEAD
 
     <available classname="com.mchange.v2.c3p0.QueryConnectionTester" classpathref="project.build.classpath" property="com.mysql.jdbc.c3p0Present" />
 
@@ -215,18 +160,7 @@
                classpathref="project.build.classpath"
                property="com.mysql.jdbc.jbossPresent" />
   </target>
-=======
-
-    <available classname="com.mchange.v2.c3p0.QueryConnectionTester" classpathref="project.build.classpath" property="com.mysql.jdbc.c3p0Present" />
-
-    <available classname="org.apache.log4j.Logger" classpathref="project.build.classpath" property="com.mysql.jdbc.log4jPresent" />
-
-    <available classname="org.jboss.resource.adapter.jdbc.ValidConnectionChecker"
-               classpathref="project.build.classpath"
-               property="com.mysql.jdbc.jbossPresent" />
-  </target>
-
->>>>>>> 85ebdaf5
+
 
   <target name="-init-copy" depends="clean, -extra-libs-check">
     <tstamp />
@@ -317,30 +251,21 @@
     </if>
   </target>
 
-<<<<<<< HEAD
-=======
-
->>>>>>> 85ebdaf5
+
   <target name="-init-no-crypto" depends="-init-copy, -extra-libs-check" if="com.mysql.jdbc.noCryptoBuild">
     <copy file="${com.mysql.jdbc.extra.libs}/ExportControlledNoCrypto.notjava"
           toFile="${buildDir}/${fullProdName}/com/mysql/jdbc/ExportControlled.java"
           overwrite="true" />
   </target>
 
-<<<<<<< HEAD
-=======
-
->>>>>>> 85ebdaf5
+
   <target name="-init-filter-license" depends="-init-copy, -extra-libs-check" if="com.mysql.jdbc.filterLicense">
     <copy file="${com.mysql.jdbc.extra.libs}/CommercialLicenseConfiguration.notjava"
           toFile="${buildDir}/${fullProdName}/com/mysql/jdbc/LicenseConfiguration.java"
           overwrite="true" />
   </target>
 
-<<<<<<< HEAD
-=======
-
->>>>>>> 85ebdaf5
+
   <!-- 
 		This is the target we use to make MySQL GPL-licensed and binaries 
 		as well as commercially-licensed binaries that include source files.
@@ -349,24 +274,12 @@
           description="Builds driver, binary .jar file, docs and packages (.zip, .tar.gz) suitable for distribution that _do_ contain sources"
           depends="full-dist, -make-packages, -create-archives" />
 
-<<<<<<< HEAD
-  <target name="full-package"
-          description="Builds driver, binary .jar file, docs and packages (.zip, .tar.gz) suitable for distribution that _do_ contain sources"
-          depends="full-dist, -make-packages, -create-archives" />
-
-  <!-- This is the target we use to make MySQL Commercially-licensed binaries -->
-
-  <target name="full-package-no-sources"
-          description="Builds driver, binary .jar file, docs and packages (.zip, .tar.gz) suitable for distribution that do _not_ contain sources"
-          depends="full-dist, -make-packages, -remove-sources, -create-archives" />
-=======
 
   <!-- This is the target we use to make MySQL Commercially-licensed binaries -->
   <target name="full-package-no-sources"
           description="Builds driver, binary .jar file, docs and packages (.zip, .tar.gz) suitable for distribution that do _not_ contain sources"
           depends="full-dist, -make-packages, -remove-sources, -create-archives" />
 
->>>>>>> 85ebdaf5
 
   <!-- No trace build until we figure out what's going on with iajc on our
          production build box 
@@ -377,15 +290,10 @@
 
   <target name="full-dist" description="Builds driver, binary .jar file and docs, basically a distribution 'image'" depends="dist, -bundle-docs" />
 
-<<<<<<< HEAD
+
   <target name="package" depends="dist, -make-packages, -create-archives" />
 
-=======
-
-  <target name="package" depends="dist, -make-packages, -create-archives" />
-
-
->>>>>>> 85ebdaf5
+
   <target name="-remove-sources" depends="-extra-libs-check">
     <echo>Removing sources from ${distDir}/toArchive</echo>
     <delete>
@@ -397,10 +305,7 @@
     <delete dir="${distDir}/toArchive/${fullProdName}/src" />
   </target>
 
-<<<<<<< HEAD
-=======
-
->>>>>>> 85ebdaf5
+
   <target name="-create-archives" depends="-make-packages, -extra-libs-check">
     <tar destfile="${distDir}/${fullProdName}.tar.gz" compression="gzip" longfile="gnu">
       <tarfileset dir="${toPackage}">
@@ -451,10 +356,7 @@
     </if>
   </target>
 
-<<<<<<< HEAD
-=======
-
->>>>>>> 85ebdaf5
+
   <target name="-make-packages" depends="dist, -extra-libs-check">
     <property name="toPackage" value="${distDir}/toArchive" />
     <property name="packageDest" value="${toPackage}/${fullProdName}" />
@@ -545,13 +447,8 @@
     </if>
   </target>
 
-<<<<<<< HEAD
+
   <target name="dist" depends="init, compile, -extra-libs-check">
-
-=======
-
-  <target name="dist" depends="init, compile, -extra-libs-check">
->>>>>>> 85ebdaf5
     <delete file="${buildDir}/${fullProdName}-bin.jar" />
     <delete file="${distDir}/${fullProdName}.jar" />
 
@@ -559,10 +456,6 @@
     <mkdir dir="${buildDir}/META-INF" />
 
     <!-- JDBC-4.0 support of service provider mechanism -->
-<<<<<<< HEAD
-
-=======
->>>>>>> 85ebdaf5
     <mkdir dir="${buildDir}/${fullProdName}/META-INF/services/" />
     <echo file="${buildDir}/${fullProdName}/META-INF/services/java.sql.Driver"
           message="com.mysql.jdbc.Driver${line.separator}com.mysql.fabric.jdbc.FabricMySQLDriver" />
@@ -584,10 +477,6 @@
     <property name="profiling-exports" value="com.mysql.jdbc.profiler;version=&quot;${osgid-version}&quot;;uses:=&quot;com.mysql.jdbc&quot;" />
     <property name="util-exports" value="com.mysql.jdbc.util;version=&quot;${osgid-version}&quot;;uses:=&quot;com.mysql.jdbc.log&quot;" />
     <property name="exceptions-exports" value="com.mysql.jdbc.exceptions;version=&quot;${osgid-version}&quot;" />
-<<<<<<< HEAD
-=======
-    <property name="jdbc4-exceptions-exports" value="com.mysql.jdbc.exceptions.jdbc4;version=&quot;${osgid-version}&quot;;uses:=&quot;com.mysql.jdbc&quot;" />
->>>>>>> 85ebdaf5
 
     <property name="interceptors-exports" value="com.mysql.jdbc.interceptors;version=&quot;${osgid-version}&quot;;uses:=&quot;com.mysql.jdbc&quot;" />
     <property name="integration-exports"
@@ -609,10 +498,6 @@
       </section>
 
       <!-- OSGi -->
-<<<<<<< HEAD
-
-=======
->>>>>>> 85ebdaf5
       <attribute name="Bundle-Vendor" value="Oracle Corporation" />
       <attribute name="Bundle-Classpath" value="." />
       <attribute name="Bundle-Version" value="${osgid-version}" />
@@ -620,11 +505,7 @@
       <attribute name="Bundle-ManifestVersion" value="2" />
       <attribute name="Bundle-SymbolicName" value="com.mysql.jdbc" />
       <attribute name="Export-Package"
-<<<<<<< HEAD
                  value="${driver-exports},${jee-exports},${logging-exports},${profiling-exports},${util-exports},${exceptions-exports},${interceptors-exports},${integration-exports},${configs-exports},${legacy-exports}" />
-=======
-                 value="${driver-exports},${jee-exports},${logging-exports},${profiling-exports},${util-exports},${exceptions-exports},${jdbc4-exceptions-exports},${interceptors-exports},${integration-exports},${configs-exports},${legacy-exports}" />
->>>>>>> 85ebdaf5
       <attribute name="Import-Package" value="${crypto-imports},${jdbc4-imports},${jee-imports},${integration-imports}" />
     </manifest>
 
@@ -636,10 +517,7 @@
          manifest="${buildDir}/${fullProdName}/META-INF/MANIFEST.MF" />
   </target>
 
-<<<<<<< HEAD
-=======
-
->>>>>>> 85ebdaf5
+
   <target name="-bundle-docs" depends="init, -extra-libs-check">
     <copy file="${com.mysql.jdbc.docs.sourceDir}/en/html/connector-j.html" todir="${buildDir}/${fullProdName}/docs" failonerror="false" />
     <copy file="${com.mysql.jdbc.docs.sourceDir}/en/pdf/connector-j.pdf" todir="${buildDir}/${fullProdName}/docs" failonerror="false" />
@@ -650,10 +528,7 @@
     </copy>
   </target>
 
-<<<<<<< HEAD
-=======
-
->>>>>>> 85ebdaf5
+
   <target name="test-all-multi" depends="compile, -extra-libs-check">
     <delete dir="${buildDir}/junit" />
     <antcall target="test-multijvm" />
@@ -662,13 +537,8 @@
     <fail message="Tests failed. Check logs and/or reports in ${buildDir}/junit." if="tests.compliance.failed" />
   </target>
 
-<<<<<<< HEAD
+
   <!-- Runs compliance testsuite against multiple JVMs and server configs -->
-
-=======
-
-  <!-- Runs compliance testsuite against multiple JVMs and server configs -->
->>>>>>> 85ebdaf5
   <target name="test-multijvm" depends="compile, -extra-libs-check">
     <for list="1,2,3,4,5,6,7,8" param="jvm.number">
       <sequential>
@@ -705,18 +575,12 @@
     </for>
   </target>
 
-<<<<<<< HEAD
-=======
-
->>>>>>> 85ebdaf5
+
   <target name="-set-test-result-prefix" unless="${test.result.prefix}">
     <property name="test.result.prefix" value="" />
   </target>
 
-<<<<<<< HEAD
-=======
-
->>>>>>> 85ebdaf5
+
   <target name="test" depends="compile, -set-test-result-prefix, -extra-libs-check">
     <property name="com.mysql.jdbc.testsuite.jvm" value="java" />
     <mkdir dir="${junit.results}" />
@@ -763,40 +627,6 @@
           <include name="**/*Test.java" />
           <exclude name="**/fabric/*.java" />
           <exclude name="**/perf/*.java" />
-<<<<<<< HEAD
-=======
-          <exclude name="**/jdbc4/*Test.java" />
-        </fileset>
-      </batchtest>
-    </junit>
-
-    <junit printSummary="yes"
-           fork="${com.mysql.jdbc.junit.fork}"
-           forkmode="once"
-           jvm="${com.mysql.jdbc.java6.java}"
-           errorProperty="tests.failed"
-           failureProperty="tests.failed">
-      <jvmarg value="-Xmx1024m" />
-
-      <sysproperty key="com.mysql.jdbc.testsuite.url" value="${com.mysql.jdbc.testsuite.url}" />
-
-      <classpath>
-        <fileset dir="${com.mysql.jdbc.extra.libs}">
-          <include name="**/*.jar" />
-        </fileset>
-        <fileset dir="${buildDir}/${fullProdName}/lib">
-          <include name="**/*.jar" />
-        </fileset>
-        <pathelement location="${buildDir}/${fullProdName}" />
-        <pathelement path="${java.class.path}" />
-      </classpath>
-
-      <formatter type="xml" />
-
-      <batchtest unless="test" todir="${junit.unitregress.results}">
-        <fileset dir="${buildDir}/${fullProdName}">
-          <include name="**/jdbc4/*Test.java" />
->>>>>>> 85ebdaf5
         </fileset>
       </batchtest>
     </junit>
@@ -818,18 +648,10 @@
         <echo message="Not checking test failures because we're doing a multi-test..." />
       </else>
     </if>
-<<<<<<< HEAD
-
-  </target>
+  </target>
+
 
   <!-- Runs compliance testsuite against multiple JVMs and server configs -->
-
-=======
-  </target>
-
-
-  <!-- Runs compliance testsuite against multiple JVMs and server configs -->
->>>>>>> 85ebdaf5
   <target name="test-compliance-multijvm" depends="compile, -extra-libs-check">
     <for list="1,2,3,4,5,6,7,8" param="jvm.number">
       <sequential>
@@ -866,10 +688,7 @@
     </for>
   </target>
 
-<<<<<<< HEAD
-=======
-
->>>>>>> 85ebdaf5
+
   <!-- 
 	
 		Tests for JDBC compliance. The JDBC compliance testsuite
@@ -881,10 +700,6 @@
 	    prior to running this test. 
 	     
 	-->
-<<<<<<< HEAD
-
-=======
->>>>>>> 85ebdaf5
   <target name="test-compliance" depends="compile, -extra-libs-check">
     <property name="com.mysql.jdbc.test.jvm" value="java" />
     <mkdir dir="${junit.results}" />
@@ -955,72 +770,28 @@
   </target>
 
 
-<<<<<<< HEAD
+
   <target name="compile" depends="init, compile-driver, compile-testsuite, compile.integration" />
 
+
   <!-- Compiles the driver itself -->
 
   <target name="compile-driver" depends="init, -clean-output, -extra-libs-check">
-=======
-
-  <target name="compile" depends="init, compile-driver, compile-testsuite, compile.integration" />
-
-
-  <!-- Compiles the driver itself -->
-  <target name="compile-driver" depends="compile-driver-jdbc3, compile-driver-jdbc4" />
-
-
-  <target name="compile-driver-jdbc3" depends="init, -clean-output, -extra-libs-check">
->>>>>>> 85ebdaf5
     <javac sourcepath="" srcdir="${buildDir}/${fullProdName}" destdir="${compiler.output}" deprecation="off" debug="${debug.enable}">
       <include name="**/*.java" />
       <exclude name="testsuite/**" />
       <exclude name="com/mysql/jdbc/integration/**" />
       <exclude name="com/mysql/jdbc/log/Log4JLogger.java" />
-<<<<<<< HEAD
-=======
-      <exclude name="**/JDBC4*.java" />
-      <exclude name="**/FabricMultiTenantConnectionProvider.java" />
-      <exclude name="**/HibernateFabric.java" />
-      <exclude name="com/mysql/jdbc/exceptions/jdbc4/*" />
->>>>>>> 85ebdaf5
 
       <classpath refid="project.build.classpath" />
     </javac>
   </target>
 
-<<<<<<< HEAD
-=======
-
-  <target name="compile-driver-jdbc4" depends="compile-driver-jdbc3, -extra-libs-check">
-    <javac destdir="${compiler.output}"
-           deprecation="off"
-           debug="${debug.enable}"
-           fork="yes"
-           executable="${com.mysql.jdbc.java6.javac}"
-           compiler="modern"
-           sourcepath=""
-           srcdir="${buildDir}/${fullProdName}"
-           bootclasspath="${com.mysql.jdbc.java6.rtjar}">
-      <include name="**/FabricMultiTenantConnectionProvider.java" />
-      <include name="**/HibernateFabric.java" />
-      <include name="**/JDBC4*.java" />
-      <include name="com/mysql/jdbc/exceptions/jdbc4/*" />
-
-      <classpath refid="project.build.classpath" />
-    </javac>
-  </target>
-
-
->>>>>>> 85ebdaf5
   <!-- Compiles integration 'helpers' for third-party software -->
   <target name="compile.integration" depends="compile-driver, compile-integration-c3p0, compile-integration-jboss,
 				compile-integration-log4j" />
 
-<<<<<<< HEAD
-=======
-
->>>>>>> 85ebdaf5
+
   <target name="compile-integration-c3p0" depends="compile-driver, -extra-libs-check" if="com.mysql.jdbc.c3p0Present">
     <javac srcdir="${buildDir}/${fullProdName}"
            destdir="${compiler.output}"
@@ -1031,10 +802,7 @@
     </javac>
   </target>
 
-<<<<<<< HEAD
-=======
-
->>>>>>> 85ebdaf5
+
   <target name="compile-integration-jboss" depends="compile-driver, -extra-libs-check" if="com.mysql.jdbc.jbossPresent">
     <javac srcdir="${buildDir}/${fullProdName}"
            destdir="${compiler.output}"
@@ -1045,10 +813,7 @@
     </javac>
   </target>
 
-<<<<<<< HEAD
-=======
-
->>>>>>> 85ebdaf5
+
   <target name="compile-integration-log4j" depends="compile-driver, -extra-libs-check" if="com.mysql.jdbc.log4jPresent">
     <javac srcdir="${buildDir}/${fullProdName}"
            destdir="${compiler.output}"
@@ -1059,48 +824,21 @@
     </javac>
   </target>
 
-<<<<<<< HEAD
+
   <!-- Compiles the JUnit testsuite -->
-
-=======
-
-  <!-- Compiles the JUnit testsuite -->
->>>>>>> 85ebdaf5
   <target name="compile-testsuite" depends="init, compile-driver, -extra-libs-check">
     <javac srcdir="${buildDir}/${fullProdName}"
            destdir="${compiler.output}"
            deprecation="off"
            debug="${debug.enable}"
            includes="testsuite/**"
-<<<<<<< HEAD
            excludes="testsuite/requiresNonRedists/**">
       <classpath refid="project.build.classpath" />
     </javac>
 
   </target>
 
-=======
-           excludes="testsuite/requiresNonRedists/**, testsuite/**/jdbc4/**">
-      <classpath refid="project.build.classpath" />
-    </javac>
-
-    <javac destdir="${compiler.output}"
-           deprecation="off"
-           debug="${debug.enable}"
-           fork="yes"
-           executable="${com.mysql.jdbc.java6.javac}"
-           compiler="modern"
-           sourcepath=""
-           srcdir="${buildDir}/${fullProdName}"
-           bootclasspath="${com.mysql.jdbc.java6.rtjar}">
-      <include name="testsuite/**/jdbc4/**" />
-
-      <classpath refid="project.build.classpath" />
-    </javac>
-  </target>
-
-
->>>>>>> 85ebdaf5
+
   <target name="real-clean">
     <delete dir="${buildDir}" />
     <delete>
@@ -1108,33 +846,22 @@
     </delete>
   </target>
 
-<<<<<<< HEAD
-=======
-
->>>>>>> 85ebdaf5
+
   <target name="clean" unless="com.mysql.jdbc.noCleanBetweenCompiles">
     <delete dir="${buildDir}" />
   </target>
 
-<<<<<<< HEAD
-=======
-
->>>>>>> 85ebdaf5
+
   <target name="-clean-output" unless="com.mysql.jdbc.noCleanBetweenCompiles">
     <delete>
       <fileset dir="${buildDir}" includes="**/*.class" />
     </delete>
   </target>
 
-<<<<<<< HEAD
+
   <target name="docs-generate-dynamic-docs" depends="docs-generate-properties-table, docs-generate-error-mapping-table" />
 
-=======
-
-  <target name="docs-generate-dynamic-docs" depends="docs-generate-properties-table, docs-generate-error-mapping-table" />
-
-
->>>>>>> 85ebdaf5
+
   <target name="docs-generate-properties-table" depends="compile-driver, -extra-libs-check">
     <tempfile property="properties-xml" suffix=".xml" />
 
@@ -1148,10 +875,7 @@
     <delete file="${docsPropXslTempfile}" />
   </target>
 
-<<<<<<< HEAD
-=======
-
->>>>>>> 85ebdaf5
+
   <target name="docs-generate-error-mapping-table" depends="compile-driver, -extra-libs-check">
     <tempfile property="errorsMapping-xml" suffix=".xml" />
 
@@ -1164,19 +888,12 @@
     <delete file="${docsErrorXslTempfile}" />
   </target>
 
-<<<<<<< HEAD
-=======
-
->>>>>>> 85ebdaf5
+
   <!-- 
 	     Targets below this point are for code coverage and depend on
 	     the 'Emma' project which you can download from 
 	     http://emma.sourceforge.net/
 	-->
-<<<<<<< HEAD
-
-=======
->>>>>>> 85ebdaf5
   <target name="emma" description="turns on EMMA instrumentation/reporting">
     <!-- directory that contains emma.jar and emma_ant.jar: -->
     <property name="emma.dir" value="${sourceDir}/lib-coverage" />
@@ -1192,13 +909,8 @@
     <property name="emma.coverage.dir" value="${buildDir}/${fullProdName}-coverage" />
   </target>
 
-<<<<<<< HEAD
+
   <target name="instrument" depends="init, compile" description="runs the examples">
-
-=======
-
-  <target name="instrument" depends="init, compile" description="runs the examples">
->>>>>>> 85ebdaf5
     <emma enabled="${emma.enabled}">
       <instr instrpathref="built.driver.only.classpath"
              destdir="${compiler.output}"
@@ -1209,15 +921,9 @@
         <filter excludes="org.junit.*" />
       </instr>
     </emma>
-<<<<<<< HEAD
-
-  </target>
-
-=======
-  </target>
-
-
->>>>>>> 85ebdaf5
+  </target>
+
+
   <target name="test-emma-report" depends="test-coverage, test-coverage-compliance">
     <emma enabled="${emma.enabled}">
       <report sourcepath="${buildDir}/${fullProdName}">
@@ -1231,10 +937,7 @@
     </emma>
   </target>
 
-<<<<<<< HEAD
-=======
-
->>>>>>> 85ebdaf5
+
   <target name="test-coverage-all-report" depends="test-coverage-multijvm, test-coverage-compliance-multijvm">
     <emma enabled="${emma.enabled}">
       <report sourcepath="${buildDir}/${fullProdName}">
@@ -1292,10 +995,6 @@
       </batchtest>
     </junit>
 
-<<<<<<< HEAD
-
-=======
->>>>>>> 85ebdaf5
     <junitreport todir="${junit.unitregress.results}/report">
       <fileset dir="${junit.unitregress.results}">
         <include name="**/TEST-*.xml" />
@@ -1304,10 +1003,7 @@
     </junitreport>
   </target>
 
-<<<<<<< HEAD
-=======
-
->>>>>>> 85ebdaf5
+
   <target name="test-coverage-compliance" depends="instrument">
     <property name="com.mysql.jdbc.test.jvm" value="java" />
     <mkdir dir="${junit.results}" />
@@ -1342,10 +1038,6 @@
 
       <formatter type="xml" />
 
-<<<<<<< HEAD
-
-=======
->>>>>>> 85ebdaf5
       <test fork="yes" todir="${junit.compliance.results}" name="com.mysql.jdbc.compliance.tests.BatchUpdateTest" />
       <test fork="yes" todir="${junit.compliance.results}" name="com.mysql.jdbc.compliance.tests.ConnectionTest" />
       <test fork="yes" todir="${junit.compliance.results}" name="com.mysql.jdbc.compliance.tests.DatabaseMetaDataTest" />
@@ -1364,15 +1056,9 @@
     </junitreport>
   </target>
 
-<<<<<<< HEAD
+
   <!-- Makes output directory hierarchy based on MySQL server version,
 	     os information and jvm version -->
-
-=======
-
-  <!-- Makes output directory hierarchy based on MySQL server version,
-	     os information and jvm version -->
->>>>>>> 85ebdaf5
   <macrodef name="make-output-hier">
     <attribute name="jvm" />
     <attribute name="jdbcUrl" />
@@ -1406,15 +1092,9 @@
     </sequential>
   </macrodef>
 
-<<<<<<< HEAD
+
   <!-- Runs compliance testsuite against multiple JVMs and 
 	     server configs, and produces coverage reports -->
-
-=======
-
-  <!-- Runs compliance testsuite against multiple JVMs and 
-	     server configs, and produces coverage reports -->
->>>>>>> 85ebdaf5
   <target name="test-coverage-multijvm" depends="instrument, -extra-libs-check">
     <for list="1,2,3,4,5,6,7,8" param="jvm.number">
       <sequential>
@@ -1451,15 +1131,9 @@
     </for>
   </target>
 
-<<<<<<< HEAD
+
   <!-- Runs compliance testsuite against multiple JVMs and server configs, collecting
 	       coverage data -->
-
-=======
-
-  <!-- Runs compliance testsuite against multiple JVMs and server configs, collecting
-	       coverage data -->
->>>>>>> 85ebdaf5
   <target name="test-coverage-compliance-multijvm" depends="instrument, -extra-libs-check">
     <for list="1,2,3,4,5,6,7,8" param="jvm.number" xmlns:ac="antlib:net.sf.antcontrib">
       <sequential>
@@ -1496,13 +1170,8 @@
     </for>
   </target>
 
-<<<<<<< HEAD
+
   <!-- Builds and installs the driver jar into the local maven repository -->
-
-=======
-
-  <!-- Builds and installs the driver jar into the local maven repository -->
->>>>>>> 85ebdaf5
   <target name="install" depends="full-package, -extra-libs-check">
     <exec executable="mvn" osfamily="unix" failonerror="true" failifexecutionfails="true">
       <arg line="install:install-file 
@@ -1511,19 +1180,12 @@
 				-Dpackaging=jar -DgeneratePom=true" />
     </exec>
   </target>
-<<<<<<< HEAD
-=======
-
->>>>>>> 85ebdaf5
+
 
   <!--
      ! `test' and `demo' targets for Fabric intentionally don't depend on `build'.
      ! This allows building and testing code with the environmental JVM.
      !-->
-<<<<<<< HEAD
-
-=======
->>>>>>> 85ebdaf5
   <target name="test-fabric-setup" depends="-extra-libs-check">
     <java fork="on" classname="testsuite.fabric.SetupFabricTestsuite" dir="${buildDir}/${fullProdName}">
       <sysproperty key="com.mysql.fabric.testsuite.username" value="${com.mysql.fabric.testsuite.username}" />
@@ -1533,10 +1195,7 @@
     </java>
   </target>
 
-<<<<<<< HEAD
-=======
-
->>>>>>> 85ebdaf5
+
   <target name="test-fabric" depends="test-fabric-setup, -extra-libs-check">
     <junit printSummary="yes" fork="true" forkmode="once">
 
@@ -1578,15 +1237,10 @@
     </junit>
   </target>
 
-<<<<<<< HEAD
+
   <target name="demo-fabric" depends="demo-fabric-client1, demo-fabric-employees-jdbc" />
 
-=======
-
-  <target name="demo-fabric" depends="demo-fabric-client1, demo-fabric-employees-jdbc" />
-
-
->>>>>>> 85ebdaf5
+
   <target name="demo-fabric-client1" depends="-extra-libs-check">
     <java fork="on" classname="demo.fabric.Client1_Fabric" dir="${buildDir}/${fullProdName}">
       <sysproperty key="com.mysql.fabric.testsuite.hostname" value="${com.mysql.fabric.testsuite.hostname}" />
@@ -1605,10 +1259,7 @@
     </java>
   </target>
 
-<<<<<<< HEAD
-=======
-
->>>>>>> 85ebdaf5
+
   <target name="demo-fabric-employees-jdbc" depends="-extra-libs-check">
     <java fork="on" classname="demo.fabric.EmployeesJdbc" dir="${buildDir}/${fullProdName}">
       <sysproperty key="com.mysql.fabric.testsuite.hostname" value="${com.mysql.fabric.testsuite.hostname}" />
@@ -1627,10 +1278,7 @@
     </java>
   </target>
 
-<<<<<<< HEAD
-=======
-
->>>>>>> 85ebdaf5
+
   <target name="demo-fabric-hibernate" depends="-extra-libs-check">
     <java fork="on" classname="demo.fabric.HibernateFabric" dir="${buildDir}/${fullProdName}">
       <sysproperty key="com.mysql.fabric.testsuite.hostname" value="${com.mysql.fabric.testsuite.hostname}" />
