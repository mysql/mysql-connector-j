--- conflicted
+++ resolved
@@ -3812,19 +3812,12 @@
     }
 
     /**
-<<<<<<< HEAD
      * Tests fix for BUG#68307 - getFunctionColumns() returns incorrect "COLUMN_TYPE" information. This is a JDBC4
      * feature.
-=======
-     * Tests fix for BUG#20504139 - GETFUNCTIONCOLUMNS() AND GETPROCEDURECOLUMNS() RETURNS ERROR FOR VALID INPUTS.
-     * 
-     * Test duplicated in testsuite.regression.jdbc4.MetaDataRegressionTest.
->>>>>>> ffc9a60b
-     * 
-     * @throws Exception
-     *             if the test fails.
-     */
-<<<<<<< HEAD
+     * 
+     * @throws Exception
+     *             if the test fails.
+     */
     public void testBug68307() throws Exception {
         createFunction("testBug68307_func", "(func_param_in INT) RETURNS INT DETERMINISTIC RETURN 1");
 
@@ -3929,19 +3922,19 @@
         this.rs.close();
     }
 
-=======
+    /**
+     * Tests fix for BUG#20504139 - GETFUNCTIONCOLUMNS() AND GETPROCEDURECOLUMNS() RETURNS ERROR FOR VALID INPUTS.
+     * 
+     * @throws Exception
+     *             if the test fails.
+     */
     public void testBug20504139() throws Exception {
-        if (Util.isJdbc4()) {
-            // there is a specific JCDB4 test for this
-            return;
-        }
-
         createFunction("testBug20504139f", "(namef CHAR(20)) RETURNS CHAR(50) DETERMINISTIC RETURN CONCAT('Hello, ', namef, '!')");
         createFunction("`testBug20504139``f`", "(namef CHAR(20)) RETURNS CHAR(50) DETERMINISTIC RETURN CONCAT('Hello, ', namef, '!')");
         createProcedure("testBug20504139p", "(INOUT namep CHAR(50)) SELECT  CONCAT('Hello, ', namep, '!') INTO namep");
         createProcedure("`testBug20504139``p`", "(INOUT namep CHAR(50)) SELECT  CONCAT('Hello, ', namep, '!') INTO namep");
 
-        for (int testCase = 0; testCase < 8; testCase++) { // 3 props, 8 combinations: 2^3 = 8
+        for (int testCase = 0; testCase < 8; testCase++) {// 3 props, 8 combinations: 2^3 = 8
             boolean usePedantic = (testCase & 1) == 1;
             boolean useInformationSchema = (testCase & 2) == 2;
             boolean useFuncsInProcs = (testCase & 4) == 4;
@@ -3964,20 +3957,25 @@
                     for (String name : new String[] { "testBug20504139f", "testBug20504139`f" }) {
                         testRs = dbmd.getProcedureColumns(null, "", name, "%");
 
-                        assertTrue(testRs.next());
-                        assertEquals(testCase + "." + i + ". expected function column name (empty)", "", testRs.getString(4));
-                        assertEquals(testCase + "." + i + ". expected function column type (empty)", DatabaseMetaData.procedureColumnReturn, testRs.getInt(5));
-                        assertTrue(testRs.next());
-                        assertEquals(testCase + "." + i + ". expected function column name", "namef", testRs.getString(4));
-                        assertEquals(testCase + "." + i + ". expected function column type (empty)", DatabaseMetaData.procedureColumnIn, testRs.getInt(5));
-                        assertFalse(testRs.next());
+                        if (useFuncsInProcs) {
+                            assertTrue(testRs.next());
+                            assertEquals(testCase + "." + i + ". expected function column name (empty)", "", testRs.getString(4));
+                            assertEquals(testCase + "." + i + ". expected function column type (empty)", DatabaseMetaData.procedureColumnReturn,
+                                    testRs.getInt(5));
+                            assertTrue(testRs.next());
+                            assertEquals(testCase + "." + i + ". expected function column name", "namef", testRs.getString(4));
+                            assertEquals(testCase + "." + i + ". expected function column type (empty)", DatabaseMetaData.procedureColumnIn, testRs.getInt(5));
+                            assertFalse(testRs.next());
+                        } else {
+                            assertFalse(testRs.next());
+                        }
 
                         testRs.close();
                         i++;
                     }
                 } catch (SQLException e) {
                     if (e.getMessage().matches("FUNCTION `testBug20504139(:?`{2})?[fp]` does not exist")) {
-                        fail(testCase + "." + i + ". failed to retrieve function columns from database meta data.");
+                        fail(testCase + "." + i + ". failed to retrieve function columns, with getProcedureColumns(), from database meta data.");
                     }
                     throw e;
                 }
@@ -3991,8 +3989,8 @@
                         testRs = dbmd.getProcedureColumns(null, "", name, "%");
 
                         assertTrue(testRs.next());
-                        assertEquals(testCase + "." + i + ". expected procedure column name", "namep", testRs.getString(4));
-                        assertEquals(testCase + "." + i + ". expected procedure column type (empty)", DatabaseMetaData.procedureColumnInOut, testRs.getInt(5));
+                        assertEquals(testCase + ". expected procedure column name", "namep", testRs.getString(4));
+                        assertEquals(testCase + ". expected procedure column type (empty)", DatabaseMetaData.procedureColumnInOut, testRs.getInt(5));
                         assertFalse(testRs.next());
 
                         testRs.close();
@@ -4000,14 +3998,59 @@
                     }
                 } catch (SQLException e) {
                     if (e.getMessage().matches("PROCEDURE `testBug20504139(:?`{2})?[fp]` does not exist")) {
-                        fail(testCase + "." + i + ". failed to retrieve procedure columns from database meta data.");
+                        fail(testCase + "." + i + ". failed to retrieve prodedure columns, with getProcedureColumns(), from database meta data.");
                     }
                     throw e;
                 }
+
+                /*
+                 * test DatabaseMetadata.getFunctionColumns for function
+                 */
+                i = 1;
+                try {
+                    for (String name : new String[] { "testBug20504139f", "testBug20504139`f" }) {
+                        testRs = dbmd.getFunctionColumns(null, "", name, "%");
+
+                        assertTrue(testRs.next());
+                        assertEquals(testCase + ". expected function column name (empty)", "", testRs.getString(4));
+                        assertEquals(testCase + ". expected function column type (empty)", DatabaseMetaData.functionReturn, testRs.getInt(5));
+                        assertTrue(testRs.next());
+                        assertEquals(testCase + ". expected function column name", "namef", testRs.getString(4));
+                        assertEquals(testCase + ". expected function column type (empty)", DatabaseMetaData.functionColumnIn, testRs.getInt(5));
+                        assertFalse(testRs.next());
+
+                        testRs.close();
+                        i++;
+                    }
+                } catch (SQLException e) {
+                    if (e.getMessage().matches("FUNCTION `testBug20504139(:?`{2})?[fp]` does not exist")) {
+                        fail(testCase + "." + i + ". failed to retrieve function columns, with getFunctionColumns(), from database meta data.");
+                    }
+                    throw e;
+                }
+
+                /*
+                 * test DatabaseMetadata.getFunctionColumns for procedure
+                 */
+                i = 1;
+                try {
+                    for (String name : new String[] { "testBug20504139p", "testBug20504139`p" }) {
+                        testRs = dbmd.getFunctionColumns(null, "", name, "%");
+
+                        assertFalse(testRs.next());
+
+                        testRs.close();
+                        i++;
+                    }
+                } catch (SQLException e) {
+                    if (e.getMessage().matches("PROCEDURE `testBug20504139(:?`{2})?[fp]` does not exist")) {
+                        fail(testCase + "." + i + ". failed to retrieve procedure columns, with getFunctionColumns(), from database meta data.");
+                    }
+                    throw e;
+                }
             } finally {
                 testConn.close();
             }
         }
     }
->>>>>>> ffc9a60b
 }