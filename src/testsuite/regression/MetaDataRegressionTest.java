/*
  Copyright (c) 2002, 2015, Oracle and/or its affiliates. All rights reserved.

  The MySQL Connector/J is licensed under the terms of the GPLv2
  <http://www.gnu.org/licenses/old-licenses/gpl-2.0.html>, like most MySQL Connectors.
  There are special exceptions to the terms and conditions of the GPLv2 as it is applied to
  this software, see the FLOSS License Exception
  <http://www.mysql.com/about/legal/licensing/foss-exception.html>.

  This program is free software; you can redistribute it and/or modify it under the terms
  of the GNU General Public License as published by the Free Software Foundation; version 2
  of the License.

  This program is distributed in the hope that it will be useful, but WITHOUT ANY WARRANTY;
  without even the implied warranty of MERCHANTABILITY or FITNESS FOR A PARTICULAR PURPOSE.
  See the GNU General Public License for more details.

  You should have received a copy of the GNU General Public License along with this
  program; if not, write to the Free Software Foundation, Inc., 51 Franklin St, Fifth
  Floor, Boston, MA 02110-1301  USA

 */

package testsuite.regression;

import java.lang.reflect.Field;
import java.lang.reflect.Modifier;
import java.sql.CallableStatement;
import java.sql.Connection;
import java.sql.DatabaseMetaData;
import java.sql.DriverManager;
import java.sql.DriverPropertyInfo;
import java.sql.PreparedStatement;
import java.sql.ResultSet;
import java.sql.ResultSetMetaData;
import java.sql.SQLException;
import java.sql.Statement;
import java.sql.Types;
import java.util.ArrayList;
import java.util.Arrays;
import java.util.Date;
import java.util.HashMap;
import java.util.List;
import java.util.Map;
import java.util.Properties;
import java.util.concurrent.Callable;

import junit.framework.ComparisonFailure;
import testsuite.BaseTestCase;
import testsuite.BaseStatementInterceptor;

import com.mysql.cj.api.MysqlConnection;
import com.mysql.cj.core.CharsetMapping;
import com.mysql.cj.core.util.StringUtils;
import com.mysql.jdbc.Driver;
import com.mysql.jdbc.JdbcConnectionProperties;
import com.mysql.jdbc.NonRegisteringDriver;
import com.mysql.jdbc.ResultSetInternalMethods;
<<<<<<< HEAD
import com.mysql.jdbc.exceptions.SQLError;
import com.mysql.jdbc.interceptors.StatementInterceptorV2;
=======
import com.mysql.jdbc.SQLError;
import com.mysql.jdbc.StringUtils;
import com.mysql.jdbc.Util;
>>>>>>> 8af7444b

/**
 * Regression tests for DatabaseMetaData
 */
public class MetaDataRegressionTest extends BaseTestCase {
    /**
     * Creates a new MetaDataRegressionTest.
     * 
     * @param name
     *            the name of the test
     */
    public MetaDataRegressionTest(String name) {
        super(name);
    }

    /**
     * Runs all test cases in this test suite
     * 
     * @param args
     */
    public static void main(String[] args) {
        junit.textui.TestRunner.run(MetaDataRegressionTest.class);
    }

    public void testBug2607() throws Exception {
        try {
            this.stmt.executeUpdate("DROP TABLE IF EXISTS testBug2607");
            this.stmt.executeUpdate("CREATE TABLE testBug2607 (field1 INT PRIMARY KEY)");

            this.rs = this.stmt.executeQuery("SELECT field1 FROM testBug2607");

            ResultSetMetaData rsmd = this.rs.getMetaData();

            assertTrue(!rsmd.isAutoIncrement(1));
        } finally {
            this.stmt.executeUpdate("DROP TABLE IF EXISTS testBug2607");
        }
    }

    /**
     * Tests fix for BUG#2852, where RSMD is not returning correct (or matching)
     * types for TINYINT and SMALLINT.
     * 
     * @throws Exception
     *             if the test fails.
     */
    public void testBug2852() throws Exception {
        try {
            this.stmt.executeUpdate("DROP TABLE IF EXISTS testBug2852");
            this.stmt.executeUpdate("CREATE TABLE testBug2852 (field1 TINYINT, field2 SMALLINT)");
            this.stmt.executeUpdate("INSERT INTO testBug2852 VALUES (1,1)");

            this.rs = this.stmt.executeQuery("SELECT * from testBug2852");

            assertTrue(this.rs.next());

            ResultSetMetaData rsmd = this.rs.getMetaData();

            assertTrue(rsmd.getColumnClassName(1).equals(this.rs.getObject(1).getClass().getName()));
            assertTrue("java.lang.Integer".equals(rsmd.getColumnClassName(1)));

            assertTrue(rsmd.getColumnClassName(2).equals(this.rs.getObject(2).getClass().getName()));
            assertTrue("java.lang.Integer".equals(rsmd.getColumnClassName(2)));
        } finally {
            this.stmt.executeUpdate("DROP TABLE IF EXISTS testBug2852");
        }
    }

    /**
     * Tests fix for BUG#2855, where RSMD is not returning correct (or matching)
     * types for FLOAT.
     * 
     * @throws Exception
     *             if the test fails.
     */
    public void testBug2855() throws Exception {
        try {
            this.stmt.executeUpdate("DROP TABLE IF EXISTS testBug2855");
            this.stmt.executeUpdate("CREATE TABLE testBug2855 (field1 FLOAT)");
            this.stmt.executeUpdate("INSERT INTO testBug2855 VALUES (1)");

            this.rs = this.stmt.executeQuery("SELECT * from testBug2855");

            assertTrue(this.rs.next());

            ResultSetMetaData rsmd = this.rs.getMetaData();

            assertTrue(rsmd.getColumnClassName(1).equals(this.rs.getObject(1).getClass().getName()));
            assertTrue("java.lang.Float".equals(rsmd.getColumnClassName(1)));
        } finally {
            this.stmt.executeUpdate("DROP TABLE IF EXISTS testBug2855");
        }
    }

    /**
     * Tests fix for BUG#3570 -- inconsistent reporting of column type
     * 
     * @throws Exception
     *             if an error occurs
     */
    public void testBug3570() throws Exception {
        String createTableQuery = " CREATE TABLE testBug3570(field_tinyint TINYINT,field_smallint SMALLINT,field_mediumint MEDIUMINT"
                + ",field_int INT,field_integer INTEGER,field_bigint BIGINT,field_real REAL,field_float FLOAT,field_decimal DECIMAL"
                + ",field_numeric NUMERIC,field_double DOUBLE,field_char CHAR(3),field_varchar VARCHAR(255),field_date DATE"
                + ",field_time TIME,field_year YEAR,field_timestamp TIMESTAMP,field_datetime DATETIME,field_tinyblob TINYBLOB"
                + ",field_blob BLOB,field_mediumblob MEDIUMBLOB,field_longblob LONGBLOB,field_tinytext TINYTEXT,field_text TEXT"
                + ",field_mediumtext MEDIUMTEXT,field_longtext LONGTEXT,field_enum ENUM('1','2','3'),field_set SET('1','2','3'))";

        try {
            this.stmt.executeUpdate("DROP TABLE IF EXISTS testBug3570");
            this.stmt.executeUpdate(createTableQuery);

            ResultSet dbmdRs = this.conn.getMetaData().getColumns(this.conn.getCatalog(), null, "testBug3570", "%");

            this.rs = this.stmt.executeQuery("SELECT * FROM testBug3570");

            ResultSetMetaData rsmd = this.rs.getMetaData();

            while (dbmdRs.next()) {
                String columnName = dbmdRs.getString(4);
                int typeFromGetColumns = dbmdRs.getInt(5);
                int typeFromRSMD = rsmd.getColumnType(this.rs.findColumn(columnName));

                //
                // TODO: Server needs to send these types correctly....
                //
                if (!"field_tinyblob".equals(columnName) && !"field_tinytext".equals(columnName)) {
                    assertTrue(columnName + " -> type from DBMD.getColumns(" + typeFromGetColumns + ") != type from RSMD.getColumnType(" + typeFromRSMD + ")",
                            typeFromGetColumns == typeFromRSMD);
                }
            }
        } finally {
            this.stmt.executeUpdate("DROP TABLE IF EXISTS testBug3570");
        }
    }

    /**
     * Tests char/varchar bug
     * 
     * @throws Exception
     *             if any errors occur
     */
    public void testCharVarchar() throws Exception {
        try {
            this.stmt.execute("DROP TABLE IF EXISTS charVarCharTest");
            this.stmt.execute("CREATE TABLE charVarCharTest (  TableName VARCHAR(64),  FieldName VARCHAR(64),  NextCounter INTEGER);");

            String query = "SELECT TableName, FieldName, NextCounter FROM charVarCharTest";
            this.rs = this.stmt.executeQuery(query);

            ResultSetMetaData rsmeta = this.rs.getMetaData();

            assertTrue(rsmeta.getColumnTypeName(1).equalsIgnoreCase("VARCHAR"));

            // is "CHAR", expected "VARCHAR"
            assertTrue(rsmeta.getColumnType(1) == 12);

            // is 1 (java.sql.Types.CHAR), expected 12 (java.sql.Types.VARCHAR)
        } finally {
            this.stmt.execute("DROP TABLE IF EXISTS charVarCharTest");
        }
    }

    /**
     * Tests fix for BUG#1673, where DatabaseMetaData.getColumns() is not
     * returning correct column ordinal info for non '%' column name patterns.
     * 
     * @throws Exception
     *             if the test fails for any reason
     */
    public void testFixForBug1673() throws Exception {

        createTable("testBug1673", "(field_1 INT, field_2 INT)");

        Connection con = getConnectionWithProps("nullNamePatternMatchesAll=true");
        try {

            DatabaseMetaData dbmd = con.getMetaData();

            int ordinalPosOfCol2Full = 0;

            this.rs = dbmd.getColumns(con.getCatalog(), null, "testBug1673", null);

            while (this.rs.next()) {
                if (this.rs.getString(4).equals("field_2")) {
                    ordinalPosOfCol2Full = this.rs.getInt(17);
                }
            }

            int ordinalPosOfCol2Scoped = 0;

            this.rs = dbmd.getColumns(con.getCatalog(), null, "testBug1673", "field_2");

            while (this.rs.next()) {
                if (this.rs.getString(4).equals("field_2")) {
                    ordinalPosOfCol2Scoped = this.rs.getInt(17);
                }
            }

            assertTrue("Ordinal position in full column list of '" + ordinalPosOfCol2Full + "' != ordinal position in pattern search, '"
                    + ordinalPosOfCol2Scoped + "'.", (ordinalPosOfCol2Full != 0) && (ordinalPosOfCol2Scoped != 0)
                    && (ordinalPosOfCol2Scoped == ordinalPosOfCol2Full));

        } finally {
            if (con != null) {
                con.close();
            }
        }
    }

    /**
     * Tests bug reported by OpenOffice team with getColumns and LONGBLOB
     * 
     * @throws Exception
     *             if any errors occur
     */
    public void testGetColumns() throws Exception {
        try {
            this.stmt.execute("CREATE TABLE IF NOT EXISTS longblob_regress(field_1 longblob)");

            DatabaseMetaData dbmd = this.conn.getMetaData();
            ResultSet dbmdRs = null;

            try {
                dbmdRs = dbmd.getColumns("", "", "longblob_regress", "%");

                while (dbmdRs.next()) {
                    dbmdRs.getInt(7);
                }
            } finally {
                if (dbmdRs != null) {
                    try {
                        dbmdRs.close();
                    } catch (SQLException ex) {
                    }
                }
            }
        } finally {
            this.stmt.execute("DROP TABLE IF EXISTS longblob_regress");
        }
    }

    /**
     * Tests fix for Bug#
     * 
     * @throws Exception
     *             if an error occurs
     */
    public void testGetColumnsBug1099() throws Exception {
        try {
            this.stmt.executeUpdate("DROP TABLE IF EXISTS testGetColumnsBug1099");

            DatabaseMetaData dbmd = this.conn.getMetaData();

            this.rs = dbmd.getTypeInfo();

            StringBuilder types = new StringBuilder();

            HashMap<String, String> alreadyDoneTypes = new HashMap<String, String>();

            while (this.rs.next()) {
                String typeName = this.rs.getString("TYPE_NAME");
                //String createParams = this.rs.getString("CREATE_PARAMS");

                if ((typeName.indexOf("BINARY") == -1) && !typeName.equals("LONG VARCHAR")) {
                    if (!alreadyDoneTypes.containsKey(typeName)) {
                        alreadyDoneTypes.put(typeName, null);

                        if (types.length() != 0) {
                            types.append(", \n");
                        }

                        int typeNameLength = typeName.length();
                        StringBuilder safeTypeName = new StringBuilder(typeNameLength);

                        for (int i = 0; i < typeNameLength; i++) {
                            char c = typeName.charAt(i);

                            if (Character.isWhitespace(c)) {
                                safeTypeName.append("_");
                            } else {
                                safeTypeName.append(c);
                            }
                        }

                        types.append(safeTypeName.toString());
                        types.append("Column ");
                        types.append(typeName);

                        if (typeName.indexOf("CHAR") != -1) {
                            types.append(" (1)");
                        } else if (typeName.equalsIgnoreCase("enum") || typeName.equalsIgnoreCase("set")) {
                            types.append("('a', 'b', 'c')");
                        }
                    }
                }
            }

            this.stmt.executeUpdate("CREATE TABLE testGetColumnsBug1099(" + types.toString() + ")");

            dbmd.getColumns(null, this.conn.getCatalog(), "testGetColumnsBug1099", "%");
        } finally {
            this.stmt.executeUpdate("DROP TABLE IF EXISTS testGetColumnsBug1099");
        }
    }

    /**
     * Tests whether or not unsigned columns are reported correctly in
     * DBMD.getColumns
     * 
     * @throws Exception
     */
    public void testGetColumnsUnsigned() throws Exception {
        try {
            this.stmt.executeUpdate("DROP TABLE IF EXISTS testGetUnsignedCols");
            this.stmt.executeUpdate("CREATE TABLE testGetUnsignedCols (field1 BIGINT, field2 BIGINT UNSIGNED)");

            DatabaseMetaData dbmd = this.conn.getMetaData();

            this.rs = dbmd.getColumns(this.conn.getCatalog(), null, "testGetUnsignedCols", "%");

            assertTrue(this.rs.next());
            // This row doesn't have 'unsigned' attribute
            assertTrue(this.rs.next());
            assertTrue(this.rs.getString(6).toLowerCase().indexOf("unsigned") != -1);
        } finally {
            this.stmt.executeUpdate("DROP TABLE IF EXISTS testGetUnsignedCols");
        }
    }

    /**
     * Tests whether bogus parameters break Driver.getPropertyInfo().
     * 
     * @throws Exception
     *             if an error occurs.
     */
    public void testGetPropertyInfo() throws Exception {
        new Driver().getPropertyInfo("", null);
    }

    /**
     * Tests whether ResultSetMetaData returns correct info for CHAR/VARCHAR
     * columns.
     * 
     * @throws Exception
     *             if the test fails
     */
    public void testIsCaseSensitive() throws Exception {
        try {
            this.stmt.executeUpdate("DROP TABLE IF EXISTS testIsCaseSensitive");
            this.stmt
                    .executeUpdate("CREATE TABLE testIsCaseSensitive (bin_char CHAR(1) BINARY, bin_varchar VARCHAR(64) BINARY, ci_char CHAR(1), ci_varchar VARCHAR(64))");
            this.rs = this.stmt.executeQuery("SELECT bin_char, bin_varchar, ci_char, ci_varchar FROM testIsCaseSensitive");

            ResultSetMetaData rsmd = this.rs.getMetaData();
            assertTrue(rsmd.isCaseSensitive(1));
            assertTrue(rsmd.isCaseSensitive(2));
            assertTrue(!rsmd.isCaseSensitive(3));
            assertTrue(!rsmd.isCaseSensitive(4));
        } finally {
            this.stmt.executeUpdate("DROP TABLE IF EXISTS testIsCaseSensitive");
        }

        try {
            this.stmt.executeUpdate("DROP TABLE IF EXISTS testIsCaseSensitiveCs");
            this.stmt.executeUpdate("CREATE TABLE testIsCaseSensitiveCs (bin_char CHAR(1) CHARACTER SET latin1 COLLATE latin1_general_cs,"
                    + "bin_varchar VARCHAR(64) CHARACTER SET latin1 COLLATE latin1_general_cs,"
                    + "ci_char CHAR(1) CHARACTER SET latin1 COLLATE latin1_general_ci,"
                    + "ci_varchar VARCHAR(64) CHARACTER SET latin1 COLLATE latin1_general_ci, "
                    + "bin_tinytext TINYTEXT CHARACTER SET latin1 COLLATE latin1_general_cs, bin_text TEXT CHARACTER SET latin1 COLLATE latin1_general_cs,"
                    + "bin_med_text MEDIUMTEXT CHARACTER SET latin1 COLLATE latin1_general_cs,"
                    + "bin_long_text LONGTEXT CHARACTER SET latin1 COLLATE latin1_general_cs,"
                    + "ci_tinytext TINYTEXT CHARACTER SET latin1 COLLATE latin1_general_ci, ci_text TEXT CHARACTER SET latin1 COLLATE latin1_general_ci,"
                    + "ci_med_text MEDIUMTEXT CHARACTER SET latin1 COLLATE latin1_general_ci,"
                    + "ci_long_text LONGTEXT CHARACTER SET latin1 COLLATE latin1_general_ci)");

            this.rs = this.stmt.executeQuery("SELECT bin_char, bin_varchar, ci_char, ci_varchar, bin_tinytext, bin_text, bin_med_text, bin_long_text, "
                    + "ci_tinytext, ci_text, ci_med_text, ci_long_text FROM testIsCaseSensitiveCs");

            ResultSetMetaData rsmd = this.rs.getMetaData();
            assertTrue(rsmd.isCaseSensitive(1));
            assertTrue(rsmd.isCaseSensitive(2));
            assertTrue(!rsmd.isCaseSensitive(3));
            assertTrue(!rsmd.isCaseSensitive(4));

            assertTrue(rsmd.isCaseSensitive(5));
            assertTrue(rsmd.isCaseSensitive(6));
            assertTrue(rsmd.isCaseSensitive(7));
            assertTrue(rsmd.isCaseSensitive(8));

            assertTrue(!rsmd.isCaseSensitive(9));
            assertTrue(!rsmd.isCaseSensitive(10));
            assertTrue(!rsmd.isCaseSensitive(11));
            assertTrue(!rsmd.isCaseSensitive(12));
        } finally {
            this.stmt.executeUpdate("DROP TABLE IF EXISTS testIsCaseSensitiveCs");
        }
    }

    /**
     * Tests whether or not DatabaseMetaData.getColumns() returns the correct
     * java.sql.Types info.
     * 
     * @throws Exception
     *             if the test fails.
     */
    public void testLongText() throws Exception {
        try {
            this.stmt.executeUpdate("DROP TABLE IF EXISTS testLongText");
            this.stmt.executeUpdate("CREATE TABLE testLongText (field1 LONGTEXT)");

            this.rs = this.conn.getMetaData().getColumns(this.conn.getCatalog(), null, "testLongText", "%");

            assertTrue(this.rs.next());

            assertTrue(this.rs.getInt("DATA_TYPE") == java.sql.Types.LONGVARCHAR);
        } finally {
            this.stmt.executeUpdate("DROP TABLE IF EXISTS testLongText");
        }
    }

    /**
     * Tests for types being returned correctly
     * 
     * @throws Exception
     *             if an error occurs.
     */
    public void testTypes() throws Exception {
        try {
            this.stmt.execute("DROP TABLE IF EXISTS typesRegressTest");
            this.stmt.execute("CREATE TABLE typesRegressTest (varcharField VARCHAR(32), charField CHAR(2), enumField ENUM('1','2'),"
                    + "setField  SET('1','2','3'), tinyblobField TINYBLOB, mediumBlobField MEDIUMBLOB, longblobField LONGBLOB, blobField BLOB)");

            this.rs = this.stmt.executeQuery("SELECT * from typesRegressTest");

            ResultSetMetaData rsmd = this.rs.getMetaData();

            int numCols = rsmd.getColumnCount();

            for (int i = 0; i < numCols; i++) {
                String columnName = rsmd.getColumnName(i + 1);
                String columnTypeName = rsmd.getColumnTypeName(i + 1);
                System.out.println(columnName + " -> " + columnTypeName);
            }
        } finally {
            this.stmt.execute("DROP TABLE IF EXISTS typesRegressTest");
        }
    }

    /**
     * Tests fix for BUG#4742, 'DOUBLE' mapped twice in getTypeInfo().
     * 
     * @throws Exception
     *             if the test fails.
     */
    public void testBug4742() throws Exception {
        HashMap<String, String> clashMap = new HashMap<String, String>();

        this.rs = this.conn.getMetaData().getTypeInfo();

        while (this.rs.next()) {
            String name = this.rs.getString(1);
            assertTrue("Type represented twice in type info, '" + name + "'.", !clashMap.containsKey(name));
            clashMap.put(name, name);
        }
    }

    /**
     * Tests fix for BUG#4138, getColumns() returns incorrect JDBC type for
     * unsigned columns.
     * 
     * @throws Exception
     *             if the test fails.
     */
    public void testBug4138() throws Exception {
        try {
            String[] typesToTest = new String[] { "TINYINT", "SMALLINT", "MEDIUMINT", "INT", "BIGINT", "FLOAT", "DOUBLE", "DECIMAL" };

            short[] jdbcMapping = new short[] { Types.TINYINT, Types.SMALLINT, Types.INTEGER, Types.INTEGER, Types.BIGINT, Types.REAL, Types.DOUBLE,
                    Types.DECIMAL };

            this.stmt.executeUpdate("DROP TABLE IF EXISTS testBug4138");

            StringBuilder createBuf = new StringBuilder();

            createBuf.append("CREATE TABLE testBug4138 (");

            boolean firstColumn = true;

            for (int i = 0; i < typesToTest.length; i++) {
                if (!firstColumn) {
                    createBuf.append(", ");
                } else {
                    firstColumn = false;
                }

                createBuf.append("field");
                createBuf.append((i + 1));
                createBuf.append(" ");
                createBuf.append(typesToTest[i]);
                createBuf.append(" UNSIGNED");
            }
            createBuf.append(")");
            this.stmt.executeUpdate(createBuf.toString());

            DatabaseMetaData dbmd = this.conn.getMetaData();
            this.rs = dbmd.getColumns(this.conn.getCatalog(), null, "testBug4138", "field%");

            assertTrue(this.rs.next());

            for (int i = 0; i < typesToTest.length; i++) {
                assertTrue("JDBC Data Type of " + this.rs.getShort("DATA_TYPE") + " for MySQL type '" + this.rs.getString("TYPE_NAME")
                        + "' from 'DATA_TYPE' column does not match expected value of " + jdbcMapping[i] + ".", jdbcMapping[i] == this.rs.getShort("DATA_TYPE"));
                this.rs.next();
            }

            this.rs.close();

            StringBuilder queryBuf = new StringBuilder("SELECT ");
            firstColumn = true;

            for (int i = 0; i < typesToTest.length; i++) {
                if (!firstColumn) {
                    queryBuf.append(", ");
                } else {
                    firstColumn = false;
                }

                queryBuf.append("field");
                queryBuf.append((i + 1));
            }

            queryBuf.append(" FROM testBug4138");

            this.rs = this.stmt.executeQuery(queryBuf.toString());

            ResultSetMetaData rsmd = this.rs.getMetaData();

            for (int i = 0; i < typesToTest.length; i++) {

                assertTrue(jdbcMapping[i] == rsmd.getColumnType(i + 1));
                String desiredTypeName = typesToTest[i] + " unsigned";

                assertTrue(rsmd.getColumnTypeName((i + 1)) + " != " + desiredTypeName, desiredTypeName.equalsIgnoreCase(rsmd.getColumnTypeName(i + 1)));
            }
        } finally {
            this.stmt.executeUpdate("DROP TABLE IF EXISTS testBug4138");
        }
    }

    /**
     * Here for housekeeping only, the test is actually in testBug4138().
     * 
     * @throws Exception
     *             if the test fails.
     */
    public void testBug4860() throws Exception {
        testBug4138();
    }

    /**
     * Tests fix for BUG#4880 - RSMD.getPrecision() returns '0' for non-numeric
     * types.
     * 
     * Why-oh-why is this not in the spec, nor the api-docs, but in some
     * 'optional' book, _and_ it is a variance from both ODBC and the ANSI SQL
     * standard :p
     * 
     * (from the CTS testsuite)....
     * 
     * The getPrecision(int colindex) method returns an integer value
     * representing the number of decimal digits for number types,maximum length
     * in characters for character types,maximum length in bytes for JDBC binary
     * datatypes.
     * 
     * (See Section 27.3 of JDBC 2.0 API Reference & Tutorial 2nd edition)
     * 
     * @throws Exception
     *             if the test fails.
     */

    public void testBug4880() throws Exception {
        try {
            this.stmt.executeUpdate("DROP TABLE IF EXISTS testBug4880");
            this.stmt.executeUpdate("CREATE TABLE testBug4880 (field1 VARCHAR(80), field2 TINYBLOB, field3 BLOB, field4 MEDIUMBLOB, field5 LONGBLOB)");
            this.rs = this.stmt.executeQuery("SELECT field1, field2, field3, field4, field5 FROM testBug4880");
            ResultSetMetaData rsmd = this.rs.getMetaData();

            assertEquals(80, rsmd.getPrecision(1));
            assertEquals(Types.VARCHAR, rsmd.getColumnType(1));
            assertEquals(80, rsmd.getColumnDisplaySize(1));

            assertEquals(255, rsmd.getPrecision(2));
            assertEquals(Types.VARBINARY, rsmd.getColumnType(2));
            assertTrue("TINYBLOB".equalsIgnoreCase(rsmd.getColumnTypeName(2)));
            assertEquals(255, rsmd.getColumnDisplaySize(2));

            assertEquals(65535, rsmd.getPrecision(3));
            assertEquals(Types.LONGVARBINARY, rsmd.getColumnType(3));
            assertTrue("BLOB".equalsIgnoreCase(rsmd.getColumnTypeName(3)));
            assertEquals(65535, rsmd.getColumnDisplaySize(3));

            assertEquals(16777215, rsmd.getPrecision(4));
            assertEquals(Types.LONGVARBINARY, rsmd.getColumnType(4));
            assertTrue("MEDIUMBLOB".equalsIgnoreCase(rsmd.getColumnTypeName(4)));
            assertEquals(16777215, rsmd.getColumnDisplaySize(4));

            // Server doesn't send us enough information to detect LONGBLOB
            // type
            assertEquals(Integer.MAX_VALUE, rsmd.getPrecision(5));
            assertEquals(Types.LONGVARBINARY, rsmd.getColumnType(5));
            assertTrue("LONGBLOB".equalsIgnoreCase(rsmd.getColumnTypeName(5)));
            assertEquals(Integer.MAX_VALUE, rsmd.getColumnDisplaySize(5));
        } finally {
            this.stmt.executeUpdate("DROP TABLE IF EXISTS testBug4880");
        }
    }

    /**
     * Tests fix for BUG#6399, ResultSetMetaData.getDisplaySize() is wrong for
     * multi-byte charsets.
     * 
     * @throws Exception
     *             if the test fails
     */
    public void testBug6399() throws Exception {
        try {
            this.stmt.executeUpdate("DROP TABLE IF EXISTS testBug6399");
            this.stmt
                    .executeUpdate("CREATE TABLE testBug6399 (field1 CHAR(3) CHARACTER SET UTF8, field2 CHAR(3) CHARACTER SET LATIN1, field3 CHAR(3) CHARACTER SET SJIS)");
            this.stmt.executeUpdate("INSERT INTO testBug6399 VALUES ('a', 'a', 'a')");

            this.rs = this.stmt.executeQuery("SELECT field1, field2, field3 FROM testBug6399");
            ResultSetMetaData rsmd = this.rs.getMetaData();

            assertEquals(3, rsmd.getColumnDisplaySize(1));
            assertEquals(3, rsmd.getColumnDisplaySize(2));
            assertEquals(3, rsmd.getColumnDisplaySize(3));
        } finally {
            this.stmt.executeUpdate("DROP TABLE IF EXISTS testBug6399");
        }
    }

    /**
     * Tests fix for BUG#7081, DatabaseMetaData.getIndexInfo() ignoring 'unique'
     * parameters.
     * 
     * @throws Exception
     *             if the test fails.
     */
    public void testBug7081() throws Exception {
        String tableName = "testBug7081";

        try {
            createTable(tableName, "(field1 INT, INDEX(field1))");

            DatabaseMetaData dbmd = this.conn.getMetaData();
            this.rs = dbmd.getIndexInfo(this.conn.getCatalog(), null, tableName, true, false);
            assertTrue(!this.rs.next()); // there should be no rows that meet
            // this requirement

            this.rs = dbmd.getIndexInfo(this.conn.getCatalog(), null, tableName, false, false);
            assertTrue(this.rs.next()); // there should be one row that meets
            // this requirement
            assertTrue(!this.rs.next());

        } finally {
            dropTable(tableName);
        }
    }

    /**
     * Tests fix for BUG#7033 - PreparedStatements don't encode Big5 (and other
     * multibyte) character sets correctly in static SQL strings.
     * 
     * @throws Exception
     *             if the test fails.
     */
    public void testBug7033() throws Exception {
        if (false) { // disabled for now
            Connection big5Conn = null;
            Statement big5Stmt = null;
            PreparedStatement big5PrepStmt = null;

            String testString = "\u5957 \u9910";

            try {
                Properties props = new Properties();
                props.setProperty("useUnicode", "true");
                props.setProperty("characterEncoding", "Big5");

                big5Conn = getConnectionWithProps(props);
                big5Stmt = big5Conn.createStatement();

                byte[] foobar = testString.getBytes("Big5");
                System.out.println(foobar);

                this.rs = big5Stmt.executeQuery("select 1 as '\u5957 \u9910'");
                String retrString = this.rs.getMetaData().getColumnName(1);
                assertTrue(testString.equals(retrString));

                big5PrepStmt = big5Conn.prepareStatement("select 1 as '\u5957 \u9910'");
                this.rs = big5PrepStmt.executeQuery();
                retrString = this.rs.getMetaData().getColumnName(1);
                assertTrue(testString.equals(retrString));
            } finally {
                if (this.rs != null) {
                    this.rs.close();
                    this.rs = null;
                }

                if (big5Stmt != null) {
                    big5Stmt.close();

                }

                if (big5PrepStmt != null) {
                    big5PrepStmt.close();
                }

                if (big5Conn != null) {
                    big5Conn.close();
                }
            }
        }
    }

    /**
     * Tests fix for Bug#8812, DBMD.getIndexInfo() returning inverted values for
     * 'NON_UNIQUE' column.
     * 
     * @throws Exception
     *             if the test fails.
     */
    public void testBug8812() throws Exception {
        String tableName = "testBug8812";

        try {
            createTable(tableName, "(field1 INT, field2 INT, INDEX(field1), UNIQUE INDEX(field2))");

            DatabaseMetaData dbmd = this.conn.getMetaData();
            this.rs = dbmd.getIndexInfo(this.conn.getCatalog(), null, tableName, true, false);
            assertTrue(this.rs.next()); // there should be one row that meets
            // this requirement
            assertEquals(this.rs.getBoolean("NON_UNIQUE"), false);

            this.rs = dbmd.getIndexInfo(this.conn.getCatalog(), null, tableName, false, false);
            assertTrue(this.rs.next()); // there should be two rows that meets
            // this requirement
            assertEquals(this.rs.getBoolean("NON_UNIQUE"), false);
            assertTrue(this.rs.next());
            assertEquals(this.rs.getBoolean("NON_UNIQUE"), true);

        } finally {
            dropTable(tableName);
        }
    }

    /**
     * Tests fix for BUG#8800 - supportsMixedCase*Identifiers() returns wrong
     * value on servers running on case-sensitive filesystems.
     */

    public void testBug8800() throws Exception {
        assertEquals(((com.mysql.jdbc.JdbcConnection) this.conn).lowerCaseTableNames(), !this.conn.getMetaData().supportsMixedCaseIdentifiers());
        assertEquals(((com.mysql.jdbc.JdbcConnection) this.conn).lowerCaseTableNames(), !this.conn.getMetaData().supportsMixedCaseQuotedIdentifiers());

    }

    /**
     * Tests fix for BUG#8792 - DBMD.supportsResultSetConcurrency() not
     * returning true for forward-only/read-only result sets (we obviously
     * support this).
     * 
     * @throws Exception
     *             if the test fails.
     */
    public void testBug8792() throws Exception {
        DatabaseMetaData dbmd = this.conn.getMetaData();

        assertTrue(dbmd.supportsResultSetConcurrency(ResultSet.TYPE_FORWARD_ONLY, ResultSet.CONCUR_READ_ONLY));

        assertTrue(dbmd.supportsResultSetConcurrency(ResultSet.TYPE_FORWARD_ONLY, ResultSet.CONCUR_UPDATABLE));

        assertTrue(dbmd.supportsResultSetConcurrency(ResultSet.TYPE_SCROLL_INSENSITIVE, ResultSet.CONCUR_READ_ONLY));

        assertTrue(dbmd.supportsResultSetConcurrency(ResultSet.TYPE_SCROLL_INSENSITIVE, ResultSet.CONCUR_UPDATABLE));

        assertTrue(!dbmd.supportsResultSetConcurrency(ResultSet.TYPE_SCROLL_SENSITIVE, ResultSet.CONCUR_READ_ONLY));

        assertTrue(!dbmd.supportsResultSetConcurrency(ResultSet.TYPE_SCROLL_SENSITIVE, ResultSet.CONCUR_UPDATABLE));

        // Check error conditions
        try {
            dbmd.supportsResultSetConcurrency(ResultSet.TYPE_FORWARD_ONLY, Integer.MIN_VALUE);
            fail("Exception should've been raised for bogus concurrency value");
        } catch (SQLException sqlEx) {
            assertTrue(SQLError.SQL_STATE_ILLEGAL_ARGUMENT.equals(sqlEx.getSQLState()));
        }

        try {
            assertTrue(dbmd.supportsResultSetConcurrency(ResultSet.TYPE_SCROLL_INSENSITIVE, Integer.MIN_VALUE));
            fail("Exception should've been raised for bogus concurrency value");
        } catch (SQLException sqlEx) {
            assertTrue(SQLError.SQL_STATE_ILLEGAL_ARGUMENT.equals(sqlEx.getSQLState()));
        }

        try {
            assertTrue(dbmd.supportsResultSetConcurrency(Integer.MIN_VALUE, Integer.MIN_VALUE));
            fail("Exception should've been raised for bogus concurrency value");
        } catch (SQLException sqlEx) {
            assertTrue(SQLError.SQL_STATE_ILLEGAL_ARGUMENT.equals(sqlEx.getSQLState()));
        }
    }

    /**
     * Tests fix for BUG#8803, 'DATA_TYPE' column from
     * DBMD.getBestRowIdentifier() causes ArrayIndexOutOfBoundsException when
     * accessed (and in fact, didn't return any value).
     * 
     * @throws Exception
     *             if the test fails.
     */
    public void testBug8803() throws Exception {
        String tableName = "testBug8803";
        createTable(tableName, "(field1 INT NOT NULL PRIMARY KEY)");
        DatabaseMetaData metadata = this.conn.getMetaData();
        try {
            this.rs = metadata.getBestRowIdentifier(this.conn.getCatalog(), null, tableName, DatabaseMetaData.bestRowNotPseudo, true);

            assertTrue(this.rs.next());

            this.rs.getInt("DATA_TYPE"); // **** Fails here *****
        } finally {
            if (this.rs != null) {
                this.rs.close();

                this.rs = null;
            }
        }

    }

    /**
     * Tests fix for BUG#9320 - PreparedStatement.getMetaData() inserts blank
     * row in database under certain conditions when not using server-side
     * prepared statements.
     * 
     * @throws Exception
     *             if the test fails.
     */
    public void testBug9320() throws Exception {
        createTable("testBug9320", "(field1 int)");

        testAbsenceOfMetadataForQuery("INSERT INTO testBug9320 VALUES (?)");
        testAbsenceOfMetadataForQuery("UPDATE testBug9320 SET field1=?");
        testAbsenceOfMetadataForQuery("DELETE FROM testBug9320 WHERE field1=?");
    }

    /**
     * Tests fix for BUG#9778, DBMD.getTables() shouldn't return tables if views
     * are asked for, even if the database version doesn't support views.
     * 
     * @throws Exception
     *             if the test fails.
     */
    public void testBug9778() throws Exception {
        String tableName = "testBug9778";

        try {
            createTable(tableName, "(field1 int)");
            this.rs = this.conn.getMetaData().getTables(null, null, tableName, new String[] { "VIEW" });
            assertEquals(false, this.rs.next());

            this.rs = this.conn.getMetaData().getTables(null, null, tableName, new String[] { "TABLE" });
            assertEquals(true, this.rs.next());
        } finally {
            if (this.rs != null) {
                this.rs.close();
                this.rs = null;
            }
        }
    }

    /**
     * Tests fix for BUG#9769 - Should accept null for procedureNamePattern,
     * even though it isn't JDBC compliant, for legacy's sake.
     * 
     * @throws Exception
     *             if the test fails.
     */
    public void testBug9769() throws Exception {
        // test defaults
        boolean defaultPatternConfig = ((com.mysql.jdbc.JdbcConnection) this.conn).getNullNamePatternMatchesAll();
        assertEquals(false, defaultPatternConfig);

        // test with no nulls allowed
        assertThrows(SQLException.class, "Procedure name pattern can not be NULL or empty.", new Callable<Void>() {
            @SuppressWarnings("synthetic-access")
            public Void call() throws Exception {
                MetaDataRegressionTest.this.conn.getMetaData().getProcedures(MetaDataRegressionTest.this.conn.getCatalog(), "%", null);
                return null;
            }
        });

        Connection con = getConnectionWithProps("nullNamePatternMatchesAll=true");
        try {

            con.getMetaData().getProcedures(con.getCatalog(), "%", null);

            // TODO: Check results

        } finally {
            if (con != null) {
                con.close();
            }
        }

        // FIXME: Other methods to test
        // getColumns();
        // getTablePrivileges();
        // getTables();

    }

    /**
     * Tests fix for BUG#9917 - Should accept null for catalog in DBMD methods,
     * even though it's not JDBC-compliant for legacy's sake.
     * 
     * @throws Exception
     *             if the test fails.
     */
    public void testBug9917() throws Exception {
        String dbname = "testBug9917db";
        String tableName = "testBug9917table";
        try {
            // test defaults
            this.stmt.executeUpdate("DROP DATABASE IF EXISTS " + dbname);
            this.stmt.executeUpdate("CREATE DATABASE " + dbname);

            boolean defaultCatalogConfig = ((com.mysql.jdbc.JdbcConnection) this.conn).getNullCatalogMeansCurrent();
            assertEquals(false, defaultCatalogConfig);

            // we use the table name which also exists in `mysql' catalog
            createTable(dbname + "." + tableName, "(field1 int)");
            createTable(tableName, "(field1 int)");
            String currentCatalog = this.conn.getCatalog();

            // default 'false' means 'any catalog'
            // we should get at least two rows here
            this.rs = this.conn.getMetaData().getTables(null, null, tableName, null);
            int cnt = 0;
            while (this.rs.next()) {
                String currCat = this.rs.getString("TABLE_CAT");
                assertTrue(currentCatalog.equals(currCat) || dbname.equals(currCat));
                cnt++;
            }
            assertTrue(cnt > 1);
            this.rs.close();

            // 'true' means only current catalog to be checked
            Connection con = getConnectionWithProps("nullCatalogMeansCurrent=true");
            try {
                this.rs = con.getMetaData().getTables(null, null, tableName, null);
                while (this.rs.next()) {
                    String currCat = this.rs.getString("TABLE_CAT");
                    assertEquals(currentCatalog, currCat);
                }

            } finally {
                if (con != null) {
                    con.close();
                }
            }

        } finally {
            this.stmt.executeUpdate("DROP DATABASE IF EXISTS " + dbname);
        }

        // FIXME: Other methods to test
        //
        // getBestRowIdentifier()
        // getColumns()
        // getCrossReference()
        // getExportedKeys()
        // getImportedKeys()
        // getIndexInfo()
        // getPrimaryKeys()
        // getProcedures()
    }

    /**
     * Tests fix for BUG#11575 -- DBMD.storesLower/Mixed/UpperIdentifiers()
     * reports incorrect values for servers deployed on Windows.
     * 
     * @throws Exception
     *             if the test fails.
     */
    public void testBug11575() throws Exception {
        DatabaseMetaData dbmd = this.conn.getMetaData();

        if (isServerRunningOnWindows()) {
            assertEquals(true, dbmd.storesLowerCaseIdentifiers());
            assertEquals(true, dbmd.storesLowerCaseQuotedIdentifiers());
            assertEquals(false, dbmd.storesMixedCaseIdentifiers());
            assertEquals(false, dbmd.storesMixedCaseQuotedIdentifiers());
            assertEquals(false, dbmd.storesUpperCaseIdentifiers());
            assertEquals(true, dbmd.storesUpperCaseQuotedIdentifiers());
        } else {
            assertEquals(false, dbmd.storesLowerCaseIdentifiers());
            assertEquals(false, dbmd.storesLowerCaseQuotedIdentifiers());
            assertEquals(true, dbmd.storesMixedCaseIdentifiers());
            assertEquals(true, dbmd.storesMixedCaseQuotedIdentifiers());
            assertEquals(false, dbmd.storesUpperCaseIdentifiers());
            assertEquals(true, dbmd.storesUpperCaseQuotedIdentifiers());
        }
    }

    /**
     * Tests fix for BUG#11781, foreign key information that is quoted is parsed
     * incorrectly.
     */
    public void testBug11781() throws Exception {

        createTable("`app tab`", "( C1 int(11) NULL, C2 int(11) NULL, INDEX NEWINX (C1), INDEX NEWINX2 (C1, C2))", "InnoDB");

        this.stmt.executeUpdate("ALTER TABLE `app tab` ADD CONSTRAINT APPFK FOREIGN KEY (C1) REFERENCES `app tab` (C1)");

        /*
         * this.rs = this.conn.getMetaData().getCrossReference(
         * this.conn.getCatalog(), null, "app tab", this.conn.getCatalog(),
         * null, "app tab");
         */
        this.rs = ((com.mysql.jdbc.DatabaseMetaData) this.conn.getMetaData()).extractForeignKeyFromCreateTable(this.conn.getCatalog(), "app tab");
        assertTrue("must return a row", this.rs.next());

        String catalog = this.conn.getCatalog();

        assertEquals("comment; APPFK(`C1`) REFER `" + catalog + "`/ `app tab` (`C1`)", this.rs.getString(3));

        this.rs.close();

        this.rs = this.conn.getMetaData().getImportedKeys(this.conn.getCatalog(), null, "app tab");

        assertTrue(this.rs.next());

        this.rs = this.conn.getMetaData().getExportedKeys(this.conn.getCatalog(), null, "app tab");

        assertTrue(this.rs.next());
    }

    /**
     * Tests fix for BUG#12970 - java.sql.Types.OTHER returned for binary and
     * varbinary columns.
     */
    public void testBug12970() throws Exception {
        String tableName = "testBug12970";

        createTable(tableName, "(binary_field BINARY(32), varbinary_field VARBINARY(64))");

        try {
            this.rs = this.conn.getMetaData().getColumns(this.conn.getCatalog(), null, tableName, "%");
            assertTrue(this.rs.next());
            assertEquals(Types.BINARY, this.rs.getInt("DATA_TYPE"));
            assertEquals(32, this.rs.getInt("COLUMN_SIZE"));
            assertTrue(this.rs.next());
            assertEquals(Types.VARBINARY, this.rs.getInt("DATA_TYPE"));
            assertEquals(64, this.rs.getInt("COLUMN_SIZE"));
            this.rs.close();

            this.rs = this.stmt.executeQuery("SELECT binary_field, varbinary_field FROM " + tableName);
            ResultSetMetaData rsmd = this.rs.getMetaData();
            assertEquals(Types.BINARY, rsmd.getColumnType(1));
            assertEquals(32, rsmd.getPrecision(1));
            assertEquals(Types.VARBINARY, rsmd.getColumnType(2));
            assertEquals(64, rsmd.getPrecision(2));
            this.rs.close();
        } finally {
            if (this.rs != null) {
                this.rs.close();
            }
        }
    }

    /**
     * Tests fix for BUG#12975 - OpenOffice expects DBMD.supportsIEF() to return
     * "true" if foreign keys are supported by the datasource, even though this
     * method also covers support for check constraints, which MySQL _doesn't_
     * have.
     * 
     * @throws Exception
     *             if the test fails.
     */
    public void testBug12975() throws Exception {
        assertEquals(false, this.conn.getMetaData().supportsIntegrityEnhancementFacility());

        Connection overrideConn = null;

        try {
            Properties props = new Properties();

            props.setProperty("overrideSupportsIntegrityEnhancementFacility", "true");

            overrideConn = getConnectionWithProps(props);
            assertEquals(true, overrideConn.getMetaData().supportsIntegrityEnhancementFacility());
        } finally {
            if (overrideConn != null) {
                overrideConn.close();
            }
        }
    }

    /**
     * Tests fix for BUG#13277 - RSMD for generated keys has NPEs when a
     * connection is referenced.
     * 
     * @throws Exception
     */
    public void testBug13277() throws Exception {
        createTable("testBug13277", "(field1 INT NOT NULL PRIMARY KEY AUTO_INCREMENT, field2 VARCHAR(32))");

        try {
            this.stmt.executeUpdate("INSERT INTO testBug13277 (field2) VALUES ('abcdefg')", Statement.RETURN_GENERATED_KEYS);

            this.rs = this.stmt.getGeneratedKeys();

            ResultSetMetaData rsmd = this.rs.getMetaData();
            checkRsmdForBug13277(rsmd);
            this.rs.close();

            for (int i = 0; i < 5; i++) {
                this.stmt.addBatch("INSERT INTO testBug13277 (field2) VALUES ('abcdefg')");
            }

            this.stmt.executeBatch();

            this.rs = this.stmt.getGeneratedKeys();

            rsmd = this.rs.getMetaData();
            checkRsmdForBug13277(rsmd);
            this.rs.close();

            this.pstmt = this.conn.prepareStatement("INSERT INTO testBug13277 (field2) VALUES ('abcdefg')", Statement.RETURN_GENERATED_KEYS);
            this.pstmt.executeUpdate();

            this.rs = this.pstmt.getGeneratedKeys();

            rsmd = this.rs.getMetaData();
            checkRsmdForBug13277(rsmd);
            this.rs.close();

            this.pstmt.addBatch();
            this.pstmt.addBatch();

            this.pstmt.executeUpdate();

            this.rs = this.pstmt.getGeneratedKeys();

            rsmd = this.rs.getMetaData();
            checkRsmdForBug13277(rsmd);
            this.rs.close();

        } finally {
            if (this.pstmt != null) {
                this.pstmt.close();
                this.pstmt = null;
            }

            if (this.rs != null) {
                this.rs.close();
                this.rs = null;
            }
        }
    }

    /**
     * Tests BUG13601 (which doesn't seem to be present in 3.1.11, but we'll
     * leave it in here for regression's-sake).
     * 
     * @throws Exception
     *             if the test fails.
     */
    public void testBug13601() throws Exception {

        createTable("testBug13601", "(field1 BIGINT NOT NULL, field2 BIT default 0 NOT NULL) ENGINE=MyISAM");

        this.rs = this.stmt.executeQuery("SELECT field1, field2 FROM testBug13601 WHERE 1=-1");
        ResultSetMetaData rsmd = this.rs.getMetaData();
        assertEquals(Types.BIT, rsmd.getColumnType(2));
        assertEquals(Boolean.class.getName(), rsmd.getColumnClassName(2));

        this.rs = this.conn.prepareStatement("SELECT field1, field2 FROM testBug13601 WHERE 1=-1").executeQuery();
        rsmd = this.rs.getMetaData();
        assertEquals(Types.BIT, rsmd.getColumnType(2));
        assertEquals(Boolean.class.getName(), rsmd.getColumnClassName(2));
    }

    /**
     * Tests fix for BUG#14815 - DBMD.getColumns() doesn't return TABLE_NAME
     * correctly.
     * 
     * @throws Exception
     *             if the test fails
     */
    public void testBug14815() throws Exception {
        try {
            createTable("testBug14815_1", "(field_1_1 int)");
            createTable("testBug14815_2", "(field_2_1 int)");

            boolean lcTableNames = this.conn.getMetaData().storesLowerCaseIdentifiers();

            String tableName1 = lcTableNames ? "testbug14815_1" : "testBug14815_1";
            String tableName2 = lcTableNames ? "testbug14815_2" : "testBug14815_2";

            this.rs = this.conn.getMetaData().getColumns(this.conn.getCatalog(), null, "testBug14815%", "%");

            assertTrue(this.rs.next());
            assertEquals(tableName1, this.rs.getString("TABLE_NAME"));
            assertEquals("field_1_1", this.rs.getString("COLUMN_NAME"));

            assertTrue(this.rs.next());
            assertEquals(tableName2, this.rs.getString("TABLE_NAME"));
            assertEquals("field_2_1", this.rs.getString("COLUMN_NAME"));

        } finally {
            if (this.rs != null) {
                this.rs.close();
                this.rs = null;
            }
        }
    }

    /**
     * Tests fix for BUG#15854 - DBMD.getColumns() returns wrong type for BIT.
     * 
     * @throws Exception
     *             if the test fails.
     */
    public void testBug15854() throws Exception {
        createTable("testBug15854", "(field1 BIT)");
        try {
            this.rs = this.conn.getMetaData().getColumns(this.conn.getCatalog(), null, "testBug15854", "field1");
            assertTrue(this.rs.next());
            assertEquals(Types.BIT, this.rs.getInt("DATA_TYPE"));
        } finally {
            if (this.rs != null) {
                ResultSet toClose = this.rs;
                this.rs = null;
                toClose.close();
            }
        }
    }

    /**
     * Tests fix for BUG#16277 - Invalid classname returned for
     * RSMD.getColumnClassName() for BIGINT type.
     * 
     * @throws Exception
     *             if the test fails.
     */
    public void testBug16277() throws Exception {
        createTable("testBug16277", "(field1 BIGINT, field2 BIGINT UNSIGNED)");
        ResultSetMetaData rsmd = this.stmt.executeQuery("SELECT field1, field2 FROM testBug16277").getMetaData();
        assertEquals("java.lang.Long", rsmd.getColumnClassName(1));
        assertEquals("java.math.BigInteger", rsmd.getColumnClassName(2));
    }

    /**
     * Tests fix for BUG#18554 - Aliased column names where length of name > 251
     * are corrupted.
     * 
     * @throws Exception
     *             if the test fails.
     */
    public void testBug18554() throws Exception {
        testBug18554(249);
        testBug18554(250);
        testBug18554(251);
        testBug18554(252);
        testBug18554(253);
        testBug18554(254);
        testBug18554(255);
    }

    private void testBug18554(int columnNameLength) throws Exception {
        StringBuilder buf = new StringBuilder(columnNameLength + 2);

        for (int i = 0; i < columnNameLength; i++) {
            buf.append((char) ((Math.random() * 26) + 65));
        }

        String colName = buf.toString();
        this.rs = this.stmt.executeQuery("select curtime() as `" + colName + "`");
        ResultSetMetaData meta = this.rs.getMetaData();

        assertEquals(colName, meta.getColumnLabel(1));

    }

    private void checkRsmdForBug13277(ResultSetMetaData rsmd) throws SQLException {

        int i = ((com.mysql.jdbc.ConnectionImpl) this.conn).getMaxBytesPerChar(CharsetMapping
                .getJavaEncodingForMysqlCharset(((com.mysql.jdbc.JdbcConnection) this.conn).getServerCharset()));
        if (i == 1) {
            // This is INT field but still processed in
            // ResultsetMetaData.getColumnDisplaySize
            assertEquals(17, rsmd.getColumnDisplaySize(1));
        }

        assertEquals(false, rsmd.isDefinitelyWritable(1));
        assertEquals(true, rsmd.isReadOnly(1));
        assertEquals(false, rsmd.isWritable(1));
    }

    public void testSupportsCorrelatedSubqueries() throws Exception {
        DatabaseMetaData dbmd = this.conn.getMetaData();

        assertEquals(true, dbmd.supportsCorrelatedSubqueries());
    }

    public void testSupportesGroupByUnrelated() throws Exception {
        DatabaseMetaData dbmd = this.conn.getMetaData();

        assertEquals(true, dbmd.supportsGroupByUnrelated());
    }

    /**
     * Tests fix for BUG#21267, ParameterMetaData throws NullPointerException
     * when prepared SQL actually has a syntax error
     * 
     * @throws Exception
     */
    public void testBug21267() throws Exception {
        createTable("bug21267", "(`Col1` int(11) NOT NULL,`Col2` varchar(45) default NULL,`Col3` varchar(45) default NULL,PRIMARY KEY  (`Col1`))");

        this.pstmt = this.conn.prepareStatement("SELECT Col1, Col2,Col4 FROM bug21267 WHERE Col1=?");
        this.pstmt.setInt(1, 1);

        java.sql.ParameterMetaData psMeta = this.pstmt.getParameterMetaData();

        try {
            assertEquals(0, psMeta.getParameterType(1));
        } catch (SQLException sqlEx) {
            assertEquals(SQLError.SQL_STATE_DRIVER_NOT_CAPABLE, sqlEx.getSQLState());
        }

        this.pstmt.close();

        Properties props = new Properties();
        props.setProperty("generateSimpleParameterMetadata", "true");

        this.pstmt = getConnectionWithProps(props).prepareStatement("SELECT Col1, Col2,Col4 FROM bug21267 WHERE Col1=?");

        psMeta = this.pstmt.getParameterMetaData();

        assertEquals(Types.VARCHAR, psMeta.getParameterType(1));
    }

    /**
     * Tests fix for BUG#21544 - When using information_schema for metadata,
     * COLUMN_SIZE for getColumns() is not clamped to range of java.lang.Integer
     * as is the case when not using information_schema, thus leading to a
     * truncation exception that isn't present when not using
     * information_schema.
     * 
     * @throws Exception
     *             if the test fails
     */
    public void testBug21544() throws Exception {

        createTable("testBug21544", "(foo_id INT NOT NULL, stuff LONGTEXT, PRIMARY KEY (foo_id))", "INNODB");

        Connection infoSchemConn = null;

        Properties props = new Properties();
        props.setProperty("useInformationSchema", "true");
        props.setProperty("jdbcCompliantTruncation", "false");
        props.setProperty("nullNamePatternMatchesAll", "true");
        props.setProperty("nullCatalogMeansCurrent", "true");

        infoSchemConn = getConnectionWithProps(props);

        try {
            this.rs = infoSchemConn.getMetaData().getColumns(null, null, "testBug21544", null);

            while (this.rs.next()) {
                this.rs.getInt("COLUMN_SIZE");
            }
        } finally {
            if (infoSchemConn != null) {
                infoSchemConn.close();
            }
        }
    }

    /**
     * Tests fix for BUG#22613 - DBMD.getColumns() does not return expected
     * COLUMN_SIZE for the SET type (fixed to be consistent with the ODBC
     * driver)
     * 
     * @throws Exception
     *             if the test fails
     */
    public void testBug22613() throws Exception {

        createTable("bug22613",
                "( s set('a','bc','def','ghij') default NULL, t enum('a', 'ab', 'cdef'), s2 SET('1','2','3','4','1585','ONE','TWO','Y','N','THREE'))");

        checkMetadataForBug22613(this.conn);

        Connection infoSchemConn = null;

        try {
            Properties props = new Properties();
            props.setProperty("useInformationSchema", "true");

            infoSchemConn = getConnectionWithProps(props);

            checkMetadataForBug22613(infoSchemConn);
        } finally {
            if (infoSchemConn != null) {
                infoSchemConn.close();
            }
        }
    }

    private void checkMetadataForBug22613(Connection c) throws Exception {
        String maxValue = "a,bc,def,ghij";
        String maxValue2 = "1,2,3,4,1585,ONE,TWO,Y,N,THREE";

        DatabaseMetaData meta = c.getMetaData();
        this.rs = meta.getColumns(null, this.conn.getCatalog(), "bug22613", "s");
        this.rs.first();

        assertEquals(maxValue.length(), this.rs.getInt("COLUMN_SIZE"));

        this.rs = meta.getColumns(null, this.conn.getCatalog(), "bug22613", "s2");
        this.rs.first();

        assertEquals(maxValue2.length(), this.rs.getInt("COLUMN_SIZE"));

        this.rs = meta.getColumns(null, c.getCatalog(), "bug22613", "t");
        this.rs.first();

        assertEquals(4, this.rs.getInt("COLUMN_SIZE"));
    }

    /**
     * Fix for BUG#22628 - Driver.getPropertyInfo() throws NullPointerException
     * for URL that only specifies host and/or port.
     * 
     * @throws Exception
     *             if the test fails.
     */
    public void testBug22628() throws Exception {
        DriverPropertyInfo[] dpi = new NonRegisteringDriver().getPropertyInfo("jdbc:mysql://bogus:9999", new Properties());

        boolean foundHost = false;
        boolean foundPort = false;

        for (int i = 0; i < dpi.length; i++) {
            if ("bogus".equals(dpi[i].value)) {
                foundHost = true;
            }

            if ("9999".equals(dpi[i].value)) {
                foundPort = true;
            }
        }

        assertTrue(foundHost && foundPort);
    }

    private void testAbsenceOfMetadataForQuery(String query) throws Exception {
        try {
            this.pstmt = this.conn.prepareStatement(query);
            ResultSetMetaData rsmd = this.pstmt.getMetaData();

            assertNull(rsmd);

            this.pstmt = ((com.mysql.jdbc.JdbcConnection) this.conn).clientPrepareStatement(query);
            rsmd = this.pstmt.getMetaData();

            assertNull(rsmd);
        } finally {
            if (this.pstmt != null) {
                this.pstmt.close();
            }
        }
    }

    public void testRSMDToStringFromDBMD() throws Exception {

        this.rs = this.conn.getMetaData().getTypeInfo();

        this.rs.getMetaData().toString(); // used to cause NPE

    }

    public void testCharacterSetForDBMD() throws Exception {
        String quoteChar = this.conn.getMetaData().getIdentifierQuoteString();

        String tableName = quoteChar + "\u00e9\u0074\u00e9" + quoteChar;
        createTable(tableName, "(field1 int)");
        this.rs = this.conn.getMetaData().getTables(this.conn.getCatalog(), null, tableName, new String[] { "TABLE" });
        assertEquals(true, this.rs.next());
        System.out.println(this.rs.getString("TABLE_NAME"));
        System.out.println(new String(this.rs.getBytes("TABLE_NAME"), "UTF-8"));
    }

    /**
     * Tests fix for BUG#18258 - Nonexistent catalog/database causes
     * SQLException to be raised, rather than returning empty result set.
     * 
     * @throws Exception
     *             if the test fails.
     */
    public void testBug18258() throws Exception {
        String bogusDatabaseName = "abcdefghijklmnopqrstuvwxyz";
        this.conn.getMetaData().getTables(bogusDatabaseName, "%", "%", new String[] { "TABLE", "VIEW" });
        this.conn.getMetaData().getColumns(bogusDatabaseName, "%", "%", "%");
        this.conn.getMetaData().getProcedures(bogusDatabaseName, "%", "%");
    }

    /**
     * Tests fix for BUG#23303 - DBMD.getSchemas() doesn't return a
     * TABLE_CATALOG column.
     * 
     * @throws Exception
     *             if the test fails.
     */
    public void testBug23303() throws Exception {

        this.rs = this.conn.getMetaData().getSchemas();
        this.rs.findColumn("TABLE_CATALOG");

    }

    /**
     * Tests fix for BUG#23304 - DBMD using "show" and DBMD using
     * information_schema do not return results consistent with eachother.
     * 
     * (note this fix only addresses the inconsistencies, not the issue that the
     * driver is treating schemas differently than some users expect.
     * 
     * We will revisit this behavior when there is full support for schemas in
     * MySQL).
     * 
     * @throws Exception
     */
    public void testBug23304() throws Exception {

        Connection connShow = null;
        Connection connInfoSchema = null;

        ResultSet rsShow = null;
        ResultSet rsInfoSchema = null;

        try {
            Properties noInfoSchemaProps = new Properties();
            noInfoSchemaProps.setProperty("useInformationSchema", "false");

            Properties infoSchemaProps = new Properties();
            infoSchemaProps.setProperty("useInformationSchema", "true");
            infoSchemaProps.setProperty("dumpQueriesOnException", "true");

            connShow = getConnectionWithProps(noInfoSchemaProps);
            connInfoSchema = getConnectionWithProps(infoSchemaProps);

            DatabaseMetaData dbmdUsingShow = connShow.getMetaData();
            DatabaseMetaData dbmdUsingInfoSchema = connInfoSchema.getMetaData();

            assertNotSame(dbmdUsingShow.getClass(), dbmdUsingInfoSchema.getClass());

            rsShow = dbmdUsingShow.getSchemas();
            rsInfoSchema = dbmdUsingInfoSchema.getSchemas();

            compareResultSets(rsShow, rsInfoSchema);

            /*
             * rsShow = dbmdUsingShow.getTables(connShow.getCatalog(), null,
             * "%", new String[] {"TABLE", "VIEW"}); rsInfoSchema =
             * dbmdUsingInfoSchema.getTables(connInfoSchema.getCatalog(), null,
             * "%", new String[] {"TABLE", "VIEW"});
             * 
             * compareResultSets(rsShow, rsInfoSchema);
             * 
             * rsShow = dbmdUsingShow.getTables(null, null, "%", new String[]
             * {"TABLE", "VIEW"}); rsInfoSchema =
             * dbmdUsingInfoSchema.getTables(null, null, "%", new String[]
             * {"TABLE", "VIEW"});
             * 
             * compareResultSets(rsShow, rsInfoSchema);
             */

            createTable(
                    "t_testBug23304",
                    "(field1 int primary key not null, field2 tinyint, field3 mediumint, field4 mediumint, field5 bigint, field6 float, field7 double, field8 decimal, field9 char(32), field10 varchar(32), field11 blob, field12 mediumblob, field13 longblob, field14 text, field15 mediumtext, field16 longtext, field17 date, field18 time, field19 datetime, field20 timestamp)");

            rsShow = dbmdUsingShow.getColumns(connShow.getCatalog(), null, "t_testBug23304", "%");
            rsInfoSchema = dbmdUsingInfoSchema.getColumns(connInfoSchema.getCatalog(), null, "t_testBug23304", "%");

            compareResultSets(rsShow, rsInfoSchema);
        } finally {
            if (rsShow != null) {
                rsShow.close();
            }

            if (rsInfoSchema != null) {
                rsInfoSchema.close();
            }
        }
    }

    private void compareResultSets(ResultSet expected, ResultSet actual) throws Exception {
        if (expected == null && actual != null) {
            fail("Expected null result set, actual was not null.");
        } else if (expected != null && actual == null) {
            fail("Expected non-null actual result set.");
        } else if (expected == null && actual == null) {
            return;
        }

        expected.last();

        int expectedRows = expected.getRow();

        actual.last();

        int actualRows = actual.getRow();

        assertEquals(expectedRows, actualRows);

        ResultSetMetaData metadataExpected = expected.getMetaData();
        ResultSetMetaData metadataActual = actual.getMetaData();

        assertEquals(metadataExpected.getColumnCount(), metadataActual.getColumnCount());

        for (int i = 0; i < metadataExpected.getColumnCount(); i++) {
            assertEquals(metadataExpected.getColumnName(i + 1), metadataActual.getColumnName(i + 1));
            assertEquals(metadataExpected.getColumnType(i + 1), metadataActual.getColumnType(i + 1));
            assertEquals(metadataExpected.getColumnClassName(i + 1), metadataActual.getColumnClassName(i + 1));
        }

        expected.beforeFirst();
        actual.beforeFirst();

        StringBuilder messageBuf = null;

        while (expected.next() && actual.next()) {

            if (messageBuf != null) {
                messageBuf.append("\n");
            }

            for (int i = 0; i < metadataExpected.getColumnCount(); i++) {
                if (expected.getObject(i + 1) == null && actual.getObject(i + 1) == null) {
                    continue;
                }

                if ((expected.getObject(i + 1) == null && actual.getObject(i + 1) != null)
                        || (expected.getObject(i + 1) != null && actual.getObject(i + 1) == null)
                        || (!expected.getObject(i + 1).equals(actual.getObject(i + 1)))) {
                    if ("COLUMN_DEF".equals(metadataExpected.getColumnName(i + 1))
                            && (expected.getObject(i + 1) == null && actual.getString(i + 1).length() == 0)
                            || (expected.getString(i + 1).length() == 0 && actual.getObject(i + 1) == null)) {
                        continue; // known bug with SHOW FULL COLUMNS, and we
                                  // can't distinguish between null and ''
                                  // for a default
                    }

                    if ("CHAR_OCTET_LENGTH".equals(metadataExpected.getColumnName(i + 1))) {
                        if (((com.mysql.jdbc.ConnectionImpl) this.conn).getMaxBytesPerChar(CharsetMapping
                                .getJavaEncodingForMysqlCharset(((com.mysql.jdbc.JdbcConnection) this.conn).getServerCharset())) > 1) {
                            continue; // SHOW CREATE and CHAR_OCT *will* differ
                        }
                    }

                    if (messageBuf == null) {
                        messageBuf = new StringBuilder();
                    } else {
                        messageBuf.append("\n");
                    }

                    messageBuf.append("On row " + expected.getRow() + " ,for column named " + metadataExpected.getColumnName(i + 1) + ", expected '"
                            + expected.getObject(i + 1) + "', found '" + actual.getObject(i + 1) + "'");

                }
            }
        }

        if (messageBuf != null) {
            fail(messageBuf.toString());
        }
    }

    /**
     * Tests fix for BUG#25624 - Whitespace surrounding storage/size specifiers
     * in stored procedure declaration causes NumberFormatException to be thrown
     * when calling stored procedure.
     * 
     * @throws Exception
     */
    public void testBug25624() throws Exception {
        //
        // we changed up the parameters to get coverage of the fixes,
        // also note that whitespace _is_ significant in the DDL...
        //
        createProcedure("testBug25624", "(in _par1 decimal( 10 , 2 ) , in _par2 varchar( 4 )) BEGIN select 1; END");

        this.conn.prepareCall("{call testBug25624(?,?)}").close();
    }

    /**
     * Tests fix for BUG#27867 - Schema objects with identifiers other than the
     * connection character aren't retrieved correctly in ResultSetMetadata.
     * 
     * @throws Exception
     *             if the test fails.
     */
    public void testBug27867() throws Exception {
        String gbkColumnName = "\u00e4\u00b8\u00ad\u00e6\u2013\u2021\u00e6\u00b5\u2039\u00e8\u00af\u2022";
        createTable("ColumnNameEncoding", "(`" + gbkColumnName + "` varchar(1) default NULL, `ASCIIColumn` varchar(1) default NULL"
                + ")ENGINE=MyISAM DEFAULT CHARSET=utf8");

        this.rs = this.stmt.executeQuery("SELECT * FROM ColumnNameEncoding");
        java.sql.ResultSetMetaData tblMD = this.rs.getMetaData();

        assertEquals(gbkColumnName, tblMD.getColumnName(1));
        assertEquals("ASCIIColumn", tblMD.getColumnName(2));
    }

    /**
     * Fixed BUG#27915 - DatabaseMetaData.getColumns() doesn't contain SCOPE_*
     * or IS_AUTOINCREMENT columns.
     * 
     * @throws Exception
     */
    public void testBug27915() throws Exception {
        createTable("testBug27915", "(field1 int not null primary key auto_increment, field2 int)");
        DatabaseMetaData dbmd = this.conn.getMetaData();

        this.rs = dbmd.getColumns(this.conn.getCatalog(), null, "testBug27915", "%");
        this.rs.next();

        checkBug27915();

        this.rs = getConnectionWithProps("useInformationSchema=true").getMetaData().getColumns(this.conn.getCatalog(), null, "testBug27915", "%");
        this.rs.next();

        checkBug27915();
    }

    private void checkBug27915() throws SQLException {
        assertNull(this.rs.getString("SCOPE_CATALOG"));
        assertNull(this.rs.getString("SCOPE_SCHEMA"));
        assertNull(this.rs.getString("SCOPE_TABLE"));
        assertNull(this.rs.getString("SOURCE_DATA_TYPE"));
        assertEquals("YES", this.rs.getString("IS_AUTOINCREMENT"));

        this.rs.next();

        assertNull(this.rs.getString("SCOPE_CATALOG"));
        assertNull(this.rs.getString("SCOPE_SCHEMA"));
        assertNull(this.rs.getString("SCOPE_TABLE"));
        assertNull(this.rs.getString("SOURCE_DATA_TYPE"));
        assertEquals("NO", this.rs.getString("IS_AUTOINCREMENT"));
    }

    /**
     * Tests fix for BUG#27916 - UNSIGNED types not reported via
     * DBMD.getTypeInfo(), and capitalization of types is not consistent between
     * DBMD.getColumns(), RSMD.getColumnTypeName() and DBMD.getTypeInfo().
     * 
     * This fix also ensures that the precision of UNSIGNED MEDIUMINT and
     * UNSIGNED BIGINT is reported correctly via DBMD.getColumns().
     * 
     * Second fix ensures that list values of ENUM and SET types containing
     * 'unsigned' are not taken in account.
     * 
     * @throws Exception
     */
    public void testBug27916() throws Exception {
        createTable("testBug27916",
                "(field1 TINYINT UNSIGNED, field2 SMALLINT UNSIGNED, field3 INT UNSIGNED, field4 INTEGER UNSIGNED, field5 MEDIUMINT UNSIGNED, field6 BIGINT UNSIGNED)");

        ResultSetMetaData rsmd = this.stmt.executeQuery("SELECT * FROM testBug27916").getMetaData();

        HashMap<String, Object> typeNameToPrecision = new HashMap<String, Object>();
        this.rs = this.conn.getMetaData().getTypeInfo();

        while (this.rs.next()) {
            typeNameToPrecision.put(this.rs.getString("TYPE_NAME"), this.rs.getObject("PRECISION"));
        }

        this.rs = this.conn.getMetaData().getColumns(this.conn.getCatalog(), null, "testBug27916", "%");

        for (int i = 0; i < rsmd.getColumnCount(); i++) {
            this.rs.next();
            String typeName = this.rs.getString("TYPE_NAME");

            assertEquals(typeName, rsmd.getColumnTypeName(i + 1));
            assertEquals(typeName, this.rs.getInt("COLUMN_SIZE"), rsmd.getPrecision(i + 1));
            assertEquals(typeName, new Integer(rsmd.getPrecision(i + 1)), typeNameToPrecision.get(typeName));
        }

        Properties props = new Properties();
        props.setProperty("useInformationSchema", "false");
        ArrayList<String> types = new ArrayList<String>();
        Connection PropConn = getConnectionWithProps(props);
        try {
            DatabaseMetaData dbmd = PropConn.getMetaData();
            this.rs = dbmd.getTypeInfo();
            while (this.rs.next()) {
                types.add(this.rs.getString("TYPE_NAME"));
            }
            this.rs.close();

            this.rs = dbmd.getColumns("mysql", null, "time_zone_transition", "%");
            while (this.rs.next()) {
                String typeName = this.rs.getString("TYPE_NAME");
                assertTrue(typeName, types.contains(typeName));
            }
            this.rs.close();
            this.rs = dbmd.getColumns("mysql", null, "proc", "%");
            while (this.rs.next()) {
                String typeName = this.rs.getString("TYPE_NAME");
                assertTrue(typeName, types.contains(typeName));
            }
            this.rs.close();
            PropConn.close();
            props.clear();

            props.setProperty("useInformationSchema", "true");
            PropConn = getConnectionWithProps(props);
            dbmd = PropConn.getMetaData();

            this.rs = dbmd.getColumns("mysql", null, "time_zone_transition", "%");
            while (this.rs.next()) {
                String typeName = this.rs.getString("TYPE_NAME");
                assertTrue(typeName, types.contains(typeName));
            }
            this.rs.close();
            this.rs = dbmd.getColumns("mysql", null, "proc", "%");
            while (this.rs.next()) {
                String typeName = this.rs.getString("TYPE_NAME");
                assertTrue(typeName, types.contains(typeName));
            }
            this.rs.close();
            PropConn.close();
            props.clear();
        } finally {
            if (PropConn != null) {
                PropConn.close();
            }
        }
    }

    public void testBug20491() throws Exception {
        String[] fields = { "field1_ae_\u00e4", "field2_ue_\u00fc", "field3_oe_\u00f6", "field4_sz_\u00df" };

        createTable("tst", "(`" + fields[0] + "` int(10) unsigned NOT NULL default '0', `" + fields[1] + "` varchar(45) default '', `" + fields[2]
                + "` varchar(45) default '', `" + fields[3] + "` varchar(45) default '', PRIMARY KEY  (`" + fields[0] + "`))");

        // demonstrate that these are all in the Cp1252 encoding

        for (int i = 0; i < fields.length; i++) {
            try {
                assertEquals(fields[i], new String(fields[i].getBytes("Cp1252"), "Cp1252"));
            } catch (ComparisonFailure cfEx) {
                if (i == 3) {
                    // If we're on a mac, we're out of luck
                    // we can't store this in the filesystem...

                    if (!System.getProperty("os.name").startsWith("Mac")) {
                        throw cfEx;
                    }
                }
            }
        }

        @SuppressWarnings("unused")
        byte[] asBytes = fields[0].getBytes("utf-8");

        DatabaseMetaData md = this.conn.getMetaData();

        this.rs = md.getColumns(null, "%", "tst", "%");

        int j = 0;

        while (this.rs.next()) {
            try {
                assertEquals("Wrong column name:" + this.rs.getString(4), fields[j++], this.rs.getString(4));
            } catch (ComparisonFailure cfEx) {
                if (j == 3) {
                    // If we're on a mac, we're out of luck
                    // we can't store this in the filesystem...

                    if (!System.getProperty("os.name").startsWith("Mac")) {
                        throw cfEx;
                    }
                }
            }
        }

        this.rs.close();

        this.rs = this.stmt.executeQuery("SELECT * FROM tst");

        ResultSetMetaData rsmd = this.rs.getMetaData();

        for (int i = 1; i <= rsmd.getColumnCount(); i++) {
            try {
                assertEquals("Wrong column name:" + rsmd.getColumnName(i), fields[i - 1], rsmd.getColumnName(i));
            } catch (ComparisonFailure cfEx) {
                if (i - 1 == 3) {
                    // If we're on a mac, we're out of luck
                    // we can't store this in the filesystem...

                    if (!System.getProperty("os.name").startsWith("Mac")) {
                        throw cfEx;
                    }
                }
            }
        }
    }

    /**
     * Tests fix for Bug#33594 - When cursor fetch is enabled, wrong metadata is
     * returned from DBMD.
     * 
     * The fix is two parts.
     * 
     * First, when asking for the first column value twice from a cursor-fetched
     * row, the driver didn't re-position, and thus the "next" column was
     * returned.
     * 
     * Second, metadata statements and internal statements the driver uses
     * shouldn't use cursor-based fetching at all, so we've ensured that
     * internal statements have their fetch size set to "0".
     */
    public void testBug33594() throws Exception {
        boolean max_key_l_bug = false;

        try {
            createTable("bug33594", "(fid varchar(255) not null primary key, id INT, geom linestring, name varchar(255))");
        } catch (SQLException sqlEx) {
            if (sqlEx.getMessage().indexOf("max key length") != -1) {
                createTable("bug33594", "(fid varchar(180) not null primary key, id INT, geom linestring, name varchar(255))");
                max_key_l_bug = true;
            }
        }

        Properties props = new Properties();
        props.put("useInformationSchema", "false");
        props.put("useCursorFetch", "false");
        props.put("defaultFetchSize", "100");
        props.put("nullNamePatternMatchesAll", "true");
        props.put("nullCatalogMeansCurrent", "true");
        Connection conn1 = null;
        try {
            conn1 = getConnectionWithProps(props);
            DatabaseMetaData metaData = conn1.getMetaData();
            this.rs = metaData.getColumns(null, null, "bug33594", null);
            this.rs.next();
            assertEquals("bug33594", this.rs.getString("TABLE_NAME"));
            assertEquals("fid", this.rs.getString("COLUMN_NAME"));
            assertEquals("VARCHAR", this.rs.getString("TYPE_NAME"));
            if (!max_key_l_bug) {
                assertEquals("255", this.rs.getString("COLUMN_SIZE"));
            } else {
                assertEquals("180", this.rs.getString("COLUMN_SIZE"));
            }

            Properties props2 = new Properties();
            props2.put("useInformationSchema", "false");
            props2.put("useCursorFetch", "true");
            props2.put("defaultFetchSize", "100");
            props2.put("nullNamePatternMatchesAll", "true");
            props2.put("nullCatalogMeansCurrent", "true");

            Connection conn2 = null;

            try {
                conn2 = getConnectionWithProps(props2);
                DatabaseMetaData metaData2 = conn2.getMetaData();
                this.rs = metaData2.getColumns(null, null, "bug33594", null);
                this.rs.next();
                assertEquals("bug33594", this.rs.getString("TABLE_NAME"));
                assertEquals("fid", this.rs.getString("COLUMN_NAME"));
                assertEquals("VARCHAR", this.rs.getString("TYPE_NAME"));
                if (!max_key_l_bug) {
                    assertEquals("255", this.rs.getString("COLUMN_SIZE"));
                } else {
                    assertEquals("180", this.rs.getString("COLUMN_SIZE"));
                }

                // we should only see one server-side prepared statement, and
                // that's
                // caused by us going off to ask about the count!
                assertEquals("1", getSingleIndexedValueWithQuery(conn2, 2, "SHOW SESSION STATUS LIKE 'Com_stmt_prepare'").toString());
            } finally {
                if (conn2 != null) {
                    conn2.close();
                }
            }
        } finally {
            if (conn1 != null) {
                conn1.close();
            }
        }

    }

    public void testBug34194() throws Exception {
        createTable("bug34194", "(id integer,geom geometry)");

        this.stmt.execute("insert into bug34194 values('1',GeomFromText('POINT(622572.881 5156121.034)'))");
        this.rs = this.stmt.executeQuery("select * from bug34194");
        ResultSetMetaData RSMD = this.rs.getMetaData();
        assertEquals("GEOMETRY", RSMD.getColumnTypeName(2));
    }

    public void testNoSystemTablesReturned() throws Exception {
        this.rs = this.conn.getMetaData().getTables("information_schema", "null", "%", new String[] { "SYSTEM VIEW" });
        assertTrue(this.rs.next());
        this.rs = this.conn.getMetaData().getTables("information_schema", "null", "%", new String[] { "SYSTEM TABLE" });
        assertFalse(this.rs.next());
        this.rs = this.conn.getMetaData().getTables("information_schema", "null", "%", new String[] { "TABLE" });
        assertFalse(this.rs.next());
        this.rs = this.conn.getMetaData().getTables("information_schema", "null", "%", new String[] { "VIEW" });
        assertFalse(this.rs.next());
        this.rs = this.conn.getMetaData().getTables("information_schema", "null", "%", new String[] { "SYSTEM TABLE", "SYSTEM VIEW", "TABLE", "VIEW" });
        assertTrue(this.rs.next());
        this.rs = this.conn.getMetaData().getColumns("information_schema", null, "TABLES", "%");
        assertTrue(this.rs.next());
    }

    public void testABunchOfReturnTypes() throws Exception {
        checkABunchOfReturnTypesForConnection(this.conn);
        checkABunchOfReturnTypesForConnection(getConnectionWithProps("useInformationSchema=true"));
    }

    private void checkABunchOfReturnTypesForConnection(Connection mdConn) throws Exception {

        DatabaseMetaData md = mdConn.getMetaData();

        // Bug#44862 - getBestRowIdentifier does not return resultset as per JDBC API specifications
        this.rs = md.getBestRowIdentifier(this.conn.getCatalog(), null, "returnTypesTest", DatabaseMetaData.bestRowSession, false);

        int[] types = new int[] { Types.SMALLINT, // 1. SCOPE short => actual scope of result
                Types.CHAR, // 2. COLUMN_NAME String => column name
                Types.INTEGER, // 3. DATA_TYPE int => SQL data type from java.sql.Types
                Types.CHAR, // 4. TYPE_NAME String => Data source dependent type name, for a UDT the type name is fully qualified
                Types.INTEGER, // 5. COLUMN_SIZE int => precision
                Types.INTEGER, // 6. BUFFER_LENGTH int => not used
                Types.SMALLINT, // 7. DECIMAL_DIGITS short => scale
                Types.SMALLINT, // 8. PSEUDO_COLUMN short => is this a pseudo column like an Oracle ROWID
        };

        checkTypes(this.rs, types);

        // Bug#44683 - getVersionColumns does not return resultset as per JDBC API specifications
        this.rs = md.getVersionColumns(this.conn.getCatalog(), null, "returnTypesTest");

        types = new int[] { Types.SMALLINT, // SCOPE short => is not used
                Types.CHAR, // COLUMN_NAME String => column name
                Types.INTEGER, // DATA_TYPE int => SQL data type from java.sql.Types
                Types.CHAR, // TYPE_NAME String => Data source-dependent type name
                Types.INTEGER, // COLUMN_SIZE int => precision
                Types.INTEGER, // BUFFER_LENGTH int => length of column value in bytes
                Types.SMALLINT, // DECIMAL_DIGITS short => scale
                Types.SMALLINT // PSEUDO_COLUMN short => whether this is pseudo column like an Oracle ROWID
        };

        checkTypes(this.rs, types);

        // Bug#44865 - getColumns does not return resultset as per JDBC API specifications
        this.rs = md.getColumns(this.conn.getCatalog(), null, "returnTypesTest", "foo");

        types = new int[] { Types.CHAR, // 1. TABLE_CAT String => table catalog (may be null)
                Types.CHAR, // 2. TABLE_SCHEM String => table schema (may be null)
                Types.CHAR, // 3. TABLE_NAME String => table name
                Types.CHAR, // 4. COLUMN_NAME String => column name
                Types.INTEGER, // 5. DATA_TYPE int => SQL type from java.sql.Types
                Types.CHAR, // 6. TYPE_NAME String => Data source dependent type name, for a UDT the type name is fully qualified
                Types.INTEGER, // 7. COLUMN_SIZE int => column size. For char or date types this is the maximum number of characters, for numeric or decimal
                               // types this is precision.
                Types.INTEGER, // 8. BUFFER_LENGTH is not used.
                Types.INTEGER, // 9. DECIMAL_DIGITS int => the number of fractional digits
                Types.INTEGER, // 10. NUM_PREC_RADIX int => Radix (typically either 10 or 2)
                Types.INTEGER, // 11. NULLABLE int => is NULL allowed.
                Types.CHAR, // 12. REMARKS String => comment describing column (may be null)
                Types.CHAR, // 13. COLUMN_DEF String => default value (may be null)
                Types.INTEGER, // 14. SQL_DATA_TYPE int => unused
                Types.INTEGER, // 15. SQL_DATETIME_SUB int => unused
                Types.INTEGER, // 16. CHAR_OCTET_LENGTH int => for char types the maximum number of bytes in the column
                Types.INTEGER, // 17. ORDINAL_POSITION int => index of column in table (starting at 1)
                Types.CHAR, // 18. IS_NULLABLE String => "NO" means column definitely does not allow NULL values; "YES" means the column might allow NULL 
                            // values. An empty string means nobody knows.
                Types.CHAR, // 19. SCOPE_CATLOG String => catalog of table that is the scope of a reference attribute (null if DATA_TYPE isn't REF)
                Types.CHAR, // 20. SCOPE_SCHEMA String => schema of table that is the scope of a reference attribute (null if the DATA_TYPE isn't REF)
                Types.CHAR, // 21. SCOPE_TABLE String => table name that this the scope of a reference attribute (null if the DATA_TYPE isn't REF)
                Types.SMALLINT, // 22. SOURCE_DATA_TYPE short => source type of a distinct type or user-generated Ref type, SQL type from java.sql.Types (null
                                // if DATA_TYPE isn't DISTINCT or user-generated REF)
                Types.CHAR, // 23. IS_AUTOINCREMENT String => Indicates whether this column is auto incremented
                Types.CHAR // 24. IS_GENERATEDCOLUMN String => Indicates whether this is a generated column 
        };

        checkTypes(this.rs, types);

        // Bug#44868 - getTypeInfo does not return resultset as per JDBC API specifications
        this.rs = md.getTypeInfo();

        types = new int[] { Types.CHAR, // 1. TYPE_NAME String => Type name
                Types.INTEGER, // 2. DATA_TYPE int => SQL data type from java.sql.Types
                Types.INTEGER, // 3. PRECISION int => maximum precision
                Types.CHAR, // 4. LITERAL_PREFIX String => prefix used to quote a literal (may be null)
                Types.CHAR, // 5. LITERAL_SUFFIX String => suffix used to quote a literal (may be null)
                Types.CHAR, // 6. CREATE_PARAMS String => parameters used in creating the type (may be null)
                Types.SMALLINT, // 7. NULLABLE short => can you use NULL for this type.
                Types.BOOLEAN, // 8. CASE_SENSITIVE boolean=> is it case sensitive.
                Types.SMALLINT, // 9. SEARCHABLE short => can you use "WHERE" based on this type:
                Types.BOOLEAN, // 10. UNSIGNED_ATTRIBUTE boolean => is it unsigned.
                Types.BOOLEAN, // 11. FIXED_PREC_SCALE boolean => can it be a money value.
                Types.BOOLEAN, // 12. AUTO_INCREMENT boolean => can it be used for an auto-increment value.
                Types.CHAR, // 13. LOCAL_TYPE_NAME String => localized version of type name (may be null)
                Types.SMALLINT, // 14. MINIMUM_SCALE short => minimum scale supported
                Types.SMALLINT, // 15. MAXIMUM_SCALE short => maximum scale supported
                Types.INTEGER, // 16. SQL_DATA_TYPE int => unused
                Types.INTEGER, // 17. SQL_DATETIME_SUB int => unused
                Types.INTEGER // 18. NUM_PREC_RADIX int => usually 2 or 10
        };

        checkTypes(this.rs, types);

        // Bug#44869 - getIndexInfo does not return resultset as per JDBC API specifications
        this.rs = md.getIndexInfo(this.conn.getCatalog(), null, "returnTypesTest", false, false);

        types = new int[] { Types.CHAR, // 1. TABLE_CAT String => table catalog (may be null)
                Types.CHAR, // 2. TABLE_SCHEM String => table schema (may be null)
                Types.CHAR, // 3. TABLE_NAME String => table name
                Types.BOOLEAN, // 4. NON_UNIQUE boolean => Can index values be non-unique. false when TYPE is tableIndexStatistic
                Types.CHAR, // 5. INDEX_QUALIFIER String => index catalog (may be null); null when TYPE is tableIndexStatistic
                Types.CHAR, // 6. INDEX_NAME String => index name; null when TYPE is tableIndexStatistic
                Types.SMALLINT, // 7. TYPE short => index type:
                Types.SMALLINT, // 8. ORDINAL_POSITION short => column sequence number within index; zero when TYPE is tableIndexStatistic
                Types.CHAR, // 9. COLUMN_NAME String => column name; null when TYPE is tableIndexStatistic
                Types.CHAR, // 10. ASC_OR_DESC String => column sort sequence, "A" => ascending, "D" => descending, may be null if sort sequence is not
                            // supported; null when TYPE is tableIndexStatistic
                Types.INTEGER, // 11. CARDINALITY int => When TYPE is tableIndexStatistic, then this is the number of rows in the table; otherwise, it is the
                               // number of unique values in the index.
                Types.INTEGER, // 12. PAGES int => When TYPE is tableIndexStatisic then this is the number of pages used for the table, otherwise it is the
                               // number of pages used for the current index.
                Types.CHAR // 13. FILTER_CONDITION String => Filter condition, if any. (may be null)
        };

        checkTypes(this.rs, types);

        // Bug#44867 - getImportedKeys/exportedKeys/crossReference doesn't have correct type for DEFERRABILITY
        this.rs = md.getImportedKeys(this.conn.getCatalog(), null, "returnTypesTest");

        types = new int[] { Types.CHAR, // PKTABLE_CAT String => primary key table catalog being imported (may be null)
                Types.CHAR, // PKTABLE_SCHEM String => primary key table schema being imported (may be null)
                Types.CHAR, // PKTABLE_NAME String => primary key table name being imported
                Types.CHAR, // PKCOLUMN_NAME String => primary key column name being imported
                Types.CHAR, // FKTABLE_CAT String => foreign key table catalog (may be null)
                Types.CHAR, // FKTABLE_SCHEM String => foreign key table schema (may be null)
                Types.CHAR, // FKTABLE_NAME String => foreign key table name
                Types.CHAR, // FKCOLUMN_NAME String => foreign key column name
                Types.SMALLINT, // KEY_SEQ short => sequence number within a foreign key
                Types.SMALLINT, // UPDATE_RULE short => What happens to a foreign key when the primary key is updated:
                Types.SMALLINT, // DELETE_RULE short => What happens to the foreign key when primary is deleted
                Types.CHAR, // FK_NAME String => foreign key name (may be null)
                Types.CHAR, // PK_NAME String => primary key name (may be null)
                Types.SMALLINT // DEFERRABILITY short => can the evaluation of foreign key constraints be deferred until commit
        };

        checkTypes(this.rs, types);

        this.rs = md.getExportedKeys(this.conn.getCatalog(), null, "returnTypesTest");

        types = new int[] { Types.CHAR, // PKTABLE_CAT String => primary key table catalog being imported (may be null)
                Types.CHAR, // PKTABLE_SCHEM String => primary key table schema being imported (may be null)
                Types.CHAR, // PKTABLE_NAME String => primary key table name being imported
                Types.CHAR, // PKCOLUMN_NAME String => primary key column name being imported
                Types.CHAR, // FKTABLE_CAT String => foreign key table catalog (may be null)
                Types.CHAR, // FKTABLE_SCHEM String => foreign key table schema (may be null)
                Types.CHAR, // FKTABLE_NAME String => foreign key table name
                Types.CHAR, // FKCOLUMN_NAME String => foreign key column name
                Types.SMALLINT, // KEY_SEQ short => sequence number within a foreign key
                Types.SMALLINT, // UPDATE_RULE short => What happens to a foreign key when the primary key is updated:
                Types.SMALLINT, // DELETE_RULE short => What happens to the foreign key when primary is deleted
                Types.CHAR, // FK_NAME String => foreign key name (may be null)
                Types.CHAR, // PK_NAME String => primary key name (may be null)
                Types.SMALLINT // DEFERRABILITY short => can the evaluation of foreign key constraints be deferred until commit
        };

        checkTypes(this.rs, types);

        this.rs = md.getCrossReference(this.conn.getCatalog(), null, "returnTypesTest", this.conn.getCatalog(), null, "bar");

        types = new int[] { Types.CHAR, // PKTABLE_CAT String => primary key table catalog being imported (may be null)
                Types.CHAR, // PKTABLE_SCHEM String => primary key table schema being imported (may be null)
                Types.CHAR, // PKTABLE_NAME String => primary key table name being imported
                Types.CHAR, // PKCOLUMN_NAME String => primary key column name being imported
                Types.CHAR, // FKTABLE_CAT String => foreign key table catalog (may be null)
                Types.CHAR, // FKTABLE_SCHEM String => foreign key table schema (may be null)
                Types.CHAR, // FKTABLE_NAME String => foreign key table name
                Types.CHAR, // FKCOLUMN_NAME String => foreign key column name
                Types.SMALLINT, // KEY_SEQ short => sequence number within a foreign key
                Types.SMALLINT, // UPDATE_RULE short => What happens to a foreign key when the primary key is updated:
                Types.SMALLINT, // DELETE_RULE short => What happens to the foreign key when primary is deleted
                Types.CHAR, // FK_NAME String => foreign key name (may be null)
                Types.CHAR, // PK_NAME String => primary key name (may be null)
                Types.SMALLINT // DEFERRABILITY short => can the evaluation of foreign key constraints be deferred until commit
        };

        checkTypes(this.rs, types);
    }

    private final static Map<Integer, String> TYPES_MAP = new HashMap<Integer, String>();

    static {
        Field[] typeFields = Types.class.getFields();

        for (int i = 0; i < typeFields.length; i++) {
            System.out.println(typeFields[i].getName() + " -> " + typeFields[i].getType().getClass());

            if (Modifier.isStatic(typeFields[i].getModifiers())) {
                try {
                    TYPES_MAP.put(new Integer(typeFields[i].getInt(null)), "java.sql.Types." + typeFields[i].getName());
                } catch (IllegalArgumentException e) {
                    // ignore
                } catch (IllegalAccessException e) {
                    // ignore
                }
            }
        }
    }

    private void checkTypes(ResultSet rsToCheck, int[] types) throws Exception {
        ResultSetMetaData rsmd = rsToCheck.getMetaData();
        assertEquals(types.length, rsmd.getColumnCount());
        for (int i = 0; i < types.length; i++) {
            String expectedType = TYPES_MAP.get(new Integer(types[i]));
            String actualType = TYPES_MAP.get(new Integer(rsmd.getColumnType(i + 1)));
            assertNotNull(expectedType);
            assertNotNull(actualType);
            assertEquals("Unexpected type in column " + (i + 1), expectedType, actualType);
        }
    }

    /**
     * Bug #43714 - useInformationSchema with DatabaseMetaData.getExportedKeys()
     * throws exception
     */
    public void testBug43714() throws Exception {
        Connection c_IS = null;
        try {
            c_IS = getConnectionWithProps("useInformationSchema=true");
            DatabaseMetaData dbmd = c_IS.getMetaData();
            this.rs = dbmd.getExportedKeys("x", "y", "z");
        } finally {
            try {
                c_IS.close();
            } catch (SQLException ex) {
            }
        }
    }

    /**
     * Bug #41269 - DatabaseMetadata.getProcedureColumns() returns wrong value
     * for column length
     */
    public void testBug41269() throws Exception {
        createProcedure("bug41269", "(in param1 int, out result varchar(197)) BEGIN select 1, ''; END");

        Connection con = getConnectionWithProps("nullCatalogMeansCurrent=true,nullNamePatternMatchesAll=true");
        try {
            ResultSet procMD = con.getMetaData().getProcedureColumns(null, null, "bug41269", "%");
            assertTrue(procMD.next());
            assertEquals("Int param length", 10, procMD.getInt(9));
            assertTrue(procMD.next());
            assertEquals("String param length", 197, procMD.getInt(9));
            assertFalse(procMD.next());
        } finally {
            if (con != null) {
                con.close();
            }
        }

    }

    public void testBug31187() throws Exception {
        createTable("testBug31187", "(field1 int)");

        Connection nullCatConn = getConnectionWithProps("nullCatalogMeansCurrent=false");
        DatabaseMetaData dbmd = nullCatConn.getMetaData();
        ResultSet dbTblCols = dbmd.getColumns(null, null, "testBug31187", "%");

        boolean found = false;

        while (dbTblCols.next()) {
            String catalog = dbTblCols.getString("TABLE_CAT");
            String table = dbTblCols.getString("TABLE_NAME");
            boolean useLowerCaseTableNames = dbmd.storesLowerCaseIdentifiers();

            if (catalog.equals(nullCatConn.getCatalog())
                    && (((useLowerCaseTableNames && "testBug31187".equalsIgnoreCase(table)) || "testBug31187".equals(table)))) {
                found = true;
            }
        }

        assertTrue("Didn't find any columns for table named 'testBug31187' in database " + this.conn.getCatalog(), found);
    }

    public void testBug44508() throws Exception {
        DatabaseMetaData dbmd = this.conn.getMetaData();

        this.rs = dbmd.getSuperTypes("", "", "");
        ResultSetMetaData rsmd = this.rs.getMetaData();

        assertEquals("TYPE_CAT", rsmd.getColumnName(1)); // Gives TABLE_CAT
        assertEquals("TYPE_SCHEM", rsmd.getColumnName(2)); // Gives TABLE_SCHEM
    }

    /**
     * Tests fix for BUG#52167 - Can't parse parameter list with special
     * characters inside
     * 
     * @throws Exception
     */
    public void testBug52167() throws Exception {
        // DatabaseMetaData.java (~LN 1730)
        // + //Bug#52167, tokenizer will break if declaration contains special
        // characters like \n
        // + declaration = declaration.replaceAll("[\\t\\n\\x0B\\f\\r]", " ");
        // StringTokenizer declarationTok = new StringTokenizer(
        // declaration, " \t");
        createProcedure("testBug52167", "(in _par1 decimal( 10 , 2 ) , in _par2\n varchar( 4 )) BEGIN select 1; END");

        this.conn.prepareCall("{call testBug52167(?,?)}").close();
    }

    /**
     * Tests fix for BUG#51912 - Passing NULL as cat. param to
     * getProcedureColumns with nullCatalogMeansCurrent = false
     * 
     * @throws Exception
     *             if the test fails.
     */
    public void testBug51912() throws Exception {
        Connection overrideConn = null;
        try {
            Properties props = new Properties();
            props.setProperty("nullCatalogMeansCurrent", "false");
            props.setProperty("nullNamePatternMatchesAll", "true");
            overrideConn = getConnectionWithProps(props);

            DatabaseMetaData dbmd = overrideConn.getMetaData();
            this.rs = dbmd.getProcedureColumns(null, null, "%", null);
            this.rs.close();

        } finally {
            if (overrideConn != null) {
                overrideConn.close();
            }
        }
    }

    /**
     * Tests fix for BUG#38367 - DatabaseMetaData dbMeta = this.conn.getMetaData();
     * this.rs = dbMeta.getProcedureColumns("test", null, "nullableParameterTest", null);
     * ...
     * Short columnNullable = new Short(this.rs.getShort(12));
     * assertTrue("Parameter " + columnName + " do not allow null arguments",
     * columnNullable.intValue() == java.sql.DatabaseMetaData.procedureNullable);
     * was failing for no good reason.
     * 
     * @throws Exception
     *             if the test fails.
     */

    public void testBug38367() throws Exception {
        createProcedure("sptestBug38367", "(OUT nfact VARCHAR(100), IN ccuenta VARCHAR(100),\nOUT ffact VARCHAR(100),\nOUT fdoc VARCHAR(100))" + "\nBEGIN\nEND");

        Connection con = getConnectionWithProps("nullNamePatternMatchesAll=true");
        try {
            DatabaseMetaData dbMeta = con.getMetaData();
            this.rs = dbMeta.getProcedureColumns(con.getCatalog(), null, "sptestBug38367", null);
            while (this.rs.next()) {
                String columnName = this.rs.getString(4);
                Short columnNullable = new Short(this.rs.getShort(12));
                assertTrue("Parameter " + columnName + " is not java.sql.DatabaseMetaData.procedureNullable.",
                        columnNullable.intValue() == java.sql.DatabaseMetaData.procedureNullable);
            }
        } finally {
            if (con != null) {
                con.close();
            }
        }
    }

    /**
     * Tests fix for BUG#57808 - wasNull not set
     * for DATE field with value 0000-00-00
     * in getDate() although
     * zeroDateTimeBehavior is convertToNull.
     * 
     * @throws Exception
     *             if the test fails.
     */
    public void testBug57808() throws Exception {
        try {
            createTable("bug57808", "(ID INT(3) NOT NULL PRIMARY KEY, ADate DATE NOT NULL)");
            Properties props = new Properties();
            props.put("jdbcCompliantTruncation", "false");
            String sqlMode = getMysqlVariable("sql_mode");
            if (sqlMode.contains("STRICT_TRANS_TABLES")) {
                sqlMode = removeSqlMode("STRICT_TRANS_TABLES", sqlMode);
                props.put("sessionVariables", "sql_mode='" + sqlMode + "'");
            }
            props.put("zeroDateTimeBehavior", "convertToNull");
            Connection conn1 = null;

            conn1 = getConnectionWithProps(props);
            this.stmt = conn1.createStatement();
            this.stmt.executeUpdate("INSERT INTO bug57808(ID, ADate) VALUES(1, 0000-00-00)");

            this.rs = this.stmt.executeQuery("SELECT ID, ADate FROM bug57808 WHERE ID = 1");
            if (this.rs.first()) {
                Date theDate = this.rs.getDate("ADate");
                if (theDate == null) {
                    assertTrue("wasNull is FALSE", this.rs.wasNull());
                } else {
                    fail("Original date was not NULL!");
                }
            }
        } finally {
        }
    }

    /**
     * Tests fix for BUG#61150 - First call to SP
     * fails with "No Database Selected"
     * The workaround introduced in DatabaseMetaData.getCallStmtParameterTypes
     * to fix the bug in server where SHOW CREATE PROCEDURE was not respecting
     * lower-case table names is misbehaving when connection is not attached to
     * database and on non-casesensitive OS.
     * 
     * @throws Exception
     *             if the test fails.
     */
    public void testBug61150() throws Exception {
        NonRegisteringDriver driver = new NonRegisteringDriver();
        Properties oldProps = driver.parseURL(BaseTestCase.dbUrl, null);

        String host = driver.host(oldProps);
        int port = driver.port(oldProps);
        String user = oldProps.getProperty(NonRegisteringDriver.USER_PROPERTY_KEY);
        String password = oldProps.getProperty(NonRegisteringDriver.PASSWORD_PROPERTY_KEY);

        StringBuilder newUrlToTestNoDB = new StringBuilder("jdbc:mysql://");

        if (host != null) {
            newUrlToTestNoDB.append(host);
        }

        newUrlToTestNoDB.append(":").append(port);

        newUrlToTestNoDB.append("/");

        if ((user != null) || (password != null)) {
            newUrlToTestNoDB.append("?");

            if (user != null) {
                newUrlToTestNoDB.append("user=").append(user);

                if (password != null) {
                    newUrlToTestNoDB.append("&");
                }
            }

            if (password != null) {
                newUrlToTestNoDB.append("password=").append(password);
            }
        }

        Statement savedSt = this.stmt;
        Connection conn1 = DriverManager.getConnection(newUrlToTestNoDB.toString());

        this.stmt = conn1.createStatement();
        createDatabase("TST1");
        createProcedure("TST1.PROC", "(x int, out y int)\nbegin\ndeclare z int;\nset z = x+1, y = z;\nend\n");

        CallableStatement cStmt = null;
        cStmt = conn1.prepareCall("{call `TST1`.`PROC`(?, ?)}");
        cStmt.setInt(1, 5);
        cStmt.registerOutParameter(2, Types.INTEGER);

        cStmt.execute();
        assertEquals(6, cStmt.getInt(2));
        cStmt.clearParameters();
        cStmt.close();

        conn1.setCatalog("TST1");
        cStmt = null;
        cStmt = conn1.prepareCall("{call TST1.PROC(?, ?)}");
        cStmt.setInt(1, 5);
        cStmt.registerOutParameter(2, Types.INTEGER);

        cStmt.execute();
        assertEquals(6, cStmt.getInt(2));
        cStmt.clearParameters();
        cStmt.close();

        conn1.setCatalog("mysql");
        cStmt = null;
        cStmt = conn1.prepareCall("{call `TST1`.`PROC`(?, ?)}");
        cStmt.setInt(1, 5);
        cStmt.registerOutParameter(2, Types.INTEGER);

        cStmt.execute();
        assertEquals(6, cStmt.getInt(2));
        cStmt.clearParameters();
        cStmt.close();

        this.stmt = savedSt;
    }

    /**
     * Tests fix for BUG#61332 - Check if "LIKE" or "=" is sent
     * to server in I__S query when no wildcards are supplied
     * for schema parameter.
     * 
     * @throws Exception
     *             if the test fails.
     */
    public void testBug61332() throws Exception {
        Properties props = new Properties();
        props.setProperty("useInformationSchema", "true");
        props.setProperty("statementInterceptors", StatementInterceptorBug61332.class.getName());
        props.setProperty("nullNamePatternMatchesAll", "true");

        createDatabase("dbbug61332");
        Connection testConn = getConnectionWithProps(props);

        try {
            createTable("dbbug61332.bug61332", "(c1 char(1))");
            DatabaseMetaData metaData = testConn.getMetaData();

            this.rs = metaData.getColumns("dbbug61332", null, "bug61332", null);
            this.rs.next();
        } finally {
        }
    }

<<<<<<< HEAD
    public static class StatementInterceptorBug61332 implements StatementInterceptorV2 {
        public void destroy() {
        }

        public boolean executeTopLevelOnly() {
            return false;
        }

        public void init(MysqlConnection conn, Properties props) throws SQLException {
        }

        public ResultSetInternalMethods postProcess(String sql, com.mysql.jdbc.Statement interceptedStatement, ResultSetInternalMethods originalResultSet,
                com.mysql.jdbc.JdbcConnection connection, int warningCount, boolean noIndexUsed, boolean noGoodIndexUsed, SQLException statementException)
                throws SQLException {
            return null;
        }

        public ResultSetInternalMethods preProcess(String sql, com.mysql.jdbc.Statement interceptedStatement, com.mysql.jdbc.JdbcConnection conn)
=======
    public static class StatementInterceptorBug61332 extends BaseStatementInterceptor {
        @Override
        public ResultSetInternalMethods preProcess(String sql, com.mysql.jdbc.Statement interceptedStatement, com.mysql.jdbc.Connection conn)
>>>>>>> 8af7444b
                throws SQLException {
            if (interceptedStatement instanceof com.mysql.jdbc.PreparedStatement) {
                sql = ((com.mysql.jdbc.PreparedStatement) interceptedStatement).getPreparedSql();
                assertTrue("Assereet failed on: " + sql,
                        StringUtils.indexOfIgnoreCase(0, sql, "WHERE TABLE_SCHEMA = ? AND TABLE_NAME = ? AND COLUMN_NAME LIKE ?") > -1);
            }
            return null;
        }
    }

    public void testQuotedGunk() throws Exception {
        createTable("testQuotedGunk", "(field1 int)");

        String quotedCatalog = "`" + this.conn.getCatalog() + "`";
        String unquotedCatalog = this.conn.getCatalog();

        DatabaseMetaData dbmd = this.conn.getMetaData();
        this.rs = dbmd.getTables(quotedCatalog, null, "testQuotedGunk", new String[] { "TABLE" });
        assertTrue(this.rs.next());
        this.rs = dbmd.getTables(unquotedCatalog, null, "testQuotedGunk", new String[] { "TABLE" });
        assertTrue(this.rs.next());
        this.rs = dbmd.getColumns(quotedCatalog, null, "testQuotedGunk", "field1");
        assertTrue(this.rs.next());
        this.rs = dbmd.getColumns(unquotedCatalog, null, "testQuotedGunk", "field1");
        assertTrue(this.rs.next());

    }

    /**
     * Tests fix for BUG#61203 - noAccessToProcedureBodies does not work anymore.
     * 
     * @throws Exception
     *             if the test fails.
     */
    public void testBug61203() throws Exception {
        Connection rootConn = null;
        Connection userConn = null;
        CallableStatement cStmt = null;

        try {
            Properties props = new NonRegisteringDriver().parseURL(dbUrl, null);
            String dbname = props.getProperty(NonRegisteringDriver.DBNAME_PROPERTY_KEY);
            if (dbname == null) {
                assertTrue("No database selected", false);
            }

            this.stmt.executeUpdate("grant usage on *.* to 'bug61203user'@'%' identified by 'foo'");
            this.stmt.executeUpdate("delete from mysql.db where user='bug61203user'");
            this.stmt.executeUpdate("insert into mysql.db (Host, Db, User, Select_priv, Insert_priv, Update_priv, Delete_priv, Create_priv,Drop_priv, "
                    + "Grant_priv, References_priv, Index_priv, Alter_priv, Create_tmp_table_priv, Lock_tables_priv, Create_view_priv,"
                    + "Show_view_priv, Create_routine_priv, Alter_routine_priv, Execute_priv, Event_priv, Trigger_priv) VALUES ('%', '" + dbname
                    + "', 'bug61203user', 'Y', 'Y', 'Y', 'Y', 'Y', 'Y', 'Y', 'Y', 'Y', 'Y', 'Y', 'Y', 'Y', 'Y', 'Y', 'Y', 'Y', 'N', 'N')");
            this.stmt.executeUpdate("insert into mysql.db (Host, Db, User, Select_priv, Insert_priv, Update_priv, Delete_priv, Create_priv,Drop_priv, "
                    + "Grant_priv, References_priv, Index_priv, Alter_priv, Create_tmp_table_priv, Lock_tables_priv, Create_view_priv,"
                    + "Show_view_priv, Create_routine_priv, Alter_routine_priv, Execute_priv, Event_priv, Trigger_priv) VALUES "
                    + "('%', 'information\\_schema', 'bug61203user', 'Y', 'Y', 'Y', 'Y', 'Y', 'Y', 'Y', 'Y', 'Y', 'Y', 'Y', 'Y', 'Y', 'Y', 'Y', 'Y', "
                    + "'Y', 'N', 'N')");
            this.stmt.executeUpdate("flush privileges");

            // 1. underprivileged user is the creator
            this.stmt.executeUpdate("DROP FUNCTION IF EXISTS testbug61203fn;");
            this.stmt.executeUpdate("CREATE DEFINER='bug61203user'@'%' FUNCTION testbug61203fn(a float) RETURNS INT NO SQL BEGIN RETURN a; END");
            this.stmt.executeUpdate("DROP PROCEDURE IF EXISTS testbug61203pr;");
            this.stmt.executeUpdate("CREATE DEFINER='bug61203user'@'%' PROCEDURE testbug61203pr(INOUT a float, b bigint, c int) "
                    + "NO SQL BEGIN SET @a = b + c; END");
            testBug61203checks(rootConn, userConn);
            this.stmt.executeUpdate("DROP FUNCTION IF EXISTS testbug61203fn;");
            this.stmt.executeUpdate("DROP PROCEDURE IF EXISTS testbug61203pr;");

            // 2. root user is the creator
            createFunction("testbug61203fn", "(a float) RETURNS INT NO SQL BEGIN RETURN a; END");
            createProcedure("testbug61203pr", "(INOUT a float, b bigint, c int) NO SQL BEGIN SET @a = b + c; END");
            testBug61203checks(rootConn, userConn);

        } finally {
            dropFunction("testbug61203fn");
            dropProcedure("testbug61203pr");
            this.stmt.executeUpdate("drop user 'bug61203user'@'%'");

            if (cStmt != null) {
                cStmt.close();
            }
            if (rootConn != null) {
                rootConn.close();
            }
            if (userConn != null) {
                userConn.close();
            }
        }
    }

    private void testBug61203checks(Connection rootConn, Connection userConn) throws SQLException {
        CallableStatement cStmt = null;
        // 1.1. with information schema
        rootConn = getConnectionWithProps("noAccessToProcedureBodies=true,useInformationSchema=true");
        userConn = getConnectionWithProps("noAccessToProcedureBodies=true,useInformationSchema=true,user=bug61203user,password=foo");
        // 1.1.1. root call;
        callFunction(cStmt, rootConn);
        callProcedure(cStmt, rootConn);
        // 1.1.2. underprivileged user call;
        callFunction(cStmt, userConn);
        callProcedure(cStmt, userConn);

        // 1.2. no information schema
        rootConn = getConnectionWithProps("noAccessToProcedureBodies=true,useInformationSchema=false");
        userConn = getConnectionWithProps("noAccessToProcedureBodies=true,useInformationSchema=false,user=bug61203user,password=foo");
        // 1.2.1. root call;
        callFunction(cStmt, rootConn);
        callProcedure(cStmt, rootConn);
        // 1.2.2. underprivileged user call;
        callFunction(cStmt, userConn);
        callProcedure(cStmt, userConn);
    }

    private void callFunction(CallableStatement cStmt, Connection c) throws SQLException {
        cStmt = c.prepareCall("{? = CALL testbug61203fn(?)}");
        cStmt.registerOutParameter(1, Types.INTEGER);
        cStmt.setFloat(2, 2);
        cStmt.execute();
        assertEquals(2f, cStmt.getInt(1), .001);
    }

    private void callProcedure(CallableStatement cStmt, Connection c) throws SQLException {
        cStmt = c.prepareCall("{CALL testbug61203pr(?,?,?)}");
        cStmt.setFloat(1, 2);
        cStmt.setInt(2, 1);
        cStmt.setInt(3, 1);
        cStmt.registerOutParameter(1, Types.INTEGER);
        cStmt.execute();
        assertEquals(2f, cStmt.getInt(1), .001);
    }

    /**
     * Tests fix for BUG#63456 - MetaData precision is different when using UTF8 or Latin1 tables
     * 
     * @throws Exception
     *             if the test fails.
     */
    public void testBug63456() throws Exception {

        //createTable("testBug63456_custom1", "(TEST VARCHAR(10)) ENGINE = MyISAM CHARACTER SET custom1 COLLATE custom1_general_ci");
        createTable("testBug63456_latin1", "(TEST VARCHAR(10)) DEFAULT CHARACTER SET latin1 COLLATE latin1_swedish_ci");
        createTable("testBug63456_utf8", "(TEST VARCHAR(10)) DEFAULT CHARACTER SET utf8");
        createTable("testBug63456_utf8_bin", "(TEST VARCHAR(10)) DEFAULT CHARACTER SET utf8 COLLATE utf8_bin");

        //this.rs = this.stmt.executeQuery("select * from testBug63456_custom1"); 
        //int precision_custom1 = this.rs.getMetaData().getPrecision(1); 
        //assertEquals(10, precision_custom1);

        this.rs = this.stmt.executeQuery("select * from testBug63456_latin1");
        int precision_latin1 = this.rs.getMetaData().getPrecision(1);

        this.rs = this.stmt.executeQuery("select * from testBug63456_utf8");
        int precision_utf8 = this.rs.getMetaData().getPrecision(1);

        this.rs = this.stmt.executeQuery("select * from testBug63456_utf8_bin");
        int precision_utf8bin = this.rs.getMetaData().getPrecision(1);

        assertEquals(precision_latin1, precision_utf8);
        assertEquals(precision_utf8, precision_utf8bin);

    }

    /**
     * Tests fix for BUG#63800 - getVersionColumns() does not return timestamp fields; always empty.
     * 
     * @throws Exception
     *             if the test fails.
     */
    public void testBug63800() throws Exception {
        try {
            Properties props = new NonRegisteringDriver().parseURL(dbUrl, null);
            String dbname = props.getProperty(NonRegisteringDriver.DBNAME_PROPERTY_KEY);
            if (dbname == null) {
                fail("No database selected");
            }

            for (String prop : new String[] { "dummyProp", "useInformationSchema" }) {
                props = new Properties();
                props.put("jdbcCompliantTruncation", "false");
                String sqlMode = getMysqlVariable("sql_mode");
                if (sqlMode.contains("STRICT_TRANS_TABLES")) {
                    sqlMode = removeSqlMode("STRICT_TRANS_TABLES", sqlMode);
                    props.put("sessionVariables", "sql_mode='" + sqlMode + "'");
                }
                props.setProperty(prop, "true");
                Connection conn2 = getConnectionWithProps(props);
                Statement stmt2 = null;

                try {
                    stmt2 = conn2.createStatement();
                    testTimestamp(conn2, stmt2, dbname);
                    testDatetime(conn2, stmt2, dbname);
                } finally {
                    if (stmt2 != null) {
                        stmt2.close();
                    }
                    if (conn2 != null) {
                        conn2.close();
                    }
                }
            }
        } finally {
            dropTable("testBug63800");
        }
    }

    private void testTimestamp(Connection con, Statement st, String dbname) throws SQLException {
        st.execute("DROP  TABLE IF EXISTS testBug63800");
        st.execute("CREATE TABLE testBug63800(f1 TIMESTAMP DEFAULT CURRENT_TIMESTAMP ON UPDATE CURRENT_TIMESTAMP)");
        DatabaseMetaData dmd = con.getMetaData();
        this.rs = dmd.getVersionColumns(dbname, dbname, "testBug63800");
        assertTrue("1 column must be found", this.rs.next());
        assertEquals("Wrong column or single column not found", this.rs.getString(2), "f1");

        st.execute("DROP  TABLE IF EXISTS testBug63800");
        st.execute("CREATE TABLE testBug63800(f1 TIMESTAMP)");
        dmd = con.getMetaData();
        this.rs = dmd.getVersionColumns(dbname, dbname, "testBug63800");
        assertTrue("1 column must be found", this.rs.next());
        assertEquals("Wrong column or single column not found", this.rs.getString(2), "f1");

        st.execute("DROP  TABLE IF EXISTS testBug63800");
        st.execute("CREATE TABLE testBug63800(f1 TIMESTAMP DEFAULT CURRENT_TIMESTAMP)");
        dmd = con.getMetaData();
        this.rs = dmd.getVersionColumns(dbname, dbname, "testBug63800");
        assertFalse("0 column must be found", this.rs.next());

        st.execute("DROP  TABLE IF EXISTS testBug63800");
        st.execute("CREATE TABLE testBug63800(f1 TIMESTAMP DEFAULT 0)");
        dmd = con.getMetaData();
        this.rs = dmd.getVersionColumns(dbname, dbname, "testBug63800");
        assertFalse("0 column must be found", this.rs.next());

        st.execute("DROP  TABLE IF EXISTS testBug63800");
        st.execute("CREATE TABLE testBug63800(f1 TIMESTAMP DEFAULT 0 ON UPDATE CURRENT_TIMESTAMP)");
        dmd = con.getMetaData();
        this.rs = dmd.getVersionColumns(dbname, dbname, "testBug63800");
        assertTrue("1 column must be found", this.rs.next());
        assertEquals("Wrong column or single column not found", this.rs.getString(2), "f1");

        st.execute("DROP  TABLE IF EXISTS testBug63800");
        st.execute("CREATE TABLE testBug63800(f1 TIMESTAMP ON UPDATE CURRENT_TIMESTAMP)");
        dmd = con.getMetaData();
        this.rs = dmd.getVersionColumns(dbname, dbname, "testBug63800");
        assertTrue("1 column must be found", this.rs.next());
        assertEquals("Wrong column or single column not found", this.rs.getString(2), "f1");

        st.execute("DROP  TABLE IF EXISTS testBug63800");
        st.execute("CREATE TABLE testBug63800(f1 TIMESTAMP NULL, f2 TIMESTAMP ON UPDATE CURRENT_TIMESTAMP)");
        dmd = con.getMetaData();
        this.rs = dmd.getVersionColumns(dbname, dbname, "testBug63800");
        assertTrue("1 column must be found", this.rs.next());
        assertEquals("Wrong column or single column not found", this.rs.getString(2), "f2");

        // ALTER test
        st.execute("ALTER TABLE testBug63800 CHANGE COLUMN `f2` `f2` TIMESTAMP NOT NULL DEFAULT '0000-00-00 00:00:00', "
                + "ADD COLUMN `f3` TIMESTAMP NULL ON UPDATE CURRENT_TIMESTAMP  AFTER `f2`");
        dmd = con.getMetaData();
        this.rs = dmd.getVersionColumns(dbname, dbname, "testBug63800");
        assertTrue("1 column must be found", this.rs.next());
        assertEquals("Wrong column or single column not found", this.rs.getString(2), "f3");
    }

    private void testDatetime(Connection con, Statement st, String dbname) throws SQLException {
        st.execute("DROP  TABLE IF EXISTS testBug63800");
        st.execute("CREATE TABLE testBug63800(f1 DATETIME DEFAULT CURRENT_TIMESTAMP ON UPDATE CURRENT_TIMESTAMP)");
        DatabaseMetaData dmd = con.getMetaData();
        this.rs = dmd.getVersionColumns(dbname, dbname, "testBug63800");
        assertTrue("1 column must be found", this.rs.next());
        assertEquals("Wrong column or single column not found", this.rs.getString(2), "f1");

        st.execute("DROP  TABLE IF EXISTS testBug63800");
        st.execute("CREATE TABLE testBug63800(f1 DATETIME)");
        dmd = con.getMetaData();
        this.rs = dmd.getVersionColumns(dbname, dbname, "testBug63800");
        assertFalse("0 column must be found", this.rs.next());

        st.execute("DROP  TABLE IF EXISTS testBug63800");
        st.execute("CREATE TABLE testBug63800(f1 DATETIME DEFAULT CURRENT_TIMESTAMP)");
        dmd = con.getMetaData();
        this.rs = dmd.getVersionColumns(dbname, dbname, "testBug63800");
        assertFalse("0 column must be found", this.rs.next());

        st.execute("DROP  TABLE IF EXISTS testBug63800");
        st.execute("CREATE TABLE testBug63800(f1 DATETIME DEFAULT 0)");
        dmd = con.getMetaData();
        this.rs = dmd.getVersionColumns(dbname, dbname, "testBug63800");
        assertFalse("0 column must be found", this.rs.next());

        st.execute("DROP  TABLE IF EXISTS testBug63800");
        st.execute("CREATE TABLE testBug63800(f1 DATETIME DEFAULT 0 ON UPDATE CURRENT_TIMESTAMP)");
        dmd = con.getMetaData();
        this.rs = dmd.getVersionColumns(dbname, dbname, "testBug63800");
        assertTrue("1 column must be found", this.rs.next());
        assertEquals("Wrong column or single column not found", this.rs.getString(2), "f1");

        st.execute("DROP  TABLE IF EXISTS testBug63800");
        st.execute("CREATE TABLE testBug63800(f1 DATETIME ON UPDATE CURRENT_TIMESTAMP)");
        dmd = con.getMetaData();
        this.rs = dmd.getVersionColumns(dbname, dbname, "testBug63800");
        assertTrue("1 column must be found", this.rs.next());
        assertEquals("Wrong column or single column not found", this.rs.getString(2), "f1");

        st.execute("DROP  TABLE IF EXISTS testBug63800");
        st.execute("CREATE TABLE testBug63800(f1 DATETIME NULL, f2 DATETIME ON UPDATE CURRENT_TIMESTAMP)");
        dmd = con.getMetaData();
        this.rs = dmd.getVersionColumns(dbname, dbname, "testBug63800");
        int cnt = 0;
        while (this.rs.next()) {
            cnt++;
            assertEquals("1 column must be found", cnt, 1);
            assertEquals("Wrong column or single column not found", this.rs.getString(2), "f2");
        }

        // ALTER 1 test
        st.execute("ALTER TABLE testBug63800 CHANGE COLUMN `f2` `f2` DATETIME NOT NULL DEFAULT '0000-00-00 00:00:00', "
                + "ADD COLUMN `f3` DATETIME NULL ON UPDATE CURRENT_TIMESTAMP  AFTER `f2`");
        dmd = con.getMetaData();
        this.rs = dmd.getVersionColumns(dbname, dbname, "testBug63800");
        cnt = 0;
        while (this.rs.next()) {
            cnt++;
            assertEquals("1 column must be found", cnt, 1);
            assertEquals("Wrong column or single column not found", this.rs.getString(2), "f3");
        }

        // ALTER 2 test
        st.execute("ALTER TABLE testBug63800 CHANGE COLUMN `f2` `f2` TIMESTAMP ON UPDATE CURRENT_TIMESTAMP");
        dmd = con.getMetaData();
        this.rs = dmd.getVersionColumns(dbname, dbname, "testBug63800");
        cnt = 0;
        while (this.rs.next()) {
            cnt++;
        }
        assertEquals("2 column must be found", cnt, 2);

        st.execute("DROP  TABLE IF EXISTS testBug63800");
        st.execute("CREATE TABLE testBug63800(f1 TIMESTAMP, f2 DATETIME ON UPDATE CURRENT_TIMESTAMP, f3 TIMESTAMP ON UPDATE CURRENT_TIMESTAMP)");
        dmd = con.getMetaData();
        this.rs = dmd.getVersionColumns(dbname, dbname, "testBug63800");
        cnt = 0;
        while (this.rs.next()) {
            cnt++;
        }
        assertEquals("3 column must be found", cnt, 3);

    }

    /**
     * Tests fix for BUG#16436511 - getDriverName() returns a string with company name "MySQL-AB"
     * 
     * @throws Exception
     *             if the test fails.
     */
    public void testBug16436511() throws Exception {
        DatabaseMetaData dbmd = this.conn.getMetaData();
        assertEquals("MySQL Connector Java", dbmd.getDriverName());
    }

    /**
     * Test fix for BUG#68098 - DatabaseMetaData.getIndexInfo sorts results incorrectly.
     * 
     * @throws Exception
     *             if the test fails.
     */
    public void testBug68098() throws Exception {
        String[] testStepDescription = new String[] { "MySQL MetaData", "I__S MetaData" };
        Connection connUseIS = getConnectionWithProps("useInformationSchema=true");
        Connection[] testConnections = new Connection[] { this.conn, connUseIS };
        String[] expectedIndexesOrder = new String[] { "index_1", "index_1", "index_3", "PRIMARY", "index_2", "index_2", "index_4" };

        this.stmt.execute("DROP TABLE IF EXISTS testBug68098");

        createTable("testBug68098", "(column_1 INT NOT NULL, column_2 INT NOT NULL, column_3 INT NOT NULL, PRIMARY KEY (column_1))");

        this.stmt.execute("CREATE INDEX index_4 ON testBug68098 (column_2)");
        this.stmt.execute("CREATE UNIQUE INDEX index_3 ON testBug68098 (column_3)");
        this.stmt.execute("CREATE INDEX index_2 ON testBug68098 (column_2, column_1)");
        this.stmt.execute("CREATE UNIQUE INDEX index_1 ON testBug68098 (column_3, column_2)");

        for (int i = 0; i < testStepDescription.length; i++) {
            DatabaseMetaData testDbMetaData = testConnections[i].getMetaData();
            this.rs = testDbMetaData.getIndexInfo(null, null, "testBug68098", false, false);
            int ind = 0;
            while (this.rs.next()) {
                assertEquals(testStepDescription[i] + ", sort order is wrong", expectedIndexesOrder[ind++], this.rs.getString("INDEX_NAME"));
            }
            this.rs.close();
        }

        connUseIS.close();
    }

    /**
     * Tests fix for BUG#65871 - DatabaseMetaData.getColumns() thows an MySQLSyntaxErrorException.
     * Delimited names of databases and tables are handled correctly now. The edge case is ANSI quoted
     * identifiers with leading and trailing "`" symbols, for example CREATE DATABASE "`dbname`". Methods
     * like DatabaseMetaData.getColumns() allow parameters passed both in unquoted and quoted form,
     * quoted form is not JDBC-compliant but used by third party tools. So when you pass the indentifier
     * "`dbname`" in unquoted form (`dbname`) driver handles it as quoted by "`" symbol. To handle such
     * identifiers correctly a new behavior was added to pedantic mode (connection property pedantic=true),
     * now if it set to true methods like DatabaseMetaData.getColumns() treat all parameters as unquoted.
     * 
     * @throws Exception
     *             if the test fails.
     */
    public void testBug65871() throws Exception {
        createTable("testbug65871_foreign", "(cpd_foreign_1_id int(8) not null, cpd_foreign_2_id int(8) not null,"
                + "primary key (cpd_foreign_1_id, cpd_foreign_2_id)) ", "InnoDB");

        Connection pedanticConn = null;
        Connection pedanticConn_IS = null;
        Connection nonPedanticConn = null;
        Connection nonPedanticConn_IS = null;

        try {
            Properties props = new Properties();
            props.setProperty("sessionVariables", "sql_mode=ansi");
            nonPedanticConn = getConnectionWithProps(props);

            props.setProperty("useInformationSchema", "true");
            nonPedanticConn_IS = getConnectionWithProps(props);

            props.setProperty("pedantic", "true");
            pedanticConn_IS = getConnectionWithProps(props);

            props.setProperty("useInformationSchema", "false");
            pedanticConn = getConnectionWithProps(props);

            System.out.println("1. Non-pedantic, without I_S.");
            testBug65871_testCatalogs(nonPedanticConn);

            System.out.println("2. Pedantic, without I_S.");
            testBug65871_testCatalogs(pedanticConn);

            System.out.println("3. Non-pedantic, with I_S.");
            testBug65871_testCatalogs(nonPedanticConn_IS);

            System.out.println("4. Pedantic, with I_S.");
            testBug65871_testCatalogs(pedanticConn_IS);

        } finally {
            if (pedanticConn != null) {
                pedanticConn.close();
            }
            if (nonPedanticConn != null) {
                nonPedanticConn.close();
            }
        }
    }

    private void testBug65871_testCatalogs(Connection conn1) throws Exception {
        testBug65871_testCatalog("db1`testbug65871", StringUtils.quoteIdentifier("db1`testbug65871", ((JdbcConnectionProperties) conn1).getPedantic()), conn1);

        testBug65871_testCatalog("db2`testbug65871", StringUtils.quoteIdentifier("db2`testbug65871", "\"", ((JdbcConnectionProperties) conn1).getPedantic()),
                conn1);

        testBug65871_testCatalog("`db3`testbug65871`",
                StringUtils.quoteIdentifier("`db3`testbug65871`", "\"", ((JdbcConnectionProperties) conn1).getPedantic()), conn1);
    }

    private void testBug65871_testCatalog(String unquotedDbName, String quotedDbName, Connection conn1) throws Exception {

        Statement st1 = null;

        try {
            st1 = conn1.createStatement();

            // 1. catalog
            st1.executeUpdate("DROP DATABASE IF EXISTS " + quotedDbName);
            st1.executeUpdate("CREATE DATABASE " + quotedDbName);
            this.rs = st1.executeQuery("show databases like '" + unquotedDbName + "'");
            if (this.rs.next()) {
                assertEquals(unquotedDbName, this.rs.getString(1));
            } else {
                fail("Database " + unquotedDbName + " (quoted " + quotedDbName + ") not found.");
            }

            testBug65871_testTable(unquotedDbName, quotedDbName, "table1`testbug65871",
                    StringUtils.quoteIdentifier("table1`testbug65871", ((JdbcConnectionProperties) conn1).getPedantic()), conn1, st1);

            testBug65871_testTable(unquotedDbName, quotedDbName, "table2`testbug65871",
                    StringUtils.quoteIdentifier("table2`testbug65871", "\"", ((JdbcConnectionProperties) conn1).getPedantic()), conn1, st1);

            testBug65871_testTable(unquotedDbName, quotedDbName, "table3\"testbug65871",
                    StringUtils.quoteIdentifier("table3\"testbug65871", "\"", ((JdbcConnectionProperties) conn1).getPedantic()), conn1, st1);

            testBug65871_testTable(unquotedDbName, quotedDbName, "`table4`testbug65871`",
                    StringUtils.quoteIdentifier("`table4`testbug65871`", "\"", ((JdbcConnectionProperties) conn1).getPedantic()), conn1, st1);

        } finally {
            if (st1 != null) {
                st1.executeUpdate("DROP DATABASE IF EXISTS " + quotedDbName);
                st1.close();
            }
        }

    }

    private void testBug65871_testTable(String unquotedDbName, String quotedDbName, String unquotedTableName, String quotedTableName, Connection conn1,
            Statement st1) throws Exception {

        StringBuilder failedTests = new StringBuilder();
        try {

            String sql = "CREATE  TABLE " + quotedDbName + "." + quotedTableName + "(\"`B`EST`\" INT NOT NULL PRIMARY KEY, `C\"1` int(11) DEFAULT NULL,"
                    + " TS TIMESTAMP DEFAULT CURRENT_TIMESTAMP ON UPDATE CURRENT_TIMESTAMP, \"cpd_f\"\"oreign_1_id\" int(8) not null,"
                    + " \"`cpd_f\"\"oreign_2_id`\" int(8) not null, KEY `NEWINX` (`C\"1`), KEY `NEWINX2` (`C\"1`, `TS`),"
                    + " foreign key (\"cpd_f\"\"oreign_1_id\", \"`cpd_f\"\"oreign_2_id`\")  references " + this.conn.getCatalog()
                    + ".testbug65871_foreign(cpd_foreign_1_id, cpd_foreign_2_id),  CONSTRAINT `APPFK` FOREIGN KEY (`C\"1`) REFERENCES " + quotedDbName + "."
                    + quotedTableName + " (`C\"1`)) ENGINE=InnoDB";
            st1.executeUpdate(sql);

            // 1. Create table
            try {
                this.rs = st1.executeQuery("SHOW TABLES FROM " + quotedDbName + " LIKE '" + unquotedTableName + "'");
                if (!this.rs.next() || !unquotedTableName.equals(this.rs.getString(1))) {
                    failedTests.append(sql + "\n");
                }
            } catch (Exception e) {
                failedTests.append(sql + "\n");
            }

            // 2. extractForeignKeyFromCreateTable(...)
            try {
                this.rs = ((com.mysql.jdbc.DatabaseMetaData) conn1.getMetaData()).extractForeignKeyFromCreateTable(unquotedDbName, unquotedTableName);
                if (!this.rs.next()) {
                    failedTests.append("conn.getMetaData.extractForeignKeyFromCreateTable(unquotedDbName, unquotedTableName);\n");
                }
            } catch (Exception e) {
                failedTests.append("conn.getMetaData.extractForeignKeyFromCreateTable(unquotedDbName, unquotedTableName);\n");
            }

            // 3. getColumns(...)
            try {
                boolean found = false;
                this.rs = conn1.getMetaData().getColumns(unquotedDbName, null, unquotedTableName, "`B`EST`");
                while (this.rs.next()) {
                    if ("`B`EST`".equals(this.rs.getString("COLUMN_NAME"))) {
                        found = true;
                    }
                }
                if (!found) {
                    failedTests.append("conn.getMetaData.getColumns(unquotedDbName, null, unquotedTableName, null);\n");
                }
            } catch (Exception e) {
                failedTests.append("conn.getMetaData.getColumns(unquotedDbName, null, unquotedTableName, null);\n");
            }

            // 4. getBestRowIdentifier(...)
            try {
                this.rs = conn1.getMetaData().getBestRowIdentifier(unquotedDbName, null, unquotedTableName, DatabaseMetaData.bestRowNotPseudo, true);
                if (!this.rs.next() || !"`B`EST`".equals(this.rs.getString("COLUMN_NAME"))) {
                    failedTests.append("conn.getMetaData.getBestRowIdentifier(unquotedDbName, null, unquotedTableName, DatabaseMetaData.bestRowNotPseudo, "
                            + "true);\n");
                }
            } catch (Exception e) {
                failedTests
                        .append("conn.getMetaData.getBestRowIdentifier(unquotedDbName, null, unquotedTableName, DatabaseMetaData.bestRowNotPseudo, true);\n");
            }

            // 5. getCrossReference(...)
            try {
                this.rs = conn1.getMetaData().getCrossReference(this.conn.getCatalog(), null, "testbug65871_foreign", unquotedDbName, null, unquotedTableName);
                if (!this.rs.next()) {
                    failedTests.append("conn.getMetaData.getCrossReference(this.conn.getCatalog(), null, \"testbug65871_foreign\", unquotedDbName, null, "
                            + "unquotedTableName);\n");
                }
            } catch (Exception e) {
                failedTests.append("conn.getMetaData.getCrossReference(this.conn.getCatalog(), null, \"testbug65871_foreign\", unquotedDbName, null, "
                        + "unquotedTableName);\n");
            }

            // 6.getExportedKeys(...)
            try {
                this.rs = conn1.getMetaData().getExportedKeys(unquotedDbName, null, unquotedTableName);
                if (!this.rs.next()) {
                    failedTests.append("conn.getMetaData.getExportedKeys(unquotedDbName, null, unquotedTableName);\n");
                }
            } catch (Exception e) {
                failedTests.append("conn.getMetaData.getExportedKeys(unquotedDbName, null, unquotedTableName);\n");
            }

            // 7. getImportedKeys(...)
            try {
                this.rs = conn1.getMetaData().getImportedKeys(unquotedDbName, null, unquotedTableName);
                if (!this.rs.next()) {
                    failedTests.append("conn.getMetaData.getImportedKeys(unquotedDbName, null, unquotedTableName);\n");
                }
            } catch (Exception e) {
                failedTests.append("conn.getMetaData.getImportedKeys(unquotedDbName, null, unquotedTableName);\n");
            }

            // 8. getIndexInfo(...)
            try {
                this.rs = conn1.getMetaData().getIndexInfo(unquotedDbName, null, unquotedTableName, true, false);
                if (!this.rs.next()) {
                    failedTests.append("conn.getMetaData.getIndexInfo(unquotedDbName, null, unquotedTableName, true, false);\n");
                }
            } catch (Exception e) {
                failedTests.append("conn.getMetaData.getIndexInfo(unquotedDbName, null, unquotedTableName, true, false);\n");
            }

            // 9. getPrimaryKeys(...)
            try {
                this.rs = conn1.getMetaData().getPrimaryKeys(unquotedDbName, null, unquotedTableName);
                if (!this.rs.next()) {
                    failedTests.append("conn.getMetaData.getPrimaryKeys(unquotedDbName, null, unquotedTableName);\n");
                }
            } catch (Exception e) {
                failedTests.append("conn.getMetaData.getPrimaryKeys(unquotedDbName, null, unquotedTableName);\n");
            }

            // 10. getTables(...)
            try {
                this.rs = conn1.getMetaData().getTables(unquotedDbName, null, unquotedTableName, new String[] { "TABLE" });
                if (!this.rs.next()) {
                    failedTests.append("conn.getMetaData.getTables(unquotedDbName, null, unquotedTableName, new String[] {\"TABLE\"});\n");
                }
            } catch (Exception e) {
                failedTests.append("conn.getMetaData.getTables(unquotedDbName, null, unquotedTableName, new String[] {\"TABLE\"});\n");
            }

            // 11. getVersionColumns(...)
            try {
                this.rs = conn1.getMetaData().getVersionColumns(unquotedDbName, null, unquotedTableName);
                if (!this.rs.next() || !"TS".equals(this.rs.getString(2))) {
                    failedTests.append("conn.getMetaData.getVersionColumns(unquotedDbName, null, unquotedTableName);\n");
                }
            } catch (Exception e) {
                failedTests.append("conn.getMetaData.getVersionColumns(unquotedDbName, null, unquotedTableName);\n");
            }

        } finally {
            try {
                st1.executeUpdate("DROP TABLE IF EXISTS " + quotedDbName + "." + quotedTableName);
            } catch (Exception e) {
                failedTests.append("DROP TABLE IF EXISTS " + quotedDbName + "." + quotedTableName + "\n");
            }
        }

        if (failedTests.length() > 0) {
            throw new Exception("Failed tests for catalog " + quotedDbName + " and table " + quotedTableName + " ("
                    + (((JdbcConnectionProperties) conn1).getPedantic() ? "pedantic mode" : "non-pedantic mode") + "):\n" + failedTests.toString());
        }
    }

    /**
     * Tests fix for BUG#69298 - Different outcome from DatabaseMetaData.getFunctions() when using I__S.
     * 
     * @throws Exception
     *             if the test fails.
     */
    public void testBug69298() throws Exception {
        Properties props = new Properties();
        props.put("nullNamePatternMatchesAll", "true");
        props.put("nullCatalogMeansCurrent", "true");

        Connection testConn;

        createFunction("testBug69298_func", "(param_func INT) RETURNS INT COMMENT 'testBug69298_func comment' DETERMINISTIC RETURN 1");
        createProcedure("testBug69298_proc", "(IN param_proc INT) COMMENT 'testBug69298_proc comment' SELECT 1");

        // test with property useInformationSchema=false
        props.setProperty("useInformationSchema", "false");
        testConn = getConnectionWithProps(props);
        assertFalse("Property useInformationSchema should be false", ((JdbcConnectionProperties) testConn).getUseInformationSchema());
        assertTrue("Property getProceduresReturnsFunctions should be true", ((JdbcConnectionProperties) testConn).getGetProceduresReturnsFunctions());
        checkGetFunctionsForBug69298("Std. Connection MetaData", testConn);
        checkGetFunctionColumnsForBug69298("Std. Connection MetaData", testConn);
        checkGetProceduresForBug69298("Std. Connection MetaData", testConn);
        checkGetProcedureColumnsForBug69298("Std. Connection MetaData", testConn);
        testConn.close();

        // test with property useInformationSchema=true
        props.setProperty("useInformationSchema", "true");
        testConn = getConnectionWithProps(props);
        assertTrue("Property useInformationSchema should be true", ((JdbcConnectionProperties) testConn).getUseInformationSchema());
        assertTrue("Property getProceduresReturnsFunctions should be true", ((JdbcConnectionProperties) testConn).getGetProceduresReturnsFunctions());
        checkGetFunctionsForBug69298("Prop. useInfoSchema(1) MetaData", testConn);
        checkGetFunctionColumnsForBug69298("Prop. useInfoSchema(1) MetaData", testConn);
        checkGetProceduresForBug69298("Prop. useInfoSchema(1) MetaData", testConn);
        checkGetProcedureColumnsForBug69298("Prop. useInfoSchema(1) MetaData", testConn);
        testConn.close();

        // test with property useInformationSchema=false & getProceduresReturnsFunctions=false
        props.setProperty("useInformationSchema", "false");
        props.setProperty("getProceduresReturnsFunctions", "false");
        testConn = getConnectionWithProps(props);
        assertFalse("Property useInformationSchema should be false", ((JdbcConnectionProperties) testConn).getUseInformationSchema());
        assertFalse("Property getProceduresReturnsFunctions should be false", ((JdbcConnectionProperties) testConn).getGetProceduresReturnsFunctions());
        checkGetFunctionsForBug69298("Prop. getProcRetFunc(0) MetaData", testConn);
        checkGetFunctionColumnsForBug69298("Prop. getProcRetFunc(0) MetaData", testConn);
        checkGetProceduresForBug69298("Prop. getProcRetFunc(0) MetaData", testConn);
        checkGetProcedureColumnsForBug69298("Prop. getProcRetFunc(0) MetaData", testConn);
        testConn.close();

        // test with property useInformationSchema=true & getProceduresReturnsFunctions=false
        props.setProperty("useInformationSchema", "true");
        props.setProperty("getProceduresReturnsFunctions", "false");
        testConn = getConnectionWithProps(props);
        assertTrue("Property useInformationSchema should be true", ((JdbcConnectionProperties) testConn).getUseInformationSchema());
        assertFalse("Property getProceduresReturnsFunctions should be false", ((JdbcConnectionProperties) testConn).getGetProceduresReturnsFunctions());
        checkGetFunctionsForBug69298("Prop. useInfoSchema(1) + getProcRetFunc(0) MetaData", testConn);
        checkGetFunctionColumnsForBug69298("Prop. useInfoSchema(1) + getProcRetFunc(0) MetaData", testConn);
        checkGetProceduresForBug69298("Prop. useInfoSchema(1) + getProcRetFunc(0) MetaData", testConn);
        checkGetProcedureColumnsForBug69298("Prop. useInfoSchema(1) + getProcRetFunc(0) MetaData", testConn);
        testConn.close();
    }

    private void checkGetFunctionsForBug69298(String stepDescription, Connection testConn) throws Exception {
        DatabaseMetaData testDbMetaData = testConn.getMetaData();
        ResultSet functionsMD = testDbMetaData.getFunctions(null, null, "testBug69298_%");
        String sd = stepDescription + " getFunctions() ";

        assertTrue(sd + "one row expected.", functionsMD.next());

        // function: testBug69298_func
        assertEquals(sd + "-> FUNCTION_CAT", testConn.getCatalog(), functionsMD.getString("FUNCTION_CAT"));
        assertEquals(sd + "-> FUNCTION_SCHEM", null, functionsMD.getString("FUNCTION_SCHEM"));
        assertEquals(sd + "-> FUNCTION_NAME", "testBug69298_func", functionsMD.getString("FUNCTION_NAME"));
        assertEquals(sd + "-> REMARKS", "testBug69298_func comment", functionsMD.getString("REMARKS"));
        assertEquals(sd + "-> FUNCTION_TYPE", DatabaseMetaData.functionNoTable, functionsMD.getShort("FUNCTION_TYPE"));
        assertEquals(sd + "-> SPECIFIC_NAME", "testBug69298_func", functionsMD.getString("SPECIFIC_NAME"));

        assertFalse(stepDescription + "no more rows expected.", functionsMD.next());
    }

    private void checkGetFunctionColumnsForBug69298(String stepDescription, Connection testConn) throws Exception {
        DatabaseMetaData testDbMetaData = testConn.getMetaData();
        ResultSet funcColsMD = testDbMetaData.getFunctionColumns(null, null, "testBug69298_%", "%");
        String sd = stepDescription + " getFunctionColumns() ";

        assertTrue(sd + "1st of 2 rows expected.", funcColsMD.next());

        // function column: testBug69298_func return
        assertEquals(sd + "-> FUNCTION_CAT", testConn.getCatalog(), funcColsMD.getString("FUNCTION_CAT"));
        assertEquals(sd + "-> FUNCTION_SCHEM", null, funcColsMD.getString("FUNCTION_SCHEM"));
        assertEquals(sd + "-> FUNCTION_NAME", "testBug69298_func", funcColsMD.getString("FUNCTION_NAME"));
        assertEquals(sd + "-> COLUMN_NAME", "", funcColsMD.getString("COLUMN_NAME"));
        assertEquals(sd + "-> COLUMN_TYPE", DatabaseMetaData.functionReturn, funcColsMD.getShort("COLUMN_TYPE"));
        assertEquals(sd + "-> DATA_TYPE", Types.INTEGER, funcColsMD.getInt("DATA_TYPE"));
        assertEquals(sd + "-> TYPE_NAME", "INT", funcColsMD.getString("TYPE_NAME"));
        assertEquals(sd + "-> PRECISION", 10, funcColsMD.getInt("PRECISION"));
        assertEquals(sd + "-> LENGTH", 10, funcColsMD.getInt("LENGTH"));
        assertEquals(sd + "-> SCALE", 0, funcColsMD.getShort("SCALE"));
        assertEquals(sd + "-> RADIX", 10, funcColsMD.getShort("RADIX"));
        assertEquals(sd + "-> NULLABLE", DatabaseMetaData.functionNullable, funcColsMD.getShort("NULLABLE"));
        assertEquals(sd + "-> REMARKS", null, funcColsMD.getString("REMARKS"));
        assertEquals(sd + "-> CHAR_OCTET_LENGTH", 0, funcColsMD.getInt("CHAR_OCTET_LENGTH"));
        assertEquals(sd + "-> ORDINAL_POSITION", 0, funcColsMD.getInt("ORDINAL_POSITION"));
        assertEquals(sd + "-> IS_NULLABLE", "YES", funcColsMD.getString("IS_NULLABLE"));
        assertEquals(sd + "-> SPECIFIC_NAME", "testBug69298_func", funcColsMD.getString("SPECIFIC_NAME"));

        assertTrue(sd + "2nd of 2 rows expected.", funcColsMD.next());

        // function column: testBug69298_func.param_func
        assertEquals(sd + "-> FUNCTION_CAT", testConn.getCatalog(), funcColsMD.getString("FUNCTION_CAT"));
        assertEquals(sd + "-> FUNCTION_SCHEM", null, funcColsMD.getString("FUNCTION_SCHEM"));
        assertEquals(sd + "-> FUNCTION_NAME", "testBug69298_func", funcColsMD.getString("FUNCTION_NAME"));
        assertEquals(sd + "-> COLUMN_NAME", "param_func", funcColsMD.getString("COLUMN_NAME"));
        assertEquals(sd + "-> COLUMN_TYPE", DatabaseMetaData.functionColumnIn, funcColsMD.getShort("COLUMN_TYPE"));
        assertEquals(sd + "-> DATA_TYPE", Types.INTEGER, funcColsMD.getInt("DATA_TYPE"));
        assertEquals(sd + "-> TYPE_NAME", "INT", funcColsMD.getString("TYPE_NAME"));
        assertEquals(sd + "-> PRECISION", 10, funcColsMD.getInt("PRECISION"));
        assertEquals(sd + "-> LENGTH", 10, funcColsMD.getInt("LENGTH"));
        assertEquals(sd + "-> SCALE", 0, funcColsMD.getShort("SCALE"));
        assertEquals(sd + "-> RADIX", 10, funcColsMD.getShort("RADIX"));
        assertEquals(sd + "-> NULLABLE", DatabaseMetaData.functionNullable, funcColsMD.getShort("NULLABLE"));
        assertEquals(sd + "-> REMARKS", null, funcColsMD.getString("REMARKS"));
        assertEquals(sd + "-> CHAR_OCTET_LENGTH", 0, funcColsMD.getInt("CHAR_OCTET_LENGTH"));
        assertEquals(sd + "-> ORDINAL_POSITION", 1, funcColsMD.getInt("ORDINAL_POSITION"));
        assertEquals(sd + "-> IS_NULLABLE", "YES", funcColsMD.getString("IS_NULLABLE"));
        assertEquals(sd + "-> SPECIFIC_NAME", "testBug69298_func", funcColsMD.getString("SPECIFIC_NAME"));

        assertFalse(sd + "no more rows expected.", funcColsMD.next());
    }

    private void checkGetProceduresForBug69298(String stepDescription, Connection testConn) throws Exception {
        DatabaseMetaData testDbMetaData = testConn.getMetaData();
        ResultSet proceduresMD = testDbMetaData.getProcedures(null, null, "testBug69298_%");
        String sd = stepDescription + " getProcedures() ";
        boolean isGetProceduresReturnsFunctions = ((JdbcConnectionProperties) testConn).getGetProceduresReturnsFunctions();

        if (isGetProceduresReturnsFunctions) {
            assertTrue(sd + "1st of 2 rows expected.", proceduresMD.next());

            // function: testBug69298_func
            assertEquals(sd + "-> PROCEDURE_CAT", testConn.getCatalog(), proceduresMD.getString("PROCEDURE_CAT"));
            assertEquals(sd + "-> PROCEDURE_SCHEM", null, proceduresMD.getString("PROCEDURE_SCHEM"));
            assertEquals(sd + "-> PROCEDURE_NAME", "testBug69298_func", proceduresMD.getString("PROCEDURE_NAME"));
            assertEquals(sd + "-> REMARKS", "testBug69298_func comment", proceduresMD.getString("REMARKS"));
            assertEquals(sd + "-> PROCEDURE_TYPE", DatabaseMetaData.procedureReturnsResult, proceduresMD.getShort("PROCEDURE_TYPE"));
            assertEquals(sd + "-> SPECIFIC_NAME", "testBug69298_func", proceduresMD.getString("SPECIFIC_NAME"));

            assertTrue(sd + "2nd of 2 rows expected.", proceduresMD.next());
        } else {
            assertTrue(sd + "one row expected.", proceduresMD.next());
        }

        // procedure: testBug69298_proc
        assertEquals(sd + "-> PROCEDURE_CAT", testConn.getCatalog(), proceduresMD.getString("PROCEDURE_CAT"));
        assertEquals(sd + "-> PROCEDURE_SCHEM", null, proceduresMD.getString("PROCEDURE_SCHEM"));
        assertEquals(sd + "-> PROCEDURE_NAME", "testBug69298_proc", proceduresMD.getString("PROCEDURE_NAME"));
        assertEquals(sd + "-> REMARKS", "testBug69298_proc comment", proceduresMD.getString("REMARKS"));
        assertEquals(sd + "-> PROCEDURE_TYPE", DatabaseMetaData.procedureNoResult, proceduresMD.getShort("PROCEDURE_TYPE"));
        assertEquals(sd + "-> SPECIFIC_NAME", "testBug69298_proc", proceduresMD.getString("SPECIFIC_NAME"));

        assertFalse(stepDescription + "no more rows expected.", proceduresMD.next());
    }

    private void checkGetProcedureColumnsForBug69298(String stepDescription, Connection testConn) throws Exception {
        DatabaseMetaData testDbMetaData = testConn.getMetaData();
        ResultSet procColsMD = testDbMetaData.getProcedureColumns(null, null, "testBug69298_%", "%");
        String sd = stepDescription + " getProcedureColumns() ";
        boolean isGetProceduresReturnsFunctions = ((JdbcConnectionProperties) testConn).getGetProceduresReturnsFunctions();

        if (isGetProceduresReturnsFunctions) {
            assertTrue(sd + "1st of 3 rows expected.", procColsMD.next());

            // function column: testBug69298_func return
            assertEquals(sd + "-> PROCEDURE_CAT", testConn.getCatalog(), procColsMD.getString("PROCEDURE_CAT"));
            assertEquals(sd + "-> PROCEDURE_SCHEM", null, procColsMD.getString("PROCEDURE_SCHEM"));
            assertEquals(sd + "-> PROCEDURE_NAME", "testBug69298_func", procColsMD.getString("PROCEDURE_NAME"));
            assertEquals(sd + "-> COLUMN_NAME", "", procColsMD.getString("COLUMN_NAME"));
            assertEquals(sd + "-> COLUMN_TYPE", DatabaseMetaData.procedureColumnReturn, procColsMD.getShort("COLUMN_TYPE"));
            assertEquals(sd + "-> DATA_TYPE", Types.INTEGER, procColsMD.getInt("DATA_TYPE"));
            assertEquals(sd + "-> TYPE_NAME", "INT", procColsMD.getString("TYPE_NAME"));
            assertEquals(sd + "-> PRECISION", 10, procColsMD.getInt("PRECISION"));
            assertEquals(sd + "-> LENGTH", 10, procColsMD.getInt("LENGTH"));
            assertEquals(sd + "-> SCALE", 0, procColsMD.getShort("SCALE"));
            assertEquals(sd + "-> RADIX", 10, procColsMD.getShort("RADIX"));
            assertEquals(sd + "-> NULLABLE", DatabaseMetaData.procedureNullable, procColsMD.getShort("NULLABLE"));
            assertEquals(sd + "-> REMARKS", null, procColsMD.getString("REMARKS"));
            assertEquals(sd + "-> COLUMN_DEF", null, procColsMD.getString("COLUMN_DEF"));
            assertEquals(sd + "-> SQL_DATA_TYPE", 0, procColsMD.getInt("SQL_DATA_TYPE"));
            assertEquals(sd + "-> SQL_DATETIME_SUB", 0, procColsMD.getInt("SQL_DATETIME_SUB"));
            assertEquals(sd + "-> CHAR_OCTET_LENGTH", 0, procColsMD.getInt("CHAR_OCTET_LENGTH"));
            assertEquals(sd + "-> ORDINAL_POSITION", 0, procColsMD.getInt("ORDINAL_POSITION"));
            assertEquals(sd + "-> IS_NULLABLE", "YES", procColsMD.getString("IS_NULLABLE"));
            assertEquals(sd + "-> SPECIFIC_NAME", "testBug69298_func", procColsMD.getString("SPECIFIC_NAME"));

            assertTrue(sd + "2nd of 3 rows expected.", procColsMD.next());

            // function column: testBug69298_func.param_func
            assertEquals(sd + "-> PROCEDURE_CAT", testConn.getCatalog(), procColsMD.getString("PROCEDURE_CAT"));
            assertEquals(sd + "-> PROCEDURE_SCHEM", null, procColsMD.getString("PROCEDURE_SCHEM"));
            assertEquals(sd + "-> PROCEDURE_NAME", "testBug69298_func", procColsMD.getString("PROCEDURE_NAME"));
            assertEquals(sd + "-> COLUMN_NAME", "param_func", procColsMD.getString("COLUMN_NAME"));
            assertEquals(sd + "-> COLUMN_TYPE", DatabaseMetaData.procedureColumnIn, procColsMD.getShort("COLUMN_TYPE"));
            assertEquals(sd + "-> DATA_TYPE", Types.INTEGER, procColsMD.getInt("DATA_TYPE"));
            assertEquals(sd + "-> TYPE_NAME", "INT", procColsMD.getString("TYPE_NAME"));
            assertEquals(sd + "-> PRECISION", 10, procColsMD.getInt("PRECISION"));
            assertEquals(sd + "-> LENGTH", 10, procColsMD.getInt("LENGTH"));
            assertEquals(sd + "-> SCALE", 0, procColsMD.getShort("SCALE"));
            assertEquals(sd + "-> RADIX", 10, procColsMD.getShort("RADIX"));
            assertEquals(sd + "-> NULLABLE", DatabaseMetaData.procedureNullable, procColsMD.getShort("NULLABLE"));
            assertEquals(sd + "-> REMARKS", null, procColsMD.getString("REMARKS"));
            assertEquals(sd + "-> COLUMN_DEF", null, procColsMD.getString("COLUMN_DEF"));
            assertEquals(sd + "-> SQL_DATA_TYPE", 0, procColsMD.getInt("SQL_DATA_TYPE"));
            assertEquals(sd + "-> SQL_DATETIME_SUB", 0, procColsMD.getInt("SQL_DATETIME_SUB"));
            assertEquals(sd + "-> CHAR_OCTET_LENGTH", 0, procColsMD.getInt("CHAR_OCTET_LENGTH"));
            assertEquals(sd + "-> ORDINAL_POSITION", 1, procColsMD.getInt("ORDINAL_POSITION"));
            assertEquals(sd + "-> IS_NULLABLE", "YES", procColsMD.getString("IS_NULLABLE"));
            assertEquals(sd + "-> SPECIFIC_NAME", "testBug69298_func", procColsMD.getString("SPECIFIC_NAME"));

            assertTrue(sd + "3rd of 3 rows expected.", procColsMD.next());
        } else {
            assertTrue(sd + "one row expected.", procColsMD.next());
        }

        // procedure column: testBug69298_proc.param_proc
        assertEquals(sd + "-> PROCEDURE_CAT", testConn.getCatalog(), procColsMD.getString("PROCEDURE_CAT"));
        assertEquals(sd + "-> PROCEDURE_SCHEM", null, procColsMD.getString("PROCEDURE_SCHEM"));
        assertEquals(sd + "-> PROCEDURE_NAME", "testBug69298_proc", procColsMD.getString("PROCEDURE_NAME"));
        assertEquals(sd + "-> COLUMN_NAME", "param_proc", procColsMD.getString("COLUMN_NAME"));
        assertEquals(sd + "-> COLUMN_TYPE", DatabaseMetaData.procedureColumnIn, procColsMD.getShort("COLUMN_TYPE"));
        assertEquals(sd + "-> DATA_TYPE", Types.INTEGER, procColsMD.getInt("DATA_TYPE"));
        assertEquals(sd + "-> TYPE_NAME", "INT", procColsMD.getString("TYPE_NAME"));
        assertEquals(sd + "-> PRECISION", 10, procColsMD.getInt("PRECISION"));
        assertEquals(sd + "-> LENGTH", 10, procColsMD.getInt("LENGTH"));
        assertEquals(sd + "-> SCALE", 0, procColsMD.getShort("SCALE"));
        assertEquals(sd + "-> RADIX", 10, procColsMD.getShort("RADIX"));
        assertEquals(sd + "-> NULLABLE", DatabaseMetaData.procedureNullable, procColsMD.getShort("NULLABLE"));
        assertEquals(sd + "-> REMARKS", null, procColsMD.getString("REMARKS"));
        assertEquals(sd + "-> COLUMN_DEF", null, procColsMD.getString("COLUMN_DEF"));
        assertEquals(sd + "-> SQL_DATA_TYPE", 0, procColsMD.getInt("SQL_DATA_TYPE"));
        assertEquals(sd + "-> SQL_DATETIME_SUB", 0, procColsMD.getInt("SQL_DATETIME_SUB"));
        assertEquals(sd + "-> CHAR_OCTET_LENGTH", 0, procColsMD.getInt("CHAR_OCTET_LENGTH"));
        assertEquals(sd + "-> ORDINAL_POSITION", 1, procColsMD.getInt("ORDINAL_POSITION"));
        assertEquals(sd + "-> IS_NULLABLE", "YES", procColsMD.getString("IS_NULLABLE"));
        assertEquals(sd + "-> SPECIFIC_NAME", "testBug69298_proc", procColsMD.getString("SPECIFIC_NAME"));

        assertFalse(sd + "no more rows expected.", procColsMD.next());
    }

    /**
     * Tests fix for BUG#17248345 - GETFUNCTIONCOLUMNS() METHOD RETURNS COLUMNS OF PROCEDURE. (this happens when
     * functions and procedures have a common name)
     * 
     * @throws Exception
     *             if the test fails.
     */
    public void testBug17248345() throws Exception {
        Properties props = new Properties();
        props.put("nullNamePatternMatchesAll", "true");
        props.put("nullCatalogMeansCurrent", "true");

        Connection testConn;

        // create one stored procedure and one function with same name
        createProcedure("testBug17248345", "(IN proccol INT) SELECT 1");
        createFunction("testBug17248345", "(funccol INT) RETURNS INT DETERMINISTIC RETURN 1");

        // test with standard connection (getProceduresReturnsFunctions=true & useInformationSchema=false)
        props.setProperty("useInformationSchema", "false");
        testConn = getConnectionWithProps(props);
        assertFalse("Property useInformationSchema should be false", ((JdbcConnectionProperties) testConn).getUseInformationSchema());
        assertTrue("Property getProceduresReturnsFunctions should be true", ((JdbcConnectionProperties) testConn).getGetProceduresReturnsFunctions());
        checkMetaDataInfoForBug17248345(testConn);
        testConn.close();

        // test with property useInformationSchema=true (getProceduresReturnsFunctions=true)
        props.setProperty("useInformationSchema", "true");
        testConn = getConnectionWithProps(props);
        assertTrue("Property useInformationSchema should be true", ((JdbcConnectionProperties) testConn).getUseInformationSchema());
        assertTrue("Property getProceduresReturnsFunctions should be true", ((JdbcConnectionProperties) testConn).getGetProceduresReturnsFunctions());
        checkMetaDataInfoForBug17248345(testConn);
        testConn.close();

        // test with property getProceduresReturnsFunctions=false (useInformationSchema=false)
        props.setProperty("useInformationSchema", "false");
        props.setProperty("getProceduresReturnsFunctions", "false");
        testConn = getConnectionWithProps(props);
        assertFalse("Property useInformationSchema should be false", ((JdbcConnectionProperties) testConn).getUseInformationSchema());
        assertFalse("Property getProceduresReturnsFunctions should be false", ((JdbcConnectionProperties) testConn).getGetProceduresReturnsFunctions());
        checkMetaDataInfoForBug17248345(testConn);
        testConn.close();

        // test with property useInformationSchema=true & getProceduresReturnsFunctions=false
        props.setProperty("useInformationSchema", "true");
        props.setProperty("getProceduresReturnsFunctions", "false");
        testConn = getConnectionWithProps(props);
        assertTrue("Property useInformationSchema should be true", ((JdbcConnectionProperties) testConn).getUseInformationSchema());
        assertFalse("Property getProceduresReturnsFunctions should be false", ((JdbcConnectionProperties) testConn).getGetProceduresReturnsFunctions());
        checkMetaDataInfoForBug17248345(testConn);
        testConn.close();
    }

    private void checkMetaDataInfoForBug17248345(Connection testConn) throws Exception {
        DatabaseMetaData testDbMetaData = testConn.getMetaData();
        ResultSet rsMD;
        boolean useInfoSchema = ((JdbcConnectionProperties) testConn).getUseInformationSchema();
        boolean getProcRetFunc = ((JdbcConnectionProperties) testConn).getGetProceduresReturnsFunctions();
        String stepDescription = "Prop. useInfoSchema(" + (useInfoSchema ? 1 : 0) + ") + getProcRetFunc(" + (getProcRetFunc ? 1 : 0) + "):";
        String sd;

        // getFunctions() must return 1 record.
        sd = stepDescription + " getFunctions() ";
        rsMD = testDbMetaData.getFunctions(null, null, "testBug17248345");
        assertTrue(sd + "one row expected.", rsMD.next());
        assertEquals(sd + " -> FUNCTION_NAME", "testBug17248345", rsMD.getString("FUNCTION_NAME"));
        assertFalse(sd + "no more rows expected.", rsMD.next());

        // getFunctionColumns() must return 2 records (func return + func param).
        sd = stepDescription + " getFunctionColumns() ";
        rsMD = testDbMetaData.getFunctionColumns(null, null, "testBug17248345", "%");
        assertTrue(sd + "1st of 2 rows expected.", rsMD.next());
        assertEquals(sd + " -> FUNCTION_NAME", "testBug17248345", rsMD.getString("FUNCTION_NAME"));
        assertEquals(sd + " -> COLUMN_NAME", "", rsMD.getString("COLUMN_NAME"));
        assertTrue(sd + "2nd of 2 rows expected.", rsMD.next());
        assertEquals(sd + " -> FUNCTION_NAME", "testBug17248345", rsMD.getString("FUNCTION_NAME"));
        assertEquals(sd + " -> COLUMN_NAME", "funccol", rsMD.getString("COLUMN_NAME"));
        assertFalse(sd + "no more rows expected.", rsMD.next());

        // getProcedures() must return 1 or 2 records, depending on if getProceduresReturnsFunctions is false or true
        // respectively. When exists a procedure and a function with same name, function is returned first.
        sd = stepDescription + " getProcedures() ";
        rsMD = testDbMetaData.getProcedures(null, null, "testBug17248345");
        if (getProcRetFunc) {
            assertTrue(sd + "1st of 2 rows expected.", rsMD.next());
            assertEquals(sd + " -> PROCEDURE_NAME", "testBug17248345", rsMD.getString("PROCEDURE_NAME"));
            assertTrue(sd + "2nd of 2 rows expected.", rsMD.next());
        } else {
            assertTrue(sd + "one row expected.", rsMD.next());
        }
        assertEquals(sd + " -> PROCEDURE_NAME", "testBug17248345", rsMD.getString("PROCEDURE_NAME"));
        assertFalse(sd + "no more rows expected.", rsMD.next());

        // getProcedureColumns() must return 1 or 3 records, depending on if getProceduresReturnsFunctions is false or
        // true respectively. When exists a procedure and a function with same name, function is returned first.
        sd = stepDescription + " getProcedureColumns() ";
        rsMD = testDbMetaData.getProcedureColumns(null, null, "testBug17248345", "%");
        if (getProcRetFunc) {
            assertTrue(sd + "1st of 3 rows expected.", rsMD.next());
            assertEquals(sd + " -> PROCEDURE_NAME", "testBug17248345", rsMD.getString("PROCEDURE_NAME"));
            assertEquals(sd + " -> COLUMN_NAME", "", rsMD.getString("COLUMN_NAME"));
            assertTrue(sd + "2nd of 3 rows expected.", rsMD.next());
            assertEquals(sd + " -> PROCEDURE_NAME", "testBug17248345", rsMD.getString("PROCEDURE_NAME"));
            assertEquals(sd + " -> COLUMN_NAME", "funccol", rsMD.getString("COLUMN_NAME"));
            assertTrue(sd + "3rd of 3 rows expected.", rsMD.next());
        } else {
            assertTrue(sd + "one row expected.", rsMD.next());
        }
        assertEquals(sd + " -> PROCEDURE_NAME", "testBug17248345", rsMD.getString("PROCEDURE_NAME"));
        assertEquals(sd + " -> COLUMN_NAME", "proccol", rsMD.getString("COLUMN_NAME"));
        assertFalse(sd + "no more rows expected.", rsMD.next());
    }

    /**
     * Tests fix for BUG#69290 - JDBC Table type "SYSTEM TABLE" is used inconsistently.
     * 
     * Tests DatabaseMetaData.getTableTypes() and DatabaseMetaData.getTables() against schemas: mysql,
     * information_schema, performance_schema, test.
     * 
     * @throws Exception
     *             if the test fails.
     */
    public void testBug69290() throws Exception {
        String[] testStepDescription = new String[] { "MySQL MetaData", "I__S MetaData" };
        Connection connUseIS = getConnectionWithProps("useInformationSchema=true");
        Connection connNullAll = getConnectionWithProps("nullCatalogMeansCurrent=false");
        Connection connUseISAndNullAll = getConnectionWithProps("useInformationSchema=true,nullCatalogMeansCurrent=false");
        final String testCatalog = this.conn.getCatalog();

        Connection[] testConnections = new Connection[] { this.conn, connUseIS };

        // check table types returned in getTableTypes()
        final List<String> tableTypes = Arrays.asList(new String[] { "LOCAL TEMPORARY", "SYSTEM TABLE", "SYSTEM VIEW", "TABLE", "VIEW" });

        for (int i = 0; i < testStepDescription.length; i++) {
            DatabaseMetaData testDbMetaData = testConnections[i].getMetaData();
            this.rs = testDbMetaData.getTableTypes();

            int idx = 0;
            while (this.rs.next()) {
                String message = testStepDescription[i] + ", table type '" + this.rs.getString("TABLE_TYPE") + "'";
                if (idx >= tableTypes.size()) {
                    fail(message + " not expected.");
                }
                assertEquals(message, tableTypes.get(idx++), this.rs.getString("TABLE_TYPE"));
            }
        }

        // create table and view in '(test)' schema
        createTable("testBug69290_table", "(c1 INT)");
        createView("testBug69290_view", "AS SELECT * FROM testBug69290_table WHERE c1 > 1");

        int[][] countResults = new int[][] { { 0, 0, 0 }, { 0, 0, 0 } };

        // check table types returned in getTables() for each catalog/schema
        for (int i = 0; i < testStepDescription.length; i++) {
            DatabaseMetaData testDbMetaData = testConnections[i].getMetaData();

            // check catalog/schema 'information_schema'
            this.rs = testDbMetaData.getTables("information_schema", null, "%", null);
            while (this.rs.next()) {
                assertEquals(testStepDescription[i] + ", 'information_schema' catalog/schema, wrong table type for '" + this.rs.getString("TABLE_NAME") + "'.",
                        "SYSTEM VIEW", this.rs.getString("TABLE_TYPE"));
                countResults[i][0]++;
            }

            // check catalog/schema 'mysql'
            this.rs = testDbMetaData.getTables("mysql", null, "%", null);
            while (this.rs.next()) {
                assertEquals(testStepDescription[i] + ", 'mysql' catalog/schema, wrong table type for '" + this.rs.getString("TABLE_NAME") + "'.",
                        "SYSTEM TABLE", this.rs.getString("TABLE_TYPE"));
                countResults[i][1]++;
            }

            // check catalog/schema 'performance_schema'
            this.rs = testDbMetaData.getTables("performance_schema", null, "%", null);
            while (this.rs.next()) {
                assertEquals(testStepDescription[i] + ", 'performance_schema' catalog/schema, wrong table type for '" + this.rs.getString("TABLE_NAME") + "'.",
                        "SYSTEM TABLE", this.rs.getString("TABLE_TYPE"));
                countResults[i][2]++;
            }

            // check catalog/schema '(test)'
            this.rs = testDbMetaData.getTables(testCatalog, null, "testBug69290_%", null);
            assertTrue(testStepDescription[i] + ", '" + testCatalog + "' catalog/schema, expected row from getTables().", this.rs.next());
            assertEquals(testStepDescription[i] + ", '" + testCatalog + "' catalog/schema, wrong table type for '" + this.rs.getString("TABLE_NAME") + "'.",
                    "TABLE", this.rs.getString("TABLE_TYPE"));
            assertTrue(testStepDescription[i] + ", '" + testCatalog + "' catalog/schema, expected row from getTables().", this.rs.next());
            assertEquals(testStepDescription[i] + ", '" + testCatalog + "' catalog/schema, wrong table type for '" + this.rs.getString("TABLE_NAME") + "'.",
                    "VIEW", this.rs.getString("TABLE_TYPE"));
        }

        // compare results count
        assertTrue("The number of results from getTables() MySQl(" + countResults[0][0] + ") and I__S(" + countResults[1][0]
                + ") should be the same for 'information_schema' catalog/schema.", countResults[0][0] == countResults[1][0]);
        assertTrue("The number of results from getTables() MySQl(" + countResults[0][1] + ") and I__S(" + countResults[1][1]
                + ") should be the same for 'mysql' catalog/schema.", countResults[0][1] == countResults[1][1]);
        assertTrue("The number of results from getTables() MySQl(" + countResults[0][2] + ") and I__S(" + countResults[1][2]
                + ") should be the same for 'performance_schema' catalog/schema.", countResults[0][2] == countResults[1][2]);

        testConnections = new Connection[] { connNullAll, connUseISAndNullAll };
        countResults = new int[][] { { 0, 0, 0, 0, 0 }, { 0, 0, 0, 0, 0 } };

        // check table types returned in getTables() for all catalogs/schemas and filter by table type (tested with property nullCatalogMeansCurrent=false)
        for (int i = 0; i < testStepDescription.length; i++) {
            DatabaseMetaData testDbMetaData = testConnections[i].getMetaData();
            int j = 0;

            // check table type filters
            for (String tableType : tableTypes) {
                this.rs = testDbMetaData.getTables(null, null, "%", new String[] { tableType });
                while (this.rs.next()) {
                    assertEquals(testStepDescription[i] + ", table type filter '" + tableType + "', wrong table type for '" + this.rs.getString("TABLE_NAME")
                            + "'.", tableType, this.rs.getString("TABLE_TYPE"));
                    countResults[i][j]++;
                }
                j++;
            }
        }

        // compare results count
        int i = 0;
        for (String tableType : tableTypes) {
            assertTrue("The number of results from getTables() MySQl(" + countResults[0][i] + ") and I__S(" + countResults[1][i] + ") should be the same for '"
                    + tableType + "' table type filter.", countResults[0][i] == countResults[1][i]);
            i++;
        }
    }

    /**
     * Tests fix for BUG#35115 - yearIsDateType=false has no effect on result's column type and class.
     * 
     * @throws Exception
     *             if the test fails.
     */
    public void testBug35115() throws Exception {
        Connection testConnection = null;
        ResultSetMetaData rsMetaData = null;

        createTable("testBug35115", "(year YEAR)");

        this.stmt = this.conn.createStatement();
        this.stmt.executeUpdate("INSERT INTO testBug35115 VALUES ('2002'), ('2013')");

        /*
         * test connection with property 'yearIsDateType=false'
         */
        testConnection = getConnectionWithProps("yearIsDateType=false");
        this.stmt = testConnection.createStatement();
        this.rs = this.stmt.executeQuery("SELECT * FROM testBug35115");
        rsMetaData = this.rs.getMetaData();

        assertTrue(this.rs.next());
        assertEquals("YEAR columns should be treated as java.sql.Types.DATE", Types.DATE, rsMetaData.getColumnType(1));
        assertEquals("YEAR columns should be identified as 'YEAR'", "YEAR", rsMetaData.getColumnTypeName(1));
        assertEquals("YEAR columns should be mapped to java.lang.Short", java.lang.Short.class.getName(), rsMetaData.getColumnClassName(1));
        assertEquals("YEAR columns should be returned as java.lang.Short", java.lang.Short.class.getName(), this.rs.getObject(1).getClass().getName());

        testConnection.close();

        /*
         * test connection with property 'yearIsDateType=true'
         */
        testConnection = getConnectionWithProps("yearIsDateType=true");
        this.stmt = testConnection.createStatement();
        this.rs = this.stmt.executeQuery("SELECT * FROM testBug35115");
        rsMetaData = this.rs.getMetaData();

        assertTrue(this.rs.next());
        assertEquals("YEAR columns should be treated as java.sql.Types.DATE", Types.DATE, rsMetaData.getColumnType(1));
        assertEquals("YEAR columns should be identified as 'YEAR'", "YEAR", rsMetaData.getColumnTypeName(1));
        assertEquals("YEAR columns should be mapped to java.sql.Date", java.sql.Date.class.getName(), rsMetaData.getColumnClassName(1));
        assertEquals("YEAR columns should be returned as java.sql.Date", java.sql.Date.class.getName(), this.rs.getObject(1).getClass().getName());

        testConnection.close();
    }

    /*
     * Tests DatabaseMetaData.getSQLKeywords().
     * (Related to BUG#70701 - DatabaseMetaData.getSQLKeywords() doesn't match MySQL 5.6 reserved words)
     * 
     * The keywords list that this method returns depends on JDBC version.
     * 
     * @throws Exception if the test fails.
     */
    public void testReservedWords() throws Exception {
        final String mysqlKeywords = "ACCESSIBLE,ADD,ANALYZE,ASC,BEFORE,CASCADE,CHANGE,CONTINUE,DATABASE,DATABASES,DAY_HOUR,DAY_MICROSECOND,DAY_MINUTE,"
                + "DAY_SECOND,DELAYED,DESC,DISTINCTROW,DIV,DUAL,ELSEIF,ENCLOSED,ESCAPED,EXIT,EXPLAIN,FLOAT4,FLOAT8,FORCE,FULLTEXT,HIGH_PRIORITY,"
                + "HOUR_MICROSECOND,HOUR_MINUTE,HOUR_SECOND,IF,IGNORE,INDEX,INFILE,INT1,INT2,INT3,INT4,INT8,IO_AFTER_GTIDS,IO_BEFORE_GTIDS,ITERATE,KEY,KEYS,"
                + "KILL,LEAVE,LIMIT,LINEAR,LINES,LOAD,LOCK,LONG,LONGBLOB,LONGTEXT,LOOP,LOW_PRIORITY,MASTER_BIND,MASTER_SSL_VERIFY_SERVER_CERT,MAXVALUE,"
                + "MEDIUMBLOB,MEDIUMINT,MEDIUMTEXT,MIDDLEINT,MINUTE_MICROSECOND,MINUTE_SECOND,NONBLOCKING,NO_WRITE_TO_BINLOG,OPTIMIZE,OPTION,OPTIONALLY,"
                + "OUTFILE,PURGE,READ,READ_WRITE,REGEXP,RENAME,REPEAT,REPLACE,REQUIRE,RESIGNAL,RESTRICT,RLIKE,SCHEMA,SCHEMAS,SECOND_MICROSECOND,SEPARATOR,"
                + "SHOW,SIGNAL,SPATIAL,SQL_BIG_RESULT,SQL_CALC_FOUND_ROWS,SQL_SMALL_RESULT,SSL,STARTING,STRAIGHT_JOIN,TERMINATED,TINYBLOB,TINYINT,TINYTEXT,"
                + "UNDO,UNLOCK,UNSIGNED,USAGE,USE,UTC_DATE,UTC_TIME,UTC_TIMESTAMP,VARBINARY,VARCHARACTER,WHILE,WRITE,XOR,YEAR_MONTH,ZEROFILL";
        assertEquals("MySQL keywords don't match expected.", mysqlKeywords, this.conn.getMetaData().getSQLKeywords());
    }

    /**
     * Tests fix for BUG#68307 - getFunctionColumns() returns incorrect "COLUMN_TYPE" information. This is a JDBC4
     * feature.
     * 
     * @throws Exception
     *             if the test fails.
     */
    public void testBug68307() throws Exception {
        createFunction("testBug68307_func", "(func_param_in INT) RETURNS INT DETERMINISTIC RETURN 1");

        createProcedure("testBug68307_proc", "(IN proc_param_in INT, OUT proc_param_out INT, INOUT proc_param_inout INT) SELECT 1");

        // test metadata from MySQL
        DatabaseMetaData testDbMetaData = this.conn.getMetaData();
        checkFunctionColumnTypeForBug68307("MySQL", testDbMetaData);
        checkProcedureColumnTypeForBug68307("MySQL", testDbMetaData);

        // test metadata from I__S
        Connection connUseIS = getConnectionWithProps("useInformationSchema=true");
        testDbMetaData = connUseIS.getMetaData();
        checkFunctionColumnTypeForBug68307("I__S", testDbMetaData);
        checkProcedureColumnTypeForBug68307("I__S", testDbMetaData);
        connUseIS.close();
    }

    private void checkFunctionColumnTypeForBug68307(String testAgainst, DatabaseMetaData testDbMetaData) throws Exception {
        this.rs = testDbMetaData.getFunctionColumns(null, null, "testBug68307_%", "%");

        while (this.rs.next()) {
            String message = testAgainst + ", function <" + this.rs.getString("FUNCTION_NAME") + "." + this.rs.getString("COLUMN_NAME") + ">";
            if (this.rs.getString("COLUMN_NAME") == null || this.rs.getString("COLUMN_NAME").length() == 0) {
                assertEquals(message, DatabaseMetaData.functionReturn, this.rs.getShort("COLUMN_TYPE"));
            } else if (this.rs.getString("COLUMN_NAME").endsWith("_in")) {
                assertEquals(message, DatabaseMetaData.functionColumnIn, this.rs.getShort("COLUMN_TYPE"));
            } else if (this.rs.getString("COLUMN_NAME").endsWith("_inout")) {
                assertEquals(message, DatabaseMetaData.functionColumnInOut, this.rs.getShort("COLUMN_TYPE"));
            } else if (this.rs.getString("COLUMN_NAME").endsWith("_out")) {
                assertEquals(message, DatabaseMetaData.functionColumnOut, this.rs.getShort("COLUMN_TYPE"));
            } else {
                fail("Column '" + this.rs.getString("FUNCTION_NAME") + "." + this.rs.getString("COLUMN_NAME") + "' not expected within test case.");
            }
        }
    }

    private void checkProcedureColumnTypeForBug68307(String testAgainst, DatabaseMetaData testDbMetaData) throws Exception {
        this.rs = testDbMetaData.getProcedureColumns(null, null, "testBug68307_%", "%");

        while (this.rs.next()) {
            String message = testAgainst + ", procedure <" + this.rs.getString("PROCEDURE_NAME") + "." + this.rs.getString("COLUMN_NAME") + ">";
            if (this.rs.getString("COLUMN_NAME") == null || this.rs.getString("COLUMN_NAME").length() == 0) {
                assertEquals(message, DatabaseMetaData.procedureColumnReturn, this.rs.getShort("COLUMN_TYPE"));
            } else if (this.rs.getString("COLUMN_NAME").endsWith("_in")) {
                assertEquals(message, DatabaseMetaData.procedureColumnIn, this.rs.getShort("COLUMN_TYPE"));
            } else if (this.rs.getString("COLUMN_NAME").endsWith("_inout")) {
                assertEquals(message, DatabaseMetaData.procedureColumnInOut, this.rs.getShort("COLUMN_TYPE"));
            } else if (this.rs.getString("COLUMN_NAME").endsWith("_out")) {
                assertEquals(message, DatabaseMetaData.procedureColumnOut, this.rs.getShort("COLUMN_TYPE"));
            } else {
                fail("Column '" + this.rs.getString("FUNCTION_NAME") + "." + this.rs.getString("COLUMN_NAME") + "' not expected within test case.");
            }
        }
    }

    /**
     * Tests fix for BUG#44451 - getTables does not return resultset with expected columns.
     * 
     * @throws Exception
     *             if the test fails.
     */
    public void testBug44451() throws Exception {
        String methodName;
        List<String> expectedFields;
        String[] testStepDescription = new String[] { "MySQL MetaData", "I__S MetaData" };
        Connection connUseIS = getConnectionWithProps("useInformationSchema=true");
        Connection[] testConnections = new Connection[] { this.conn, connUseIS };

        methodName = "getClientInfoProperties()";
        expectedFields = Arrays.asList("NAME", "MAX_LEN", "DEFAULT_VALUE", "DESCRIPTION");
        for (int i = 0; i < testStepDescription.length; i++) {
            DatabaseMetaData testDbMetaData = testConnections[i].getMetaData();
            this.rs = testDbMetaData.getClientInfoProperties();
            checkReturnedColumnsForBug44451(testStepDescription[i], methodName, expectedFields, this.rs);
            this.rs.close();
        }

        methodName = "getFunctions()";
        expectedFields = Arrays.asList("FUNCTION_CAT", "FUNCTION_SCHEM", "FUNCTION_NAME", "REMARKS", "FUNCTION_TYPE", "SPECIFIC_NAME");
        for (int i = 0; i < testStepDescription.length; i++) {
            DatabaseMetaData testDbMetaData = testConnections[i].getMetaData();
            this.rs = testDbMetaData.getFunctions(null, null, "%");
            checkReturnedColumnsForBug44451(testStepDescription[i], methodName, expectedFields, this.rs);
            this.rs.close();
        }

        connUseIS.close();
    }

    private void checkReturnedColumnsForBug44451(String stepDescription, String methodName, List<String> expectedFields, ResultSet resultSetToCheck)
            throws Exception {
        ResultSetMetaData rsMetaData = resultSetToCheck.getMetaData();
        int numberOfColumns = rsMetaData.getColumnCount();

        assertEquals(stepDescription + ", wrong column count in method '" + methodName + "'.", expectedFields.size(), numberOfColumns);
        for (int i = 0; i < numberOfColumns; i++) {
            int position = i + 1;
            assertEquals(stepDescription + ", wrong column at position '" + position + "' in method '" + methodName + "'.", expectedFields.get(i),
                    rsMetaData.getColumnName(position));
        }
        this.rs.close();
    }

}<|MERGE_RESOLUTION|>--- conflicted
+++ resolved
@@ -46,24 +46,17 @@
 import java.util.concurrent.Callable;
 
 import junit.framework.ComparisonFailure;
+import testsuite.BaseStatementInterceptor;
 import testsuite.BaseTestCase;
-import testsuite.BaseStatementInterceptor;
-
-import com.mysql.cj.api.MysqlConnection;
+
 import com.mysql.cj.core.CharsetMapping;
 import com.mysql.cj.core.util.StringUtils;
 import com.mysql.jdbc.Driver;
+import com.mysql.jdbc.JdbcConnection;
 import com.mysql.jdbc.JdbcConnectionProperties;
 import com.mysql.jdbc.NonRegisteringDriver;
 import com.mysql.jdbc.ResultSetInternalMethods;
-<<<<<<< HEAD
 import com.mysql.jdbc.exceptions.SQLError;
-import com.mysql.jdbc.interceptors.StatementInterceptorV2;
-=======
-import com.mysql.jdbc.SQLError;
-import com.mysql.jdbc.StringUtils;
-import com.mysql.jdbc.Util;
->>>>>>> 8af7444b
 
 /**
  * Regression tests for DatabaseMetaData
@@ -2622,31 +2615,9 @@
         }
     }
 
-<<<<<<< HEAD
-    public static class StatementInterceptorBug61332 implements StatementInterceptorV2 {
-        public void destroy() {
-        }
-
-        public boolean executeTopLevelOnly() {
-            return false;
-        }
-
-        public void init(MysqlConnection conn, Properties props) throws SQLException {
-        }
-
-        public ResultSetInternalMethods postProcess(String sql, com.mysql.jdbc.Statement interceptedStatement, ResultSetInternalMethods originalResultSet,
-                com.mysql.jdbc.JdbcConnection connection, int warningCount, boolean noIndexUsed, boolean noGoodIndexUsed, SQLException statementException)
-                throws SQLException {
-            return null;
-        }
-
-        public ResultSetInternalMethods preProcess(String sql, com.mysql.jdbc.Statement interceptedStatement, com.mysql.jdbc.JdbcConnection conn)
-=======
     public static class StatementInterceptorBug61332 extends BaseStatementInterceptor {
         @Override
-        public ResultSetInternalMethods preProcess(String sql, com.mysql.jdbc.Statement interceptedStatement, com.mysql.jdbc.Connection conn)
->>>>>>> 8af7444b
-                throws SQLException {
+        public ResultSetInternalMethods preProcess(String sql, com.mysql.jdbc.Statement interceptedStatement, JdbcConnection conn) throws SQLException {
             if (interceptedStatement instanceof com.mysql.jdbc.PreparedStatement) {
                 sql = ((com.mysql.jdbc.PreparedStatement) interceptedStatement).getPreparedSql();
                 assertTrue("Assereet failed on: " + sql,
