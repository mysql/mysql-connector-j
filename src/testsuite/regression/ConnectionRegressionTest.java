--- conflicted
+++ resolved
@@ -106,6 +106,7 @@
 import com.mysql.cj.core.io.StandardSocketFactory;
 import com.mysql.cj.core.log.StandardLogger;
 import com.mysql.cj.core.util.StringUtils;
+import com.mysql.cj.core.util.Util;
 import com.mysql.jdbc.ConnectionImpl;
 import com.mysql.jdbc.Driver;
 import com.mysql.jdbc.JdbcConnection;
@@ -117,20 +118,11 @@
 import com.mysql.jdbc.ReplicationConnection;
 import com.mysql.jdbc.ReplicationConnectionGroupManager;
 import com.mysql.jdbc.ResultSetInternalMethods;
-<<<<<<< HEAD
 import com.mysql.jdbc.exceptions.MysqlDataTruncation;
 import com.mysql.jdbc.exceptions.SQLError;
 import com.mysql.jdbc.ha.LoadBalanceExceptionChecker;
 import com.mysql.jdbc.ha.RandomBalanceStrategy;
 import com.mysql.jdbc.ha.SequentialBalanceStrategy;
-=======
-import com.mysql.jdbc.SQLError;
-import com.mysql.jdbc.StandardSocketFactory;
-import com.mysql.jdbc.StringUtils;
-import com.mysql.jdbc.TimeUtil;
-import com.mysql.jdbc.Util;
-import com.mysql.jdbc.exceptions.MySQLNonTransientConnectionException;
->>>>>>> ffc9a60b
 import com.mysql.jdbc.integration.jboss.MysqlValidConnectionChecker;
 import com.mysql.jdbc.jdbc2.optional.MysqlConnectionPoolDataSource;
 import com.mysql.jdbc.jdbc2.optional.MysqlXADataSource;
@@ -606,24 +598,14 @@
                 failoverConnection.createStatement().executeQuery("SELECT 1");
             }
 
-<<<<<<< HEAD
-            ((com.mysql.jdbc.JdbcConnection) failoverConnection).clearHasTriedMaster();
-=======
->>>>>>> ffc9a60b
             UnreliableSocketFactory.dontDownHost("master");
 
             failoverConnection.setAutoCommit(true);
 
             String newConnectionId = getSingleIndexedValueWithQuery(failoverConnection, 1, "SELECT CONNECTION_ID()").toString();
 
-<<<<<<< HEAD
-            assertTrue(((com.mysql.jdbc.JdbcConnection) failoverConnection).hasTriedMaster());
-
-            assertTrue(!newConnectionId.equals(originalConnectionId));
-=======
             assertEquals("/master", UnreliableSocketFactory.getHostFromLastConnection());
             assertFalse(newConnectionId.equals(originalConnectionId));
->>>>>>> ffc9a60b
 
             failoverConnection.createStatement().executeQuery("SELECT 1");
         } finally {
@@ -683,22 +665,14 @@
                 assertTrue("08S01".equals(sqlEx.getSQLState()));
             }
 
-<<<<<<< HEAD
             ((com.mysql.jdbc.JdbcConnection) failoverConnection).setFailedOver(true);
-=======
-            ((com.mysql.jdbc.Connection) failoverConnection).setFailedOver(true);
->>>>>>> ffc9a60b
 
             failoverConnection.setAutoCommit(true);
 
             String failedConnectionId = getSingleIndexedValueWithQuery(failoverConnection, 1, "SELECT CONNECTION_ID()").toString();
             System.out.println("Failed over connection id: " + failedConnectionId);
 
-<<<<<<< HEAD
             ((com.mysql.jdbc.JdbcConnection) failoverConnection).setFailedOver(true);
-=======
-            ((com.mysql.jdbc.Connection) failoverConnection).setFailedOver(true);
->>>>>>> ffc9a60b
 
             for (int i = 0; i < 30; i++) {
                 failoverConnection.setAutoCommit(true);
@@ -1846,11 +1820,6 @@
 
             assertTrue(failoverConn.isReadOnly());
 
-<<<<<<< HEAD
-            //((com.mysql.jdbc.JdbcConnection) failoverConn).setPreferSlaveDuringFailover(false);
-
-=======
->>>>>>> ffc9a60b
             this.stmt.execute("KILL " + slaveConnectionId); // we can't issue this on our own connection :p
 
             // die trying, so we get the next host
@@ -2542,13 +2511,8 @@
      */
     public void testBug44587() throws Exception {
         Exception e = null;
-<<<<<<< HEAD
         String msg = SQLError.createLinkFailureMessageBasedOnHeuristics((JdbcConnection) this.conn, System.currentTimeMillis() - 1000,
-                System.currentTimeMillis() - 2000, e, false);
-=======
-        String msg = SQLError.createLinkFailureMessageBasedOnHeuristics((MySQLConnection) this.conn, System.currentTimeMillis() - 1000,
                 System.currentTimeMillis() - 2000, e);
->>>>>>> ffc9a60b
         assertTrue(containsMessage(msg, "CommunicationsException.ServerPacketTimingInfo"));
     }
 
@@ -2558,13 +2522,8 @@
      */
     public void testBug45419() throws Exception {
         Exception e = null;
-<<<<<<< HEAD
         String msg = SQLError.createLinkFailureMessageBasedOnHeuristics((JdbcConnection) this.conn, System.currentTimeMillis() - 1000,
-                System.currentTimeMillis() - 2000, e, false);
-=======
-        String msg = SQLError.createLinkFailureMessageBasedOnHeuristics((MySQLConnection) this.conn, System.currentTimeMillis() - 1000,
                 System.currentTimeMillis() - 2000, e);
->>>>>>> ffc9a60b
         Matcher m = Pattern.compile("([\\d\\,\\.]+)", Pattern.MULTILINE).matcher(msg);
         assertTrue(m.find());
         assertTrue(Long.parseLong(m.group(0).replaceAll("[,.]", "")) >= 2000);
@@ -3144,11 +3103,7 @@
             failoverConnection = getConnectionWithProps("jdbc:mysql://master:" + port + ",slave:" + port + "/", props);
             failoverConnection.setAutoCommit(false);
 
-<<<<<<< HEAD
-            assertTrue(((com.mysql.jdbc.JdbcConnection) failoverConnection).isMasterConnection());
-=======
             assertEquals("/master", UnreliableSocketFactory.getHostFromLastConnection());
->>>>>>> ffc9a60b
 
             for (int i = 0; i < 50; i++) {
                 failoverConnection.createStatement().executeQuery("SELECT 1");
@@ -3164,11 +3119,7 @@
             }
 
             failoverConnection.setAutoCommit(true);
-<<<<<<< HEAD
-            assertTrue(!((com.mysql.jdbc.JdbcConnection) failoverConnection).isMasterConnection());
-=======
             assertEquals("/slave", UnreliableSocketFactory.getHostFromLastConnection());
->>>>>>> ffc9a60b
             assertTrue(!failoverConnection.isReadOnly());
             failoverConnection.createStatement().executeQuery("SELECT 1");
             failoverConnection.createStatement().executeQuery("SELECT 1");
@@ -3176,11 +3127,7 @@
             Thread.sleep(2000);
             failoverConnection.setAutoCommit(true);
             failoverConnection.createStatement().executeQuery("SELECT 1");
-<<<<<<< HEAD
-            assertTrue(((com.mysql.jdbc.JdbcConnection) failoverConnection).isMasterConnection());
-=======
             assertEquals("/master", UnreliableSocketFactory.getHostFromLastConnection());
->>>>>>> ffc9a60b
             failoverConnection.createStatement().executeQuery("SELECT 1");
         } finally {
             UnreliableSocketFactory.flushAllStaticData();
@@ -3870,6 +3817,9 @@
                 System.setProperty("javax.net.ssl.trustStore", trustStorePath);
                 System.setProperty("javax.net.ssl.trustStorePassword", "password");
                 props.setProperty("useSSL", "true");
+                if (Util.getJVMVersion() < 8 && versionMeetsMinimum(5, 7, 6) && isCommunityEdition()) {
+                    props.setProperty("enabledSSLCipherSuites", SSL_CIPHERS_FOR_576);
+                }
                 testConn = getConnectionWithProps(props);
 
                 assertTrue("SSL connection isn't actually established!", ((MysqlJdbcConnection) testConn).getIO().isSSLEstablished());
@@ -3885,43 +3835,8 @@
                 if (testRs != null) {
                     testRs.close();
                 }
-<<<<<<< HEAD
                 if (testSt != null) {
                     testSt.close();
-=======
-
-                try {
-                    String trustStorePath = "src/testsuite/ssl-test-certs/test-cert-store";
-                    System.setProperty("javax.net.ssl.keyStore", trustStorePath);
-                    System.setProperty("javax.net.ssl.keyStorePassword", "password");
-                    System.setProperty("javax.net.ssl.trustStore", trustStorePath);
-                    System.setProperty("javax.net.ssl.trustStorePassword", "password");
-                    props.setProperty("useSSL", "true");
-                    if (Util.getJVMVersion() < 8 && versionMeetsMinimum(5, 7, 6) && isCommunityEdition()) {
-                        props.setProperty("enabledSSLCipherSuites", SSL_CIPHERS_FOR_576);
-                    }
-                    testConn = getConnectionWithProps(props);
-
-                    assertTrue("SSL connection isn't actually established!", ((MySQLConnection) testConn).getIO().isSSLEstablished());
-
-                    testSt = testConn.createStatement();
-                    testRs = testSt.executeQuery("select USER(),CURRENT_USER()");
-                    testRs.next();
-
-                    assertEquals("wl5735user", testRs.getString(1).split("@")[0]);
-                    assertEquals("wl5735user", testRs.getString(2).split("@")[0]);
-
-                } finally {
-                    if (testRs != null) {
-                        testRs.close();
-                    }
-                    if (testSt != null) {
-                        testSt.close();
-                    }
-                    if (testConn != null) {
-                        testConn.close();
-                    }
->>>>>>> ffc9a60b
                 }
                 if (testConn != null) {
                     testConn.close();
@@ -3959,51 +3874,12 @@
         /*
          * test against server without RSA support
          */
-<<<<<<< HEAD
         if (!pluginIsActive(this.stmt, "sha256_password")) {
             fail("sha256_password required to run this test");
         }
         if (allowsRsa(this.stmt)) {
             fail("RSA encryption must be disabled on " + System.getProperty("com.mysql.jdbc.testsuite.url") + " to run this test");
         }
-=======
-        if (versionMeetsMinimum(5, 6, 5)) {
-
-            if (!pluginIsActive(this.stmt, "sha256_password")) {
-                fail("sha256_password required to run this test");
-            }
-            if (allowsRsa(this.stmt)) {
-                fail("RSA encryption must be disabled on " + System.getProperty("com.mysql.jdbc.testsuite.url") + " to run this test");
-            }
-
-            try {
-                this.stmt.executeUpdate("SET @current_old_passwords = @@global.old_passwords");
-                this.stmt.executeUpdate("grant all on *.* to 'wl5602user'@'%' identified WITH sha256_password");
-                this.stmt.executeUpdate("grant all on *.* to 'wl5602nopassword'@'%' identified WITH sha256_password");
-                this.stmt.executeUpdate("SET GLOBAL old_passwords= 2");
-                this.stmt.executeUpdate("SET SESSION old_passwords= 2");
-                this.stmt.executeUpdate(versionMeetsMinimum(5, 7, 6) ? "ALTER USER 'wl5602user'@'%' IDENTIFIED BY 'pwd'"
-                        : "set password for 'wl5602user'@'%' = PASSWORD('pwd')");
-                this.stmt.executeUpdate("flush privileges");
-
-                final Properties propsNoRetrieval = new Properties();
-                propsNoRetrieval.setProperty("user", "wl5602user");
-                propsNoRetrieval.setProperty("password", "pwd");
-
-                final Properties propsNoRetrievalNoPassword = new Properties();
-                propsNoRetrievalNoPassword.setProperty("user", "wl5602nopassword");
-                propsNoRetrievalNoPassword.setProperty("password", "");
-
-                final Properties propsAllowRetrieval = new Properties();
-                propsAllowRetrieval.setProperty("user", "wl5602user");
-                propsAllowRetrieval.setProperty("password", "pwd");
-                propsAllowRetrieval.setProperty("allowPublicKeyRetrieval", "true");
-
-                final Properties propsAllowRetrievalNoPassword = new Properties();
-                propsAllowRetrievalNoPassword.setProperty("user", "wl5602nopassword");
-                propsAllowRetrievalNoPassword.setProperty("password", "");
-                propsAllowRetrievalNoPassword.setProperty("allowPublicKeyRetrieval", "true");
->>>>>>> ffc9a60b
 
         try {
             this.stmt.executeUpdate("SET @current_old_passwords = @@global.old_passwords");
@@ -4011,7 +3887,8 @@
             this.stmt.executeUpdate("grant all on *.* to 'wl5602nopassword'@'%' identified WITH sha256_password");
             this.stmt.executeUpdate("SET GLOBAL old_passwords= 2");
             this.stmt.executeUpdate("SET SESSION old_passwords= 2");
-            this.stmt.executeUpdate("set password for 'wl5602user'@'%' = PASSWORD('pwd')");
+            this.stmt.executeUpdate(versionMeetsMinimum(5, 7, 6) ? "ALTER USER 'wl5602user'@'%' IDENTIFIED BY 'pwd'"
+                    : "set password for 'wl5602user'@'%' = PASSWORD('pwd')");
             this.stmt.executeUpdate("flush privileges");
 
             final Properties propsNoRetrieval = new Properties();
@@ -4070,28 +3947,20 @@
                 }
             });
 
-<<<<<<< HEAD
             assertCurrentUser(null, propsNoRetrievalNoPassword, "wl5602nopassword", false);
             assertCurrentUser(null, propsAllowRetrievalNoPassword, "wl5602nopassword", false);
-=======
-                // 3. over SSL
-                propsNoRetrieval.setProperty("useSSL", "true");
-                propsNoRetrievalNoPassword.setProperty("useSSL", "true");
-                propsAllowRetrieval.setProperty("useSSL", "true");
-                propsAllowRetrievalNoPassword.setProperty("useSSL", "true");
-                if (Util.getJVMVersion() < 8 && versionMeetsMinimum(5, 7, 6) && isCommunityEdition()) {
-                    propsNoRetrieval.setProperty("enabledSSLCipherSuites", SSL_CIPHERS_FOR_576);
-                    propsNoRetrievalNoPassword.setProperty("enabledSSLCipherSuites", SSL_CIPHERS_FOR_576);
-                    propsAllowRetrieval.setProperty("enabledSSLCipherSuites", SSL_CIPHERS_FOR_576);
-                    propsAllowRetrievalNoPassword.setProperty("enabledSSLCipherSuites", SSL_CIPHERS_FOR_576);
-                }
->>>>>>> ffc9a60b
 
             // 3. over SSL
             propsNoRetrieval.setProperty("useSSL", "true");
             propsNoRetrievalNoPassword.setProperty("useSSL", "true");
             propsAllowRetrieval.setProperty("useSSL", "true");
             propsAllowRetrievalNoPassword.setProperty("useSSL", "true");
+            if (Util.getJVMVersion() < 8 && versionMeetsMinimum(5, 7, 6) && isCommunityEdition()) {
+                propsNoRetrieval.setProperty("enabledSSLCipherSuites", SSL_CIPHERS_FOR_576);
+                propsNoRetrievalNoPassword.setProperty("enabledSSLCipherSuites", SSL_CIPHERS_FOR_576);
+                propsAllowRetrieval.setProperty("enabledSSLCipherSuites", SSL_CIPHERS_FOR_576);
+                propsAllowRetrievalNoPassword.setProperty("enabledSSLCipherSuites", SSL_CIPHERS_FOR_576);
+            }
 
             assertCurrentUser(null, propsNoRetrieval, "wl5602user", true);
             assertCurrentUser(null, propsNoRetrievalNoPassword, "wl5602nopassword", false);
@@ -4777,8 +4646,11 @@
         Connection conn1 = getConnectionWithProps(props);
         Statement stmt1 = conn1.createStatement();
 
-        int updateCount = stmt1.executeUpdate("LOAD DATA LOCAL INFILE '" + fileNameBuf.toString() + "' INTO TABLE testBug11237 CHARACTER SET "
-                + CharsetMapping.getMysqlCharsetForJavaEncoding(((ConnectionProperties) this.conn).getEncoding(), ((com.mysql.jdbc.MysqlJdbcConnection) conn1).getServerVersion()));
+        int updateCount = stmt1.executeUpdate("LOAD DATA LOCAL INFILE '"
+                + fileNameBuf.toString()
+                + "' INTO TABLE testBug11237 CHARACTER SET "
+                + CharsetMapping.getMysqlCharsetForJavaEncoding(((ConnectionProperties) this.conn).getEncoding(),
+                        ((com.mysql.jdbc.MysqlJdbcConnection) conn1).getServerVersion()));
 
         assertTrue(updateCount == loops);
 
@@ -4804,16 +4676,10 @@
 
         try {
 
-<<<<<<< HEAD
             this.stmt.executeUpdate("grant all on `" + dbname + "`.* to 'must_change1'@'%' IDENTIFIED BY 'aha'");
             this.stmt.executeUpdate("grant all on `" + dbname + "`.* to 'must_change2'@'%' IDENTIFIED BY 'aha'");
-            this.stmt.executeUpdate("ALTER USER 'must_change1'@'%' PASSWORD EXPIRE, 'must_change2'@'%' PASSWORD EXPIRE");
-=======
-                this.stmt.executeUpdate("grant all on `" + dbname + "`.* to 'must_change1'@'%' IDENTIFIED BY 'aha'");
-                this.stmt.executeUpdate("grant all on `" + dbname + "`.* to 'must_change2'@'%' IDENTIFIED BY 'aha'");
-                this.stmt.executeUpdate(versionMeetsMinimum(5, 7, 6) ? "ALTER USER 'must_change1'@'%', 'must_change2'@'%' PASSWORD EXPIRE"
-                        : "ALTER USER 'must_change1'@'%' PASSWORD EXPIRE, 'must_change2'@'%' PASSWORD EXPIRE");
->>>>>>> ffc9a60b
+            this.stmt.executeUpdate(versionMeetsMinimum(5, 7, 6) ? "ALTER USER 'must_change1'@'%', 'must_change2'@'%' PASSWORD EXPIRE"
+                    : "ALTER USER 'must_change1'@'%' PASSWORD EXPIRE, 'must_change2'@'%' PASSWORD EXPIRE");
 
             Properties props = new Properties();
 
@@ -4821,27 +4687,16 @@
             props.setProperty("useServerPrepStmts", "true");
             testConn = getConnectionWithProps(props);
 
-<<<<<<< HEAD
-            this.pstmt = testConn.prepareStatement("ALTER USER 'must_change1'@'%' PASSWORD EXPIRE, 'must_change2'@'%' PASSWORD EXPIRE");
+            this.pstmt = testConn.prepareStatement(versionMeetsMinimum(5, 7, 6) ? "ALTER USER 'must_change1'@'%', 'must_change2'@'%' PASSWORD EXPIRE"
+                    : "ALTER USER 'must_change1'@'%' PASSWORD EXPIRE, 'must_change2'@'%' PASSWORD EXPIRE");
             this.pstmt.executeUpdate();
             this.pstmt.close();
 
-            this.pstmt = testConn.prepareStatement("ALTER USER ? PASSWORD EXPIRE, 'must_change2'@'%' PASSWORD EXPIRE");
+            this.pstmt = testConn.prepareStatement(versionMeetsMinimum(5, 7, 6) ? "ALTER USER ?, 'must_change2'@'%' PASSWORD EXPIRE"
+                    : "ALTER USER ? PASSWORD EXPIRE, 'must_change2'@'%' PASSWORD EXPIRE");
             this.pstmt.setString(1, "must_change1");
             this.pstmt.executeUpdate();
             this.pstmt.close();
-=======
-                    this.pstmt = testConn.prepareStatement(versionMeetsMinimum(5, 7, 6) ? "ALTER USER 'must_change1'@'%', 'must_change2'@'%' PASSWORD EXPIRE"
-                            : "ALTER USER 'must_change1'@'%' PASSWORD EXPIRE, 'must_change2'@'%' PASSWORD EXPIRE");
-                    this.pstmt.executeUpdate();
-                    this.pstmt.close();
-
-                    this.pstmt = testConn.prepareStatement(versionMeetsMinimum(5, 7, 6) ? "ALTER USER ?, 'must_change2'@'%' PASSWORD EXPIRE"
-                            : "ALTER USER ? PASSWORD EXPIRE, 'must_change2'@'%' PASSWORD EXPIRE");
-                    this.pstmt.setString(1, "must_change1");
-                    this.pstmt.executeUpdate();
-                    this.pstmt.close();
->>>>>>> ffc9a60b
 
             testConn.close();
 
@@ -4867,7 +4722,7 @@
                             testConn = getConnectionWithProps(props);
                             testSt = testConn.createStatement();
                         }
-                        testSt.executeUpdate("SET PASSWORD = PASSWORD('newpwd')");
+                        testSt.executeUpdate(versionMeetsMinimum(5, 7, 6) ? "ALTER USER USER() IDENTIFIED BY 'newpwd'" : "SET PASSWORD = PASSWORD('newpwd')");
                         testConn.close();
 
                         props.setProperty("user", "must_change1");
@@ -4888,14 +4743,6 @@
                                     || e4.getErrorCode() == MysqlErrorNumbers.ER_MUST_CHANGE_PASSWORD_LOGIN) {
                                 props.setProperty("disconnectOnExpiredPasswords", "false");
                                 testConn = getConnectionWithProps(props);
-<<<<<<< HEAD
-=======
-                                testSt = testConn.createStatement();
-                            }
-                            testSt.executeUpdate(versionMeetsMinimum(5, 7, 6) ? "ALTER USER USER() IDENTIFIED BY 'newpwd'"
-                                    : "SET PASSWORD = PASSWORD('newpwd')");
-                            testConn.close();
->>>>>>> ffc9a60b
 
                                 try {
                                     ((JdbcConnection) testConn).changeUser("must_change2", "aha");
@@ -4903,33 +4750,13 @@
                                     testRs = testSt.executeQuery("SHOW VARIABLES LIKE 'disconnect_on_expired_password'");
                                     fail("SQLException expected due to password expired");
 
-<<<<<<< HEAD
                                 } catch (SQLException e5) {
                                     if (e5.getErrorCode() == MysqlErrorNumbers.ER_MUST_CHANGE_PASSWORD_LOGIN) {
-=======
-                                    try {
-                                        ((MySQLConnection) testConn).changeUser("must_change2", "aha");
-                                        testSt = testConn.createStatement();
-                                        testRs = testSt.executeQuery("SHOW VARIABLES LIKE 'disconnect_on_expired_password'");
-                                        fail("SQLException expected due to password expired");
-
-                                    } catch (SQLException e5) {
-                                        if (e5.getErrorCode() == MysqlErrorNumbers.ER_MUST_CHANGE_PASSWORD_LOGIN) {
-                                            testConn = getConnectionWithProps(props);
-                                            testSt = testConn.createStatement();
-                                        }
-                                        testSt.executeUpdate(versionMeetsMinimum(5, 7, 6) ? "ALTER USER USER() IDENTIFIED BY 'newpwd'"
-                                                : "SET PASSWORD = PASSWORD('newpwd')");
-                                        testConn.close();
-
-                                        props.setProperty("user", "must_change2");
-                                        props.setProperty("password", "newpwd");
-                                        props.setProperty("disconnectOnExpiredPasswords", "true");
->>>>>>> ffc9a60b
                                         testConn = getConnectionWithProps(props);
                                         testSt = testConn.createStatement();
                                     }
-                                    testSt.executeUpdate("SET PASSWORD = PASSWORD('newpwd')");
+                                    testSt.executeUpdate(versionMeetsMinimum(5, 7, 6) ? "ALTER USER USER() IDENTIFIED BY 'newpwd'"
+                                            : "SET PASSWORD = PASSWORD('newpwd')");
                                     testConn.close();
 
                                     props.setProperty("user", "must_change2");
@@ -6938,19 +6765,11 @@
      * @throws Exception
      */
     public void testBug19354014() throws Exception {
-<<<<<<< HEAD
         Connection con = null;
         this.stmt.executeUpdate("grant all on *.* to 'bug19354014user'@'%' identified WITH mysql_native_password");
-        this.stmt.executeUpdate("set password for 'bug19354014user'@'%' = PASSWORD('pwd')");
+        this.stmt.executeUpdate(versionMeetsMinimum(5, 7, 6) ? "ALTER USER 'bug19354014user'@'%' IDENTIFIED BY 'pwd'"
+                : "set password for 'bug19354014user'@'%' = PASSWORD('pwd')");
         this.stmt.executeUpdate("flush privileges");
-=======
-        if (versionMeetsMinimum(5, 5, 7)) {
-            Connection con = null;
-            this.stmt.executeUpdate("grant all on *.* to 'bug19354014user'@'%' identified WITH mysql_native_password");
-            this.stmt.executeUpdate(versionMeetsMinimum(5, 7, 6) ? "ALTER USER 'bug19354014user'@'%' IDENTIFIED BY 'pwd'"
-                    : "set password for 'bug19354014user'@'%' = PASSWORD('pwd')");
-            this.stmt.executeUpdate("flush privileges");
->>>>>>> ffc9a60b
 
         try {
             Properties props = new Properties();
@@ -7382,8 +7201,6 @@
     /**
      * Tests fix for BUG#20685022 - SSL CONNECTION TO MYSQL 5.7.6 COMMUNITY SERVER FAILS
      * 
-     * This test is duplicated in testuite.regression.ConnectionRegressionTest.jdbc4.testBug20685022().
-     * 
      * @throws Exception
      *             if the test fails.
      */
