--- conflicted
+++ resolved
@@ -7349,7 +7349,6 @@
     }
 
     /**
-<<<<<<< HEAD
      * Tests fix for BUG#62452 - NPE thrown in JDBC4MySQLPooledException when statement is closed.
      * 
      * @throws Exception
@@ -7386,7 +7385,9 @@
         // If PooledConnection is already closed by some reason a NullPointerException was thrown on the next line
         // because the closed connection has nulled out the list that it synchronises on when the closed event is fired.
         this.pstmt.close();
-=======
+    }
+
+    /**
      * Tests fix for BUG#20825727 - CONNECT FAILURE WHEN TRY TO CONNECT SHA USER WITH DIFFERENT CHARSET.
      * 
      * This test runs through all authentication plugins when one of the following server requirements is met:
@@ -7407,8 +7408,11 @@
 
         final String[] testDbUrls;
         final String sha256defaultDbUrl = System.getProperty("com.mysql.jdbc.testsuite.url.sha256default");
+        Properties props = new Properties();
+        props.setProperty(PropertyDefinitions.PNAME_allowPublicKeyRetrieval, "true");
+
         if (sha256defaultDbUrl != null) {
-            com.mysql.jdbc.Connection testConn = (com.mysql.jdbc.Connection) getConnectionWithProps(sha256defaultDbUrl, "");
+            MysqlJdbcConnection testConn = (MysqlJdbcConnection) getConnectionWithProps(sha256defaultDbUrl, props);
             if (testConn.versionMeetsMinimum(5, 5, 7)) {
                 testDbUrls = new String[] { BaseTestCase.dbUrl, sha256defaultDbUrl };
             } else {
@@ -7420,7 +7424,7 @@
         }
 
         for (String testDbUrl : testDbUrls) {
-            com.mysql.jdbc.Connection testConn = (com.mysql.jdbc.Connection) getConnectionWithProps(testDbUrl, "");
+            MysqlJdbcConnection testConn = (MysqlJdbcConnection) getConnectionWithProps(testDbUrl, props);
             Statement testStmt = testConn.createStatement();
 
             this.rs = testStmt.executeQuery("SELECT @@GLOBAL.HAVE_SSL = 'YES' AS have_ssl");
@@ -7481,14 +7485,14 @@
                             testStep = "create user";
                             testBug20825727CreateUser(testDbUrl, "testBug20825727", simplePwd, encoding, pluginName, pwdHashingMethod);
                             testStep = "login with simple password";
-                            testBug20825727TestLogin(testDbUrl, testConn.getEncoding(), sslEnabled, rsaEnabled, "testBug20825727", simplePwd, encoding,
-                                    pluginName);
+                            testBug20825727TestLogin(testDbUrl, testConn.getCharacterEncoding(), sslEnabled, rsaEnabled, "testBug20825727", simplePwd,
+                                    encoding, pluginName);
 
                             testStep = "change password";
                             testBug20825727ChangePassword(testDbUrl, "testBug20825727", complexPwd, encoding, pluginName, pwdHashingMethod);
                             testStep = "login with complex password";
-                            testBug20825727TestLogin(testDbUrl, testConn.getEncoding(), sslEnabled, rsaEnabled, "testBug20825727", complexPwd, encoding,
-                                    pluginName);
+                            testBug20825727TestLogin(testDbUrl, testConn.getCharacterEncoding(), sslEnabled, rsaEnabled, "testBug20825727", complexPwd,
+                                    encoding, pluginName);
                         } catch (SQLException e) {
                             e.printStackTrace();
                             fail("Failed at '" + testStep + "' using encoding '" + encoding + "' and plugin '" + pluginName
@@ -7517,9 +7521,14 @@
 
     private void testBug20825727CreateUser(String testDbUrl, String user, String password, String encoding, String pluginName, int pwdHashingMethod)
             throws SQLException {
-        com.mysql.jdbc.Connection testConn = null;
-        try {
-            testConn = (com.mysql.jdbc.Connection) getConnectionWithProps(testDbUrl, encoding.length() == 0 ? "" : "characterEncoding=" + encoding);
+        MysqlJdbcConnection testConn = null;
+        try {
+            Properties props = new Properties();
+            props.setProperty(PropertyDefinitions.PNAME_allowPublicKeyRetrieval, "true");
+            if (encoding.length() > 0) {
+                props.setProperty(PropertyDefinitions.PNAME_characterEncoding, encoding);
+            }
+            testConn = (MysqlJdbcConnection) getConnectionWithProps(testDbUrl, props);
             Statement testStmt = testConn.createStatement();
 
             if (testConn.versionMeetsMinimum(5, 7, 6)) {
@@ -7545,9 +7554,14 @@
 
     private void testBug20825727ChangePassword(String testDbUrl, String user, String password, String encoding, String pluginName, int pwdHashingMethod)
             throws SQLException {
-        com.mysql.jdbc.Connection testConn = null;
-        try {
-            testConn = (com.mysql.jdbc.Connection) getConnectionWithProps(testDbUrl, encoding.length() == 0 ? "" : "characterEncoding=" + encoding);
+        MysqlJdbcConnection testConn = null;
+        try {
+            Properties props = new Properties();
+            props.setProperty(PropertyDefinitions.PNAME_allowPublicKeyRetrieval, "true");
+            if (encoding.length() > 0) {
+                props.setProperty(PropertyDefinitions.PNAME_characterEncoding, encoding);
+            }
+            testConn = (MysqlJdbcConnection) getConnectionWithProps(testDbUrl, props);
             Statement testStmt = testConn.createStatement();
 
             if (testConn.versionMeetsMinimum(5, 7, 6)) {
@@ -7573,14 +7587,18 @@
 
     private void testBug20825727TestLogin(final String testDbUrl, String defaultServerEncoding, boolean sslEnabled, boolean rsaEnabled, String user,
             String password, String encoding, String pluginName) throws SQLException {
-        final com.mysql.jdbc.MySQLConnection testBaseConn = (com.mysql.jdbc.MySQLConnection) getConnectionWithProps(testDbUrl, "");
+
+        final Properties props = new Properties();
+        props.setProperty(PropertyDefinitions.PNAME_allowPublicKeyRetrieval, "true");
+        final MysqlJdbcConnection testBaseConn = (MysqlJdbcConnection) getConnectionWithProps(testDbUrl, props);
         final boolean pwdIsComplex = !Charset.forName("US-ASCII").newEncoder().canEncode(password);
 
-        for (String encProp : encoding.length() == 0 ? new String[] { "*none*" } : new String[] { "characterEncoding", "passwordCharacterEncoding" }) {
+        for (String encProp : encoding.length() == 0 ? new String[] { "*none*" } : new String[] { PropertyDefinitions.PNAME_characterEncoding,
+                PropertyDefinitions.PNAME_passwordCharacterEncoding }) {
             for (int testCase = 1; testCase <= 4; testCase++) {
-                final Properties props = new Properties();
-                props.setProperty("user", user);
-                props.setProperty("password", password);
+
+                props.setProperty(PropertyDefinitions.PNAME_user, user);
+                props.setProperty(PropertyDefinitions.PNAME_password, password);
                 if (encoding.length() > 0) {
                     props.setProperty(encProp, encoding);
                 }
@@ -7595,8 +7613,8 @@
                         if (pluginName.equals("cleartext_plugin_server") || pluginName.equals("sha256_password")) {
                             continue;
                         }
-                        props.setProperty("useSSL", "false");
-                        props.setProperty("requireSSL", "false");
+                        props.setProperty(PropertyDefinitions.PNAME_useSSL, "false");
+                        props.setProperty(PropertyDefinitions.PNAME_requireSSL, "false");
                         testCaseMsg = "Non-SSL/Non-RSA";
                         break;
 
@@ -7607,11 +7625,12 @@
                         if (!sslEnabled) {
                             continue;
                         }
-                        props.setProperty("useSSL", "true");
-                        props.setProperty("requireSSL", "true");
-                        props.setProperty("verifyServerCertificate", "false");
-                        if (Util.getJVMVersion() < 8 && testBaseConn.versionMeetsMinimum(5, 7, 6) && Util.isCommunityEdition(testBaseConn.getServerVersion())) {
-                            props.setProperty("enabledSSLCipherSuites", SSL_CIPHERS_FOR_576);
+                        props.setProperty(PropertyDefinitions.PNAME_useSSL, "true");
+                        props.setProperty(PropertyDefinitions.PNAME_requireSSL, "true");
+                        props.setProperty(PropertyDefinitions.PNAME_verifyServerCertificate, "false");
+                        if (Util.getJVMVersion() < 8 && testBaseConn.versionMeetsMinimum(5, 7, 6)
+                                && Util.isCommunityEdition(testBaseConn.getServerVersion().toString())) {
+                            props.setProperty(PropertyDefinitions.PNAME_enabledSSLCipherSuites, SSL_CIPHERS_FOR_576);
                         }
                         testCaseMsg = "SSL";
                         break;
@@ -7625,7 +7644,7 @@
                         if (pluginName.equals("cleartext_plugin_server") || !rsaEnabled) {
                             continue;
                         }
-                        props.setProperty("allowPublicKeyRetrieval", "true");
+                        props.setProperty(PropertyDefinitions.PNAME_allowPublicKeyRetrieval, "true");
                         testCaseMsg = "RSA [pubkey-retrieval]";
                         break;
 
@@ -7638,7 +7657,7 @@
                         if (pluginName.equals("cleartext_plugin_server") || !rsaEnabled) {
                             continue;
                         }
-                        props.setProperty("serverRSAPublicKeyFile", "src/testsuite/ssl-test-certs/mykey.pub");
+                        props.setProperty(PropertyDefinitions.PNAME_serverRSAPublicKeyFile, "src/testsuite/ssl-test-certs/mykey.pub");
                         testCaseMsg = "RSA [pubkey-file]";
                         break;
                 }
@@ -7691,6 +7710,6 @@
         }
 
         testBaseConn.close();
->>>>>>> 7553c2c5
-    }
+    }
+
 }