--- conflicted
+++ resolved
@@ -3035,7 +3035,6 @@
 		getCurrentConnection().setAllowPublicKeyRetrieval(allowPublicKeyRetrieval);
 	}
 
-<<<<<<< HEAD
 	public Clob createClob() throws SQLException {
 		return getCurrentConnection().createClob();
 	}
@@ -3099,13 +3098,13 @@
 		// This works for classes that aren't actually wrapping
 		// anything
 		return iface.isInstance(this);
-=======
+	}
+
 	public void setDontCheckOnDuplicateKeyUpdateInSQL(boolean dontCheckOnDuplicateKeyUpdateInSQL) {
 		getCurrentConnection().setDontCheckOnDuplicateKeyUpdateInSQL(dontCheckOnDuplicateKeyUpdateInSQL);
 	}
 
 	public boolean getDontCheckOnDuplicateKeyUpdateInSQL() {
 		return getCurrentConnection().getDontCheckOnDuplicateKeyUpdateInSQL();
->>>>>>> b22ac30e
 	}
 }