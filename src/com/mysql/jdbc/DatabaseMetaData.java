--- conflicted
+++ resolved
@@ -268,7 +268,8 @@
                     this.columnSize = Integer.valueOf(typeInfo.substring((typeInfo.indexOf("(") + 1), endParenIndex).trim());
 
                     // Adjust for pseudo-boolean
-                    if (DatabaseMetaData.this.conn.getTinyInt1isBit() && this.columnSize.intValue() == 1 && StringUtils.startsWithIgnoreCase(typeInfo, 0, "tinyint")) {
+                    if (DatabaseMetaData.this.conn.getTinyInt1isBit() && this.columnSize.intValue() == 1
+                            && StringUtils.startsWithIgnoreCase(typeInfo, 0, "tinyint")) {
                         if (DatabaseMetaData.this.conn.getTransformedBitIsBoolean()) {
                             this.dataType = Types.BOOLEAN;
                             this.typeName = "BOOLEAN";
@@ -643,30 +644,6 @@
 
     protected static final byte[] VIEW_AS_BYTES = "VIEW".getBytes();
 
-    private static final Constructor<?> JDBC_4_DBMD_SHOW_CTOR;
-
-    private static final Constructor<?> JDBC_4_DBMD_IS_CTOR;
-
-    static {
-        if (Util.isJdbc4()) {
-            try {
-                JDBC_4_DBMD_SHOW_CTOR = Class.forName("com.mysql.jdbc.JDBC4DatabaseMetaData").getConstructor(
-                        new Class[] { com.mysql.jdbc.MySQLConnection.class, String.class });
-                JDBC_4_DBMD_IS_CTOR = Class.forName("com.mysql.jdbc.JDBC4DatabaseMetaDataUsingInfoSchema").getConstructor(
-                        new Class[] { com.mysql.jdbc.MySQLConnection.class, String.class });
-            } catch (SecurityException e) {
-                throw new RuntimeException(e);
-            } catch (NoSuchMethodException e) {
-                throw new RuntimeException(e);
-            } catch (ClassNotFoundException e) {
-                throw new RuntimeException(e);
-            }
-        } else {
-            JDBC_4_DBMD_IS_CTOR = null;
-            JDBC_4_DBMD_SHOW_CTOR = null;
-        }
-    }
-
     // MySQL reserved words (all versions superset)
     private static final String[] MYSQL_KEYWORDS = new String[] { "ACCESSIBLE", "ADD", "ALL", "ALTER", "ANALYZE", "AND", "AS", "ASC", "ASENSITIVE", "BEFORE",
             "BETWEEN", "BIGINT", "BINARY", "BLOB", "BOTH", "BY", "CALL", "CASCADE", "CASE", "CHANGE", "CHAR", "CHARACTER", "CHECK", "COLLATE", "COLUMN",
@@ -687,25 +664,6 @@
             "TINYINT", "TINYTEXT", "TO", "TRAILING", "TRIGGER", "TRUE", "UNDO", "UNION", "UNIQUE", "UNLOCK", "UNSIGNED", "UPDATE", "USAGE", "USE", "USING",
             "UTC_DATE", "UTC_TIME", "UTC_TIMESTAMP", "VALUES", "VARBINARY", "VARCHAR", "VARCHARACTER", "VARYING", "WHEN", "WHERE", "WHILE", "WITH", "WRITE",
             "XOR", "YEAR_MONTH", "ZEROFILL" };
-
-    // SQL:92 reserved words from 'ANSI X3.135-1992, January 4, 1993'
-    private static final String[] SQL92_KEYWORDS = new String[] { "ABSOLUTE", "ACTION", "ADD", "ALL", "ALLOCATE", "ALTER", "AND", "ANY", "ARE", "AS", "ASC",
-            "ASSERTION", "AT", "AUTHORIZATION", "AVG", "BEGIN", "BETWEEN", "BIT", "BIT_LENGTH", "BOTH", "BY", "CASCADE", "CASCADED", "CASE", "CAST", "CATALOG",
-            "CHAR", "CHARACTER", "CHARACTER_LENGTH", "CHAR_LENGTH", "CHECK", "CLOSE", "COALESCE", "COLLATE", "COLLATION", "COLUMN", "COMMIT", "CONNECT",
-            "CONNECTION", "CONSTRAINT", "CONSTRAINTS", "CONTINUE", "CONVERT", "CORRESPONDING", "COUNT", "CREATE", "CROSS", "CURRENT", "CURRENT_DATE",
-            "CURRENT_TIME", "CURRENT_TIMESTAMP", "CURRENT_USER", "CURSOR", "DATE", "DAY", "DEALLOCATE", "DEC", "DECIMAL", "DECLARE", "DEFAULT", "DEFERRABLE",
-            "DEFERRED", "DELETE", "DESC", "DESCRIBE", "DESCRIPTOR", "DIAGNOSTICS", "DISCONNECT", "DISTINCT", "DOMAIN", "DOUBLE", "DROP", "ELSE", "END",
-            "END-EXEC", "ESCAPE", "EXCEPT", "EXCEPTION", "EXEC", "EXECUTE", "EXISTS", "EXTERNAL", "EXTRACT", "FALSE", "FETCH", "FIRST", "FLOAT", "FOR",
-            "FOREIGN", "FOUND", "FROM", "FULL", "GET", "GLOBAL", "GO", "GOTO", "GRANT", "GROUP", "HAVING", "HOUR", "IDENTITY", "IMMEDIATE", "IN", "INDICATOR",
-            "INITIALLY", "INNER", "INPUT", "INSENSITIVE", "INSERT", "INT", "INTEGER", "INTERSECT", "INTERVAL", "INTO", "IS", "ISOLATION", "JOIN", "KEY",
-            "LANGUAGE", "LAST", "LEADING", "LEFT", "LEVEL", "LIKE", "LOCAL", "LOWER", "MATCH", "MAX", "MIN", "MINUTE", "MODULE", "MONTH", "NAMES", "NATIONAL",
-            "NATURAL", "NCHAR", "NEXT", "NO", "NOT", "NULL", "NULLIF", "NUMERIC", "OCTET_LENGTH", "OF", "ON", "ONLY", "OPEN", "OPTION", "OR", "ORDER", "OUTER",
-            "OUTPUT", "OVERLAPS", "PAD", "PARTIAL", "POSITION", "PRECISION", "PREPARE", "PRESERVE", "PRIMARY", "PRIOR", "PRIVILEGES", "PROCEDURE", "PUBLIC",
-            "READ", "REAL", "REFERENCES", "RELATIVE", "RESTRICT", "REVOKE", "RIGHT", "ROLLBACK", "ROWS", "SCHEMA", "SCROLL", "SECOND", "SECTION", "SELECT",
-            "SESSION", "SESSION_USER", "SET", "SIZE", "SMALLINT", "SOME", "SPACE", "SQL", "SQLCODE", "SQLERROR", "SQLSTATE", "SUBSTRING", "SUM", "SYSTEM_USER",
-            "TABLE", "TEMPORARY", "THEN", "TIME", "TIMESTAMP", "TIMEZONE_HOUR", "TIMEZONE_MINUTE", "TO", "TRAILING", "TRANSACTION", "TRANSLATE", "TRANSLATION",
-            "TRIM", "TRUE", "UNION", "UNIQUE", "UNKNOWN", "UPDATE", "UPPER", "USAGE", "USER", "USING", "VALUE", "VALUES", "VARCHAR", "VARYING", "VIEW", "WHEN",
-            "WHENEVER", "WHERE", "WITH", "WORK", "WRITE", "YEAR", "ZONE" };
 
     // SQL:2003 reserved words from 'ISO/IEC 9075-2:2003 (E), 2003-07-25'
     private static final String[] SQL2003_KEYWORDS = new String[] { "ABS", "ALL", "ALLOCATE", "ALTER", "AND", "ANY", "ARE", "ARRAY", "AS", "ASENSITIVE",
@@ -743,25 +701,12 @@
     /** What character to use when quoting identifiers */
     protected String quotedId = null;
 
-    // We need to provide factory-style methods so we can support both JDBC3 (and older)
-    // and JDBC4 runtimes, otherwise the class verifier complains...
-
     protected static DatabaseMetaData getInstance(MySQLConnection connToSet, String databaseToSet, boolean checkForInfoSchema) throws SQLException {
-        if (!Util.isJdbc4()) {
-            if (checkForInfoSchema && connToSet != null && connToSet.getUseInformationSchema() && connToSet.versionMeetsMinimum(5, 0, 7)) {
-                return new DatabaseMetaDataUsingInfoSchema(connToSet, databaseToSet);
-            }
-
-            return new DatabaseMetaData(connToSet, databaseToSet);
-        }
-
         if (checkForInfoSchema && connToSet != null && connToSet.getUseInformationSchema() && connToSet.versionMeetsMinimum(5, 0, 7)) {
-
-            return (DatabaseMetaData) Util.handleNewInstance(JDBC_4_DBMD_IS_CTOR, new Object[] { connToSet, databaseToSet },
-                    connToSet.getExceptionInterceptor());
-        }
-
-        return (DatabaseMetaData) Util.handleNewInstance(JDBC_4_DBMD_SHOW_CTOR, new Object[] { connToSet, databaseToSet }, connToSet.getExceptionInterceptor());
+            return new DatabaseMetaDataUsingInfoSchema(connToSet, databaseToSet);
+        }
+
+        return new DatabaseMetaData(connToSet, databaseToSet);
     }
 
     /**
@@ -879,7 +824,7 @@
                     rowData[1] = null;                                   // FUNCTION_SCHEM
                     rowData[2] = s2b(functionName);                      // FUNCTION_NAME
                     rowData[3] = s2b(proceduresRs.getString("comment")); // REMARKS
-                    rowData[4] = s2b(Integer.toString(getJDBC4FunctionNoTableConstant())); // FUNCTION_TYPE
+                    rowData[4] = s2b(Integer.toString(getFunctionNoTableConstant())); // FUNCTION_TYPE
                     rowData[5] = s2b(functionName);                      // SPECFIC NAME
                 }
 
@@ -889,13 +834,12 @@
     }
 
     /**
-     * Getter to JDBC4 DatabaseMetaData.functionNoTable constant.
-     * This method must be overridden by JDBC4 subclasses. This implementation should never be called.
-     * 
-     * @return 0
-     */
-    protected int getJDBC4FunctionNoTableConstant() {
-        return 0;
+     * Getter to DatabaseMetaData.functionNoTable constant.
+     * 
+     * @return java.sql.DatabaseMetaData#functionNoTable
+     */
+    protected int getFunctionNoTableConstant() {
+        return functionNoTable;
     }
 
     protected void convertToJdbcProcedureList(boolean fromSelect, String catalog, ResultSet proceduresRs, boolean needsClientFiltering, String db,
@@ -1025,16 +969,35 @@
      * @return The corresponding COLUMN_TYPE as in java.sql.getProcedureColumns API.
      */
     protected int getColumnType(boolean isOutParam, boolean isInParam, boolean isReturnParam, boolean forGetFunctionColumns) {
+        return getProcedureOrFunctionColumnType(isOutParam, isInParam, isReturnParam, forGetFunctionColumns);
+    }
+
+    /**
+     * Determines the COLUMN_TYPE information based on parameter type (IN, OUT or INOUT) or function return parameter.
+     * 
+     * @param isOutParam
+     *            Indicates whether it's an output parameter.
+     * @param isInParam
+     *            Indicates whether it's an input parameter.
+     * @param isReturnParam
+     *            Indicates whether it's a function return parameter.
+     * @param forGetFunctionColumns
+     *            Indicates whether the column belong to a function.
+     * 
+     * @return The corresponding COLUMN_TYPE as in java.sql.getProcedureColumns API.
+     */
+    protected static int getProcedureOrFunctionColumnType(boolean isOutParam, boolean isInParam, boolean isReturnParam, boolean forGetFunctionColumns) {
+
         if (isInParam && isOutParam) {
-            return procedureColumnInOut;
+            return forGetFunctionColumns ? functionColumnInOut : procedureColumnInOut;
         } else if (isInParam) {
-            return procedureColumnIn;
+            return forGetFunctionColumns ? functionColumnIn : procedureColumnIn;
         } else if (isOutParam) {
-            return procedureColumnOut;
+            return forGetFunctionColumns ? functionColumnOut : procedureColumnOut;
         } else if (isReturnParam) {
-            return procedureColumnReturn;
+            return forGetFunctionColumns ? functionReturn : procedureColumnReturn;
         } else {
-            return procedureColumnUnknown;
+            return forGetFunctionColumns ? functionColumnUnknown : procedureColumnUnknown;
         }
     }
 
@@ -2497,6 +2460,7 @@
 
                                     ordinalFixUpMap.put(fullOrdColName, Integer.valueOf(fullOrdinalPos++));
                                 }
+                                results.close();
                             }
 
                             results = stmt.executeQuery(queryBuf.toString());
@@ -2825,7 +2789,8 @@
                                                 }
 
                                                 tuple[2] = s2b(parsedInfo.referencedTable); // PKTABLE_NAME
-                                                tuple[3] = s2b(StringUtils.unQuoteIdentifier(referencedColumns.next(), DatabaseMetaData.this.conn.useAnsiQuotedIdentifiers())); // PKCOLUMN_NAME
+                                                tuple[3] = s2b(StringUtils.unQuoteIdentifier(referencedColumns.next(),
+                                                        DatabaseMetaData.this.conn.useAnsiQuotedIdentifiers())); // PKCOLUMN_NAME
                                                 tuple[8] = Integer.toString(keySeq).getBytes(); // KEY_SEQ
 
                                                 int[] actions = getForeignKeyActions(keys);
@@ -3946,6 +3911,9 @@
      * <B>Note:</B> Some databases may not return the column descriptions for a procedure.
      * </p>
      * 
+     * Changes in behavior introduced in JDBC4 when #getFunctionColumns became available. Overrides
+     * DatabaseMetaData#getProcedureColumns
+     * 
      * @param catalog
      *            a catalog name; "" retrieves those without a catalog
      * @param schemaPattern
@@ -3964,7 +3932,8 @@
             throws SQLException {
         Field[] fields = createProcedureColumnsFields();
 
-        return getProcedureOrFunctionColumns(fields, catalog, schemaPattern, procedureNamePattern, columnNamePattern, true, true);
+        return getProcedureOrFunctionColumns(fields, catalog, schemaPattern, procedureNamePattern, columnNamePattern, true,
+                this.conn.getGetProceduresReturnsFunctions());
     }
 
     protected Field[] createProcedureColumnsFields() {
@@ -4151,6 +4120,9 @@
      * </ol>
      * </p>
      * 
+     * Changes in behavior introduced in JDBC4 when #getFunctions became available. Overrides
+     * DatabaseMetaData#getProcedures.
+     * 
      * @param catalog
      *            a catalog name; "" retrieves those without a catalog
      * @param schemaPattern
@@ -4165,7 +4137,7 @@
     public java.sql.ResultSet getProcedures(String catalog, String schemaPattern, String procedureNamePattern) throws SQLException {
         Field[] fields = createFieldMetadataForGetProcedures();
 
-        return getProceduresAndOrFunctions(fields, catalog, schemaPattern, procedureNamePattern, true, true);
+        return getProceduresAndOrFunctions(fields, catalog, schemaPattern, procedureNamePattern, true, this.conn.getGetProceduresReturnsFunctions());
     }
 
     protected Field[] createFieldMetadataForGetProcedures() {
@@ -4491,7 +4463,7 @@
             StringBuffer mysqlKeywordsBuffer = new StringBuffer();
 
             Collections.addAll(mysqlKeywordSet, MYSQL_KEYWORDS);
-            mysqlKeywordSet.removeAll(Arrays.asList(Util.isJdbc4() ? SQL2003_KEYWORDS : SQL92_KEYWORDS));
+            mysqlKeywordSet.removeAll(Arrays.asList(SQL2003_KEYWORDS));
 
             for (String keyword : mysqlKeywordSet) {
                 mysqlKeywordsBuffer.append(",").append(keyword);
@@ -4819,8 +4791,11 @@
                     try {
 
                         try {
-                            results = stmt.executeQuery((!DatabaseMetaData.this.conn.versionMeetsMinimum(5, 0, 2) ? "SHOW TABLES FROM " : "SHOW FULL TABLES FROM ")
-                                    + StringUtils.quoteIdentifier(catalogStr, DatabaseMetaData.this.conn.getPedantic()) + " LIKE '" + tableNamePat + "'");
+                            results = stmt.executeQuery((!DatabaseMetaData.this.conn.versionMeetsMinimum(5, 0, 2) ? "SHOW TABLES FROM "
+                                    : "SHOW FULL TABLES FROM ")
+                                    + StringUtils.quoteIdentifier(catalogStr, DatabaseMetaData.this.conn.getPedantic())
+                                    + " LIKE '"
+                                    + tableNamePat + "'");
                         } catch (SQLException sqlEx) {
                             if (SQLError.SQL_STATE_COMMUNICATION_LINK_FAILURE.equals(sqlEx.getSQLState())) {
                                 throw sqlEx;
@@ -6566,8 +6541,9 @@
                             whereBuf = new StringBuffer();
                             boolean firstTime = true;
 
-                            String query = new StringBuffer("SHOW CREATE TABLE ").append(StringUtils.quoteIdentifier(catalogStr, DatabaseMetaData.this.conn.getPedantic()))
-                                    .append(".").append(StringUtils.quoteIdentifier(table, DatabaseMetaData.this.conn.getPedantic())).toString();
+                            String query = new StringBuffer("SHOW CREATE TABLE ")
+                                    .append(StringUtils.quoteIdentifier(catalogStr, DatabaseMetaData.this.conn.getPedantic())).append(".")
+                                    .append(StringUtils.quoteIdentifier(table, DatabaseMetaData.this.conn.getPedantic())).toString();
 
                             results = stmt.executeQuery(query);
                             while (results.next()) {
@@ -6612,6 +6588,7 @@
                                     }
                                 }
                             }
+                            results.close();
                         }
 
                         if (whereBuf.length() > 0 || rsFields.size() > 0) {
@@ -8057,8455 +8034,10 @@
         return buildResultSet(fields, new ArrayList<ResultSetRow>(), this.conn);
     }
 
-<<<<<<< HEAD
-		Integer columnSize;
-
-		short dataType;
-
-		Integer decimalDigits;
-
-		String isNullable;
-
-		int nullability;
-
-		int numPrecRadix = 10;
-
-		String typeName;
-
-		TypeDescriptor(String typeInfo, String nullabilityInfo)
-				throws SQLException {
-			if (typeInfo == null) {
-				throw SQLError.createSQLException("NULL typeinfo not supported.",
-						SQLError.SQL_STATE_ILLEGAL_ARGUMENT, getExceptionInterceptor());
-			}
-			
-			String mysqlType = "";
-			String fullMysqlType = null;
-
-			if (typeInfo.indexOf("(") != -1) {
-				mysqlType = typeInfo.substring(0, typeInfo.indexOf("("));
-			} else {
-				mysqlType = typeInfo;
-			}
-
-			int indexOfUnsignedInMysqlType = StringUtils.indexOfIgnoreCase(
-					mysqlType, "unsigned");
-
-			if (indexOfUnsignedInMysqlType != -1) {
-				mysqlType = mysqlType.substring(0,
-						(indexOfUnsignedInMysqlType - 1));
-			}
-
-			// Add unsigned to typename reported to enduser as 'native type', if
-			// present
-
-			boolean isUnsigned = false;
-			
-			if ((StringUtils.indexOfIgnoreCase(typeInfo, "unsigned") != -1) && 
-				(StringUtils.indexOfIgnoreCase(typeInfo, "set") != 0) &&
-				(StringUtils.indexOfIgnoreCase(typeInfo, "enum") != 0)) {
-					fullMysqlType = mysqlType + " unsigned";
-					isUnsigned = true;
-			} else {
-				fullMysqlType = mysqlType;
-			}
-
-			if (conn.getCapitalizeTypeNames()) {
-				fullMysqlType = fullMysqlType.toUpperCase(Locale.ENGLISH);
-			}
-
-			this.dataType = (short) MysqlDefs.mysqlToJavaType(mysqlType);
-
-			this.typeName = fullMysqlType;
-
-			// Figure Out the Size
-			
-			if (StringUtils.startsWithIgnoreCase(typeInfo, "enum")) {
-				String temp = typeInfo.substring(typeInfo.indexOf("("),
-						typeInfo.lastIndexOf(")"));
-				java.util.StringTokenizer tokenizer = new java.util.StringTokenizer(
-						temp, ",");
-				int maxLength = 0;
-
-				while (tokenizer.hasMoreTokens()) {
-					maxLength = Math.max(maxLength, (tokenizer.nextToken()
-							.length() - 2));
-				}
-
-				this.columnSize = Integer.valueOf(maxLength);
-				this.decimalDigits = null;
-			} else if (StringUtils.startsWithIgnoreCase(typeInfo, "set")) {
-				String temp = typeInfo.substring(typeInfo.indexOf("(") + 1,
-						typeInfo.lastIndexOf(")"));
-				java.util.StringTokenizer tokenizer = new java.util.StringTokenizer(
-						temp, ",");
-				int maxLength = 0;
-
-				int numElements = tokenizer.countTokens();
-				
-				if (numElements > 0) {
-					maxLength += (numElements - 1);
-				}
-				
-				while (tokenizer.hasMoreTokens()) {
-					String setMember = tokenizer.nextToken().trim();
-
-					if (setMember.startsWith("'")
-							&& setMember.endsWith("'")) {
-						maxLength += setMember.length() - 2;
-					} else {
-						maxLength += setMember.length();
-					}
-				}
-
-				this.columnSize = Integer.valueOf(maxLength);
-				this.decimalDigits = null;
-			} else if (typeInfo.indexOf(",") != -1) {
-				// Numeric with decimals
-				this.columnSize = Integer.valueOf(typeInfo.substring((typeInfo
-						.indexOf("(") + 1), (typeInfo.indexOf(","))).trim());
-				this.decimalDigits = Integer.valueOf(typeInfo.substring(
-						(typeInfo.indexOf(",") + 1),
-						(typeInfo.indexOf(")"))).trim());
-			} else {
-				this.columnSize = null;
-				this.decimalDigits = null;
-
-				/* If the size is specified with the DDL, use that */
-				if ((StringUtils.indexOfIgnoreCase(typeInfo, "char") != -1
-						|| StringUtils.indexOfIgnoreCase(typeInfo, "text") != -1
-						|| StringUtils.indexOfIgnoreCase(typeInfo, "blob") != -1
-						|| StringUtils
-								.indexOfIgnoreCase(typeInfo, "binary") != -1 || StringUtils
-						.indexOfIgnoreCase(typeInfo, "bit") != -1)
-						&& typeInfo.indexOf("(") != -1) {
-					int endParenIndex = typeInfo.indexOf(")");
-
-					if (endParenIndex == -1) {
-						endParenIndex = typeInfo.length();
-					}
-
-					this.columnSize = Integer.valueOf(typeInfo.substring(
-							(typeInfo.indexOf("(") + 1), endParenIndex).trim());
-
-					// Adjust for pseudo-boolean
-					if (conn.getTinyInt1isBit()
-							&& this.columnSize.intValue() == 1
-							&& StringUtils.startsWithIgnoreCase(typeInfo,
-									0, "tinyint")) {
-						if (conn.getTransformedBitIsBoolean()) {
-							this.dataType = Types.BOOLEAN;
-							this.typeName = "BOOLEAN";
-						} else {
-							this.dataType = Types.BIT;
-							this.typeName = "BIT";
-						}
-					}
-				} else if (StringUtils.startsWithIgnoreCaseAndWs(typeInfo,
-						"tinyint")) {
-					if (conn.getTinyInt1isBit() && typeInfo.indexOf("(1)") != -1) {
-						if (conn.getTransformedBitIsBoolean()) {
-							this.dataType = Types.BOOLEAN;
-							this.typeName = "BOOLEAN";
-						} else {
-							this.dataType = Types.BIT;
-							this.typeName = "BIT";
-						}
-					} else {
-						this.columnSize = Integer.valueOf(3);
-						this.decimalDigits = Integer.valueOf(0);
-					}
-				} else if (StringUtils.startsWithIgnoreCaseAndWs(typeInfo,
-						"smallint")) {
-					this.columnSize = Integer.valueOf(5);
-					this.decimalDigits = Integer.valueOf(0);
-				} else if (StringUtils.startsWithIgnoreCaseAndWs(typeInfo,
-						"mediumint")) {
-					this.columnSize = Integer.valueOf(isUnsigned ? 8 : 7);
-					this.decimalDigits = Integer.valueOf(0);
-				} else if (StringUtils.startsWithIgnoreCaseAndWs(typeInfo,
-						"int")) {
-					this.columnSize = Integer.valueOf(10);
-					this.decimalDigits = Integer.valueOf(0);
-				} else if (StringUtils.startsWithIgnoreCaseAndWs(typeInfo,
-						"integer")) {
-					this.columnSize = Integer.valueOf(10);
-					this.decimalDigits = Integer.valueOf(0);
-				} else if (StringUtils.startsWithIgnoreCaseAndWs(typeInfo,
-						"bigint")) {
-					this.columnSize = Integer.valueOf(isUnsigned ? 20 : 19);
-					this.decimalDigits = Integer.valueOf(0);
-				} else if (StringUtils.startsWithIgnoreCaseAndWs(typeInfo,
-						"int24")) {
-					this.columnSize = Integer.valueOf(19);
-					this.decimalDigits = Integer.valueOf(0);
-				} else if (StringUtils.startsWithIgnoreCaseAndWs(typeInfo,
-						"real")) {
-					this.columnSize = Integer.valueOf(12);
-				} else if (StringUtils.startsWithIgnoreCaseAndWs(typeInfo,
-						"float")) {
-					this.columnSize = Integer.valueOf(12);
-				} else if (StringUtils.startsWithIgnoreCaseAndWs(typeInfo,
-						"decimal")) {
-					this.columnSize = Integer.valueOf(12);
-				} else if (StringUtils.startsWithIgnoreCaseAndWs(typeInfo,
-						"numeric")) {
-					this.columnSize = Integer.valueOf(12);
-				} else if (StringUtils.startsWithIgnoreCaseAndWs(typeInfo,
-						"double")) {
-					this.columnSize = Integer.valueOf(22);
-				} else if (StringUtils.startsWithIgnoreCaseAndWs(typeInfo,
-						"char")) {
-					this.columnSize = Integer.valueOf(1);
-				} else if (StringUtils.startsWithIgnoreCaseAndWs(typeInfo,
-						"varchar")) {
-					this.columnSize = Integer.valueOf(255);
-				} else if (StringUtils.startsWithIgnoreCaseAndWs(typeInfo,
-					"timestamp")) {
-					this.columnSize = Integer.valueOf(19);
-				} else if (StringUtils.startsWithIgnoreCaseAndWs(typeInfo,
-					"datetime")) {
-					this.columnSize = Integer.valueOf(19);
-				} else if (StringUtils.startsWithIgnoreCaseAndWs(typeInfo,
-						"date")) {
-					this.columnSize = Integer.valueOf(10);
-				} else if (StringUtils.startsWithIgnoreCaseAndWs(typeInfo,
-						"time")) {
-					this.columnSize = Integer.valueOf(8);
-				
-				} else if (StringUtils.startsWithIgnoreCaseAndWs(typeInfo,
-						"tinyblob")) {
-					this.columnSize = Integer.valueOf(255);
-				} else if (StringUtils.startsWithIgnoreCaseAndWs(typeInfo,
-						"blob")) {
-					this.columnSize = Integer.valueOf(65535);
-				} else if (StringUtils.startsWithIgnoreCaseAndWs(typeInfo,
-						"mediumblob")) {
-					this.columnSize = Integer.valueOf(16777215);
-				} else if (StringUtils.startsWithIgnoreCaseAndWs(typeInfo,
-						"longblob")) {
-					this.columnSize = Integer.valueOf(Integer.MAX_VALUE);
-				} else if (StringUtils.startsWithIgnoreCaseAndWs(typeInfo,
-						"tinytext")) {
-					this.columnSize = Integer.valueOf(255);
-				} else if (StringUtils.startsWithIgnoreCaseAndWs(typeInfo,
-						"text")) {
-					this.columnSize = Integer.valueOf(65535);
-				} else if (StringUtils.startsWithIgnoreCaseAndWs(typeInfo,
-						"mediumtext")) {
-					this.columnSize = Integer.valueOf(16777215);
-				} else if (StringUtils.startsWithIgnoreCaseAndWs(typeInfo,
-						"longtext")) {
-					this.columnSize = Integer.valueOf(Integer.MAX_VALUE);
-				} else if (StringUtils.startsWithIgnoreCaseAndWs(typeInfo,
-						"enum")) {
-					this.columnSize = Integer.valueOf(255);
-				} else if (StringUtils.startsWithIgnoreCaseAndWs(typeInfo,
-						"set")) {
-					this.columnSize = Integer.valueOf(255);
-				}
-
-			}
-
-			// BUFFER_LENGTH
-			this.bufferLength = MysqlIO.getMaxBuf();
-
-			// NUM_PREC_RADIX (is this right for char?)
-			this.numPrecRadix = 10;
-
-			// Nullable?
-			if (nullabilityInfo != null) {
-				if (nullabilityInfo.equals("YES")) {
-					this.nullability = java.sql.DatabaseMetaData.columnNullable;
-					this.isNullable = "YES";
-
-				} else if (nullabilityInfo.equals("UNKNOWN")) {
-					this.nullability = java.sql.DatabaseMetaData.columnNullableUnknown;
-					this.isNullable = "";
-					
-					// IS_NULLABLE
-				} else {
-					this.nullability = java.sql.DatabaseMetaData.columnNoNulls;
-					this.isNullable = "NO";
-				}
-			} else {
-				this.nullability = java.sql.DatabaseMetaData.columnNoNulls;
-				this.isNullable = "NO";
-			}
-		}
-	}
-       
-	/**
-	 * Helper class to provide means of comparing indexes by NON_UNIQUE, TYPE, INDEX_NAME, and ORDINAL_POSITION.
-	 */
-	protected class IndexMetaDataKey implements Comparable<IndexMetaDataKey> {
-		Boolean columnNonUnique;
-		Short columnType;
-		String columnIndexName;
-		Short columnOrdinalPosition;
-
-		IndexMetaDataKey(boolean columnNonUnique, short columnType, String columnIndexName,
-				short columnOrdinalPosition) {
-			this.columnNonUnique = columnNonUnique;
-			this.columnType = columnType;
-			this.columnIndexName = columnIndexName;
-			this.columnOrdinalPosition = columnOrdinalPosition;
-		}
-
-		public int compareTo(IndexMetaDataKey indexInfoKey) {
-			int compareResult;
-
-			if ((compareResult = columnNonUnique.compareTo(indexInfoKey.columnNonUnique)) != 0) {
-				return compareResult;
-			}
-			if ((compareResult = columnType.compareTo(indexInfoKey.columnType)) != 0) {
-				return compareResult;
-			}
-			if ((compareResult = columnIndexName.compareTo(indexInfoKey.columnIndexName)) != 0) {
-				return compareResult;
-			}
-			return columnOrdinalPosition.compareTo(indexInfoKey.columnOrdinalPosition);
-		}
-
-		@Override
-		public boolean equals(Object obj) {
-			if (obj == null) {
-				return false;
-			}
-
-			if (obj == this) {
-				return true;
-			}
-
-			if (!(obj instanceof IndexMetaDataKey)) {
-				return false;
-			}
-			return compareTo((IndexMetaDataKey) obj) == 0;
-		}
-	}
-
-	/**
-	 * Helper class to provide means of comparing tables by TABLE_TYPE, TABLE_CAT, TABLE_SCHEM and TABLE_NAME.
-	 */
-	protected class TableMetaDataKey implements Comparable<TableMetaDataKey> {
-		String tableType;
-		String tableCat;
-		String tableSchem;
-		String tableName;
-
-		TableMetaDataKey(String tableType, String tableCat, String tableSchem, String tableName) {
-			this.tableType = tableType == null ? "" : tableType;
-			this.tableCat = tableCat == null ? "" : tableCat;
-			this.tableSchem = tableSchem == null ? "" : tableSchem;
-			this.tableName = tableName == null ? "" : tableName;
-		}
-
-		public int compareTo(TableMetaDataKey tablesKey) {
-			int compareResult;
-
-			if ((compareResult = tableType.compareTo(tablesKey.tableType)) != 0) {
-				return compareResult;
-			}
-			if ((compareResult = tableCat.compareTo(tablesKey.tableCat)) != 0) {
-				return compareResult;
-			}
-			if ((compareResult = tableSchem.compareTo(tablesKey.tableSchem)) != 0) {
-				return compareResult;
-			}
-			return tableName.compareTo(tablesKey.tableName);
-		}
-
-		@Override
-		public boolean equals(Object obj) {
-			if (obj == null) {
-				return false;
-			}
-
-			if (obj == this) {
-				return true;
-			}
-
-			if (!(obj instanceof TableMetaDataKey)) {
-				return false;
-			}
-			return compareTo((TableMetaDataKey) obj) == 0;
-		}
-	}
-
-	/**
-	 * Helper/wrapper class to provide means of sorting objects by using a sorting key.
-	 */
-	protected class ComparableWrapper<K extends Object & Comparable<? super K>, V> implements
-			Comparable<ComparableWrapper<K, V>> {
-		K key;
-		V value;
-
-		public ComparableWrapper(K key, V value) {
-			this.key = key;
-			this.value = value;
-		}
-
-		public K getKey() {
-			return key;
-		}
-
-		public V getValue() {
-			return value;
-		}
-
-		public int compareTo(ComparableWrapper<K, V> other) {
-			return getKey().compareTo(other.getKey());
-		}
-
-		@Override
-		public boolean equals(Object obj) {
-			if (obj == null) {
-				return false;
-			}
-
-			if (obj == this) {
-				return true;
-			}
-
-			if (!(obj instanceof ComparableWrapper<?, ?>)) {
-				return false;
-			}
-
-			Object otherKey = ((ComparableWrapper<?, ?>) obj).getKey();
-			return key.equals(otherKey);
-		}
-
-		@Override
-		public String toString() {
-			return "{KEY:" + key + "; VALUE:" + value +"}";
-		}
-	}
-
-	/**
-	 * Enumeration for Table Types
-	 */
-	protected enum TableType {
-		LOCAL_TEMPORARY("LOCAL TEMPORARY"), SYSTEM_TABLE("SYSTEM TABLE"), SYSTEM_VIEW("SYSTEM VIEW"), TABLE("TABLE",
-				new String[] { "BASE TABLE" }), VIEW("VIEW"), UNKNOWN("UNKNOWN");
-
-		private String name;
-		private byte[] nameAsBytes;
-		private String[] synonyms;
-
-		TableType(String tableTypeName) {
-			this(tableTypeName, null);
-		}
-
-		TableType(String tableTypeName, String[] tableTypeSynonyms) {
-			name = tableTypeName;
-			nameAsBytes = tableTypeName.getBytes();
-			synonyms = tableTypeSynonyms;
-		}
-
-		String getName() {
-			return name;
-		}
-		
-		byte[] asBytes() {
-			return nameAsBytes;
-		}
-
-		boolean equalsTo(String tableTypeName) {
-			return name.equalsIgnoreCase(tableTypeName);
-		}
-
-		static TableType getTableTypeEqualTo(String tableTypeName) {
-			for (TableType tableType : TableType.values()) {
-				if (tableType.equalsTo(tableTypeName)) {
-					return tableType;
-				}
-			}
-			return UNKNOWN;
-		}
-		
-		boolean compliesWith(String tableTypeName) {
-			if (equalsTo(tableTypeName)) {
-				return true;
-			}
-			if (synonyms != null) {
-				for (String synonym : synonyms) {
-					if (synonym.equalsIgnoreCase(tableTypeName)) {
-						return true;
-					}
-				}
-			}
-			return false;
-		}
-
-		static TableType getTableTypeCompliantWith(String tableTypeName) {
-			for (TableType tableType : TableType.values()) {
-				if (tableType.compliesWith(tableTypeName)) {
-					return tableType;
-				}
-			}
-			return UNKNOWN;
-		}
-	}
-
-	/**
-	 * Enumeration for Procedure Types
-	 */
-	protected enum ProcedureType {
-		PROCEDURE, FUNCTION;
-	}
-	
-	protected static final int MAX_IDENTIFIER_LENGTH = 64;
-
-	private static final int DEFERRABILITY = 13;
-
-	private static final int DELETE_RULE = 10;
-
-	private static final int FK_NAME = 11;
-
-	private static final int FKCOLUMN_NAME = 7;
-
-	private static final int FKTABLE_CAT = 4;
-
-	private static final int FKTABLE_NAME = 6;
-
-	private static final int FKTABLE_SCHEM = 5;
-
-	private static final int KEY_SEQ = 8;
-
-	private static final int PK_NAME = 12;
-
-	private static final int PKCOLUMN_NAME = 3;
-
-	//
-	// Column indexes used by all DBMD foreign key
-	// ResultSets
-	//
-	private static final int PKTABLE_CAT = 0;
-
-	private static final int PKTABLE_NAME = 2;
-
-	private static final int PKTABLE_SCHEM = 1;
-
-	/** The table type for generic tables that support foreign keys. */
-	private static final String SUPPORTS_FK = "SUPPORTS_FK";
-
-	protected static final byte[] TABLE_AS_BYTES = "TABLE".getBytes();
-
-	protected static final byte[] SYSTEM_TABLE_AS_BYTES = "SYSTEM TABLE".getBytes();
-	
-	private static final int UPDATE_RULE = 9;
-
-	protected static final byte[] VIEW_AS_BYTES = "VIEW".getBytes();
-	
-	// MySQL reserved words (all versions superset)
-	private static final String[] MYSQL_KEYWORDS = new String[] { "ACCESSIBLE", "ADD", "ALL", "ALTER", "ANALYZE",
-			"AND", "AS", "ASC", "ASENSITIVE", "BEFORE", "BETWEEN", "BIGINT", "BINARY", "BLOB", "BOTH", "BY", "CALL",
-			"CASCADE", "CASE", "CHANGE", "CHAR", "CHARACTER", "CHECK", "COLLATE", "COLUMN", "CONDITION", "CONSTRAINT",
-			"CONTINUE", "CONVERT", "CREATE", "CROSS", "CURRENT_DATE", "CURRENT_TIME", "CURRENT_TIMESTAMP",
-			"CURRENT_USER", "CURSOR", "DATABASE", "DATABASES", "DAY_HOUR", "DAY_MICROSECOND", "DAY_MINUTE",
-			"DAY_SECOND", "DEC", "DECIMAL", "DECLARE", "DEFAULT", "DELAYED", "DELETE", "DESC", "DESCRIBE",
-			"DETERMINISTIC", "DISTINCT", "DISTINCTROW", "DIV", "DOUBLE", "DROP", "DUAL", "EACH", "ELSE", "ELSEIF",
-			"ENCLOSED", "ESCAPED", "EXISTS", "EXIT", "EXPLAIN", "FALSE", "FETCH", "FLOAT", "FLOAT4", "FLOAT8", "FOR",
-			"FORCE", "FOREIGN", "FROM", "FULLTEXT", "GET", "GRANT", "GROUP", "HAVING", "HIGH_PRIORITY",
-			"HOUR_MICROSECOND", "HOUR_MINUTE", "HOUR_SECOND", "IF", "IGNORE", "IN", "INDEX", "INFILE", "INNER",
-			"INOUT", "INSENSITIVE", "INSERT", "INT", "INT1", "INT2", "INT3", "INT4", "INT8", "INTEGER", "INTERVAL",
-			"INTO", "IO_AFTER_GTIDS", "IO_BEFORE_GTIDS", "IS", "ITERATE", "JOIN", "KEY", "KEYS", "KILL", "LEADING",
-			"LEAVE", "LEFT", "LIKE", "LIMIT", "LINEAR", "LINES", "LOAD", "LOCALTIME", "LOCALTIMESTAMP", "LOCK", "LONG",
-			"LONGBLOB", "LONGTEXT", "LOOP", "LOW_PRIORITY", "MASTER_BIND", "MASTER_SSL_VERIFY_SERVER_CERT", "MATCH",
-			"MAXVALUE", "MEDIUMBLOB", "MEDIUMINT", "MEDIUMTEXT", "MIDDLEINT", "MINUTE_MICROSECOND", "MINUTE_SECOND",
-			"MOD", "MODIFIES", "NATURAL", "NONBLOCKING", "NOT", "NO_WRITE_TO_BINLOG", "NULL", "NUMERIC", "ON",
-			"OPTIMIZE", "OPTION", "OPTIONALLY", "OR", "ORDER", "OUT", "OUTER", "OUTFILE", "PARTITION", "PRECISION",
-			"PRIMARY", "PROCEDURE", "PURGE", "RANGE", "READ", "READS", "READ_WRITE", "REAL", "REFERENCES", "REGEXP",
-			"RELEASE", "RENAME", "REPEAT", "REPLACE", "REQUIRE", "RESIGNAL", "RESTRICT", "RETURN", "REVOKE", "RIGHT",
-			"RLIKE", "SCHEMA", "SCHEMAS", "SECOND_MICROSECOND", "SELECT", "SENSITIVE", "SEPARATOR", "SET", "SHOW",
-			"SIGNAL", "SMALLINT", "SPATIAL", "SPECIFIC", "SQL", "SQLEXCEPTION", "SQLSTATE", "SQLWARNING",
-			"SQL_BIG_RESULT", "SQL_CALC_FOUND_ROWS", "SQL_SMALL_RESULT", "SSL", "STARTING", "STRAIGHT_JOIN", "TABLE",
-			"TERMINATED", "THEN", "TINYBLOB", "TINYINT", "TINYTEXT", "TO", "TRAILING", "TRIGGER", "TRUE", "UNDO",
-			"UNION", "UNIQUE", "UNLOCK", "UNSIGNED", "UPDATE", "USAGE", "USE", "USING", "UTC_DATE", "UTC_TIME",
-			"UTC_TIMESTAMP", "VALUES", "VARBINARY", "VARCHAR", "VARCHARACTER", "VARYING", "WHEN", "WHERE", "WHILE",
-			"WITH", "WRITE", "XOR", "YEAR_MONTH", "ZEROFILL" };
-
-	// SQL:2003 reserved words from 'ISO/IEC 9075-2:2003 (E), 2003-07-25'
-	private static final String[] SQL2003_KEYWORDS = new String[] { "ABS", "ALL", "ALLOCATE", "ALTER", "AND", "ANY",
-			"ARE", "ARRAY", "AS", "ASENSITIVE", "ASYMMETRIC", "AT", "ATOMIC", "AUTHORIZATION", "AVG", "BEGIN",
-			"BETWEEN", "BIGINT", "BINARY", "BLOB", "BOOLEAN", "BOTH", "BY", "CALL", "CALLED", "CARDINALITY",
-			"CASCADED", "CASE", "CAST", "CEIL", "CEILING", "CHAR", "CHARACTER", "CHARACTER_LENGTH", "CHAR_LENGTH",
-			"CHECK", "CLOB", "CLOSE", "COALESCE", "COLLATE", "COLLECT", "COLUMN", "COMMIT", "CONDITION", "CONNECT",
-			"CONSTRAINT", "CONVERT", "CORR", "CORRESPONDING", "COUNT", "COVAR_POP", "COVAR_SAMP", "CREATE", "CROSS",
-			"CUBE", "CUME_DIST", "CURRENT", "CURRENT_DATE", "CURRENT_DEFAULT_TRANSFORM_GROUP", "CURRENT_PATH",
-			"CURRENT_ROLE", "CURRENT_TIME", "CURRENT_TIMESTAMP", "CURRENT_TRANSFORM_GROUP_FOR_TYPE", "CURRENT_USER",
-			"CURSOR", "CYCLE", "DATE", "DAY", "DEALLOCATE", "DEC", "DECIMAL", "DECLARE", "DEFAULT", "DELETE",
-			"DENSE_RANK", "DEREF", "DESCRIBE", "DETERMINISTIC", "DISCONNECT", "DISTINCT", "DOUBLE", "DROP", "DYNAMIC",
-			"EACH", "ELEMENT", "ELSE", "END", "END-EXEC", "ESCAPE", "EVERY", "EXCEPT", "EXEC", "EXECUTE", "EXISTS",
-			"EXP", "EXTERNAL", "EXTRACT", "FALSE", "FETCH", "FILTER", "FLOAT", "FLOOR", "FOR", "FOREIGN", "FREE",
-			"FROM", "FULL", "FUNCTION", "FUSION", "GET", "GLOBAL", "GRANT", "GROUP", "GROUPING", "HAVING", "HOLD",
-			"HOUR", "IDENTITY", "IN", "INDICATOR", "INNER", "INOUT", "INSENSITIVE", "INSERT", "INT", "INTEGER",
-			"INTERSECT", "INTERSECTION", "INTERVAL", "INTO", "IS", "JOIN", "LANGUAGE", "LARGE", "LATERAL", "LEADING",
-			"LEFT", "LIKE", "LN", "LOCAL", "LOCALTIME", "LOCALTIMESTAMP", "LOWER", "MATCH", "MAX", "MEMBER", "MERGE",
-			"METHOD", "MIN", "MINUTE", "MOD", "MODIFIES", "MODULE", "MONTH", "MULTISET", "NATIONAL", "NATURAL",
-			"NCHAR", "NCLOB", "NEW", "NO", "NONE", "NORMALIZE", "NOT", "NULL", "NULLIF", "NUMERIC", "OCTET_LENGTH",
-			"OF", "OLD", "ON", "ONLY", "OPEN", "OR", "ORDER", "OUT", "OUTER", "OVER", "OVERLAPS", "OVERLAY",
-			"PARAMETER", "PARTITION", "PERCENTILE_CONT", "PERCENTILE_DISC", "PERCENT_RANK", "POSITION", "POWER",
-			"PRECISION", "PREPARE", "PRIMARY", "PROCEDURE", "RANGE", "RANK", "READS", "REAL", "RECURSIVE", "REF",
-			"REFERENCES", "REFERENCING", "REGR_AVGX", "REGR_AVGY", "REGR_COUNT", "REGR_INTERCEPT", "REGR_R2",
-			"REGR_SLOPE", "REGR_SXX", "REGR_SXY", "REGR_SYY", "RELEASE", "RESULT", "RETURN", "RETURNS", "REVOKE",
-			"RIGHT", "ROLLBACK", "ROLLUP", "ROW", "ROWS", "ROW_NUMBER", "SAVEPOINT", "SCOPE", "SCROLL", "SEARCH",
-			"SECOND", "SELECT", "SENSITIVE", "SESSION_USER", "SET", "SIMILAR", "SMALLINT", "SOME", "SPECIFIC",
-			"SPECIFICTYPE", "SQL", "SQLEXCEPTION", "SQLSTATE", "SQLWARNING", "SQRT", "START", "STATIC", "STDDEV_POP",
-			"STDDEV_SAMP", "SUBMULTISET", "SUBSTRING", "SUM", "SYMMETRIC", "SYSTEM", "SYSTEM_USER", "TABLE",
-			"TABLESAMPLE", "THEN", "TIME", "TIMESTAMP", "TIMEZONE_HOUR", "TIMEZONE_MINUTE", "TO", "TRAILING",
-			"TRANSLATE", "TRANSLATION", "TREAT", "TRIGGER", "TRIM", "TRUE", "UESCAPE", "UNION", "UNIQUE", "UNKNOWN",
-			"UNNEST", "UPDATE", "UPPER", "USER", "USING", "VALUE", "VALUES", "VARCHAR", "VARYING", "VAR_POP",
-			"VAR_SAMP", "WHEN", "WHENEVER", "WHERE", "WIDTH_BUCKET", "WINDOW", "WITH", "WITHIN", "WITHOUT", "YEAR" };
-
-	private static volatile String mysqlKeywords = null;
-
-	/** The connection to the database */
-	protected MySQLConnection conn;
-
-	/** The 'current' database name being used */
-	protected String database = null;
-
-	/** What character to use when quoting identifiers */
-	protected String quotedId = null;
-
-	protected static DatabaseMetaData getInstance(
-			MySQLConnection connToSet, String databaseToSet, boolean checkForInfoSchema)
-			throws SQLException {
-		if (checkForInfoSchema && connToSet != null 
-				&& connToSet.getUseInformationSchema()
-				&& connToSet.versionMeetsMinimum(5, 0, 7)) {
-			return new DatabaseMetaDataUsingInfoSchema(connToSet,
-					databaseToSet);
-		}
-
-		return new DatabaseMetaData(connToSet, databaseToSet);
-	}
-	
-	/**
-	 * Creates a new DatabaseMetaData object.
-	 * 
-	 * @param connToSet
-	 *            DOCUMENT ME!
-	 * @param databaseToSet
-	 *            DOCUMENT ME!
-	 */
-	protected DatabaseMetaData(MySQLConnection connToSet, String databaseToSet) {
-		this.conn = connToSet;
-		this.database = databaseToSet;
-		this.exceptionInterceptor = this.conn.getExceptionInterceptor();
-		
-		try {
-			this.quotedId = this.conn.supportsQuotedIdentifiers() ? getIdentifierQuoteString()
-					: "";
-		} catch (SQLException sqlEx) {
-			// Forced by API, never thrown from getIdentifierQuoteString() in
-			// this
-			// implementation.
-			AssertionFailedException.shouldNotHappen(sqlEx);
-		}
-	}
-
-	/**
-	 * Can all the procedures returned by getProcedures be called by the current
-	 * user?
-	 * 
-	 * @return true if so
-	 * @throws SQLException
-	 *             DOCUMENT ME!
-	 */
-	public boolean allProceduresAreCallable() throws SQLException {
-		return false;
-	}
-
-	/**
-	 * Can all the tables returned by getTable be SELECTed by the current user?
-	 * 
-	 * @return true if so
-	 * @throws SQLException
-	 *             DOCUMENT ME!
-	 */
-	public boolean allTablesAreSelectable() throws SQLException {
-		return false;
-	}
-
-	private java.sql.ResultSet buildResultSet(com.mysql.jdbc.Field[] fields,
-			java.util.ArrayList<ResultSetRow> rows) throws SQLException {
-		return buildResultSet(fields, rows, this.conn);
-	}
-	
-	static java.sql.ResultSet buildResultSet(com.mysql.jdbc.Field[] fields,
-			java.util.ArrayList<ResultSetRow> rows, MySQLConnection c) throws SQLException {
-		int fieldsLength = fields.length;
-
-		for (int i = 0; i < fieldsLength; i++) {
-			int jdbcType = fields[i].getSQLType();
-			
-			switch (jdbcType) {
-			case Types.CHAR:
-			case Types.VARCHAR:
-			case Types.LONGVARCHAR:
-				fields[i].setEncoding(c.getCharacterSetMetadata(), c);
-				break;
-			default:
-				// do nothing
-			}
-			
-			fields[i].setConnection(c);
-			fields[i].setUseOldNameMetadata(true);
-		}
-
-		return com.mysql.jdbc.ResultSetImpl.getInstance(c.getCatalog(), fields,
-				new RowDataStatic(rows), c, null, false);
-	}
-
-	protected void convertToJdbcFunctionList(String catalog,
-			ResultSet proceduresRs, boolean needsClientFiltering, String db,
-			List<ComparableWrapper<String, ResultSetRow>> procedureRows, int nameIndex,
-			Field[] fields) throws SQLException {
-		while (proceduresRs.next()) {
-			boolean shouldAdd = true;
-
-			if (needsClientFiltering) {
-				shouldAdd = false;
-
-				String procDb = proceduresRs.getString(1);
-
-				if (db == null && procDb == null) {
-					shouldAdd = true;
-				} else if (db != null && db.equals(procDb)) {
-					shouldAdd = true;
-				}
-			}
-
-			if (shouldAdd) {
-				String functionName = proceduresRs.getString(nameIndex);
-				
-				byte[][] rowData = null;
-				
-				if (fields != null && fields.length == 9) {
-					
-					rowData = new byte[9][];
-					rowData[0] = catalog == null ? null : s2b(catalog);         // PROCEDURE_CAT
-					rowData[1] = null;                                          // PROCEDURE_SCHEM
-					rowData[2] = s2b(functionName);                             // PROCEDURE_NAME
-					rowData[3] = null;                                          // reserved1
-					rowData[4] = null;                                          // reserved2
-					rowData[5] = null;                                          // reserved3
-					rowData[6] = s2b(proceduresRs.getString("comment"));        // REMARKS
-					rowData[7] = s2b(Integer.toString(procedureReturnsResult)); // PROCEDURE_TYPE
-					rowData[8] = s2b(functionName);
-				} else {
-					
-					rowData = new byte[6][];
-					
-					rowData[0] = catalog == null ? null : s2b(catalog);  // FUNCTION_CAT
-					rowData[1] = null;                                   // FUNCTION_SCHEM
-					rowData[2] = s2b(functionName);                      // FUNCTION_NAME
-					rowData[3] = s2b(proceduresRs.getString("comment")); // REMARKS
-					rowData[4] = s2b(Integer.toString(getFunctionNoTableConstant())); // FUNCTION_TYPE
-					rowData[5] = s2b(functionName);                      // SPECFIC NAME
-				}
-
-				procedureRows.add(new ComparableWrapper<String, ResultSetRow>(functionName, new ByteArrayRow(rowData,
-						getExceptionInterceptor())));
-			}
-		}
-	}
-	
-	/**
-	 * Getter to DatabaseMetaData.functionNoTable constant.
-	 * 
-	 * @return java.sql.DatabaseMetaData#functionNoTable
-	 */
-	protected int getFunctionNoTableConstant() {
-		return functionNoTable;
-	}
-	
-	protected void convertToJdbcProcedureList(boolean fromSelect, String catalog,
-			ResultSet proceduresRs, boolean needsClientFiltering, String db,
-			List<ComparableWrapper<String, ResultSetRow>> procedureRows, int nameIndex) throws SQLException {
-		while (proceduresRs.next()) {
-			boolean shouldAdd = true;
-
-			if (needsClientFiltering) {
-				shouldAdd = false;
-
-				String procDb = proceduresRs.getString(1);
-
-				if (db == null && procDb == null) {
-					shouldAdd = true;
-				} else if (db != null && db.equals(procDb)) {
-					shouldAdd = true;
-				}
-			}
-
-			if (shouldAdd) {
-				String procedureName = proceduresRs.getString(nameIndex);
-				byte[][] rowData = new byte[9][];
-				rowData[0] = catalog == null ? null : s2b(catalog);
-				rowData[1] = null;
-				rowData[2] = s2b(procedureName);
-				rowData[3] = null;
-				rowData[4] = null;
-				rowData[5] = null;
-				rowData[6] = s2b(proceduresRs.getString("comment"));
-
-				boolean isFunction = fromSelect ? "FUNCTION"
-						.equalsIgnoreCase(proceduresRs.getString("type"))
-						: false;
-				rowData[7] = s2b(isFunction ? Integer
-						.toString(procedureReturnsResult) : Integer
-						.toString(procedureNoResult));
-
-				rowData[8] = s2b(procedureName);
-				
-				procedureRows.add(new ComparableWrapper<String, ResultSetRow>(procedureName, new ByteArrayRow(rowData,
-						getExceptionInterceptor())));
-			}
-		}
-	}
-
-	private ResultSetRow convertTypeDescriptorToProcedureRow(
-			byte[] procNameAsBytes, byte[] procCatAsBytes, String paramName, boolean isOutParam,
-			boolean isInParam, boolean isReturnParam, TypeDescriptor typeDesc,
-			boolean forGetFunctionColumns,
-			int ordinal)
-			throws SQLException {
-		byte[][] row = forGetFunctionColumns ? new byte[17][] : new byte[20][];
-		row[0] = procCatAsBytes; // PROCEDURE_CAT
-		row[1] = null; // PROCEDURE_SCHEM
-		row[2] = procNameAsBytes; // PROCEDURE/NAME
-		row[3] = s2b(paramName); // COLUMN_NAME
-		row[4] = s2b(String.valueOf(getColumnType(isOutParam, isInParam, isReturnParam, forGetFunctionColumns))); // COLUMN_TYPE
-		row[5] = s2b(Short.toString(typeDesc.dataType)); // DATA_TYPE
-		row[6] = s2b(typeDesc.typeName); // TYPE_NAME
-		row[7] = typeDesc.columnSize == null ? null : s2b(typeDesc.columnSize.toString()); // PRECISION
-		row[8] = row[7]; // LENGTH
-		row[9] = typeDesc.decimalDigits == null ? null : s2b(typeDesc.decimalDigits.toString()); // SCALE
-		row[10] = s2b(Integer.toString(typeDesc.numPrecRadix)); // RADIX
-		// Map 'column****' to 'procedure****'
-		switch (typeDesc.nullability) {
-		case columnNoNulls:
-			row[11] = s2b(String.valueOf(procedureNoNulls)); // NULLABLE
-			break;
-
-		case columnNullable:
-			row[11] = s2b(String.valueOf(procedureNullable)); // NULLABLE
-			break;
-
-		case columnNullableUnknown:
-			row[11] = s2b(String.valueOf(procedureNullableUnknown)); // NULLABLE
-			break;
-
-		default:
-			throw SQLError.createSQLException(
-					"Internal error while parsing callable statement metadata (unknown nullability value fount)",
-					SQLError.SQL_STATE_GENERAL_ERROR, getExceptionInterceptor());
-		}
-		
-		row[12] = null;
-		
-		if (forGetFunctionColumns) {
-			// CHAR_OCTECT_LENGTH
-			row[13] = null;
-			
-			// ORDINAL_POSITION
-			row[14] = s2b(String.valueOf(ordinal));
-			
-			// IS_NULLABLE
-			row[15] = s2b(typeDesc.isNullable);
-			
-			// SPECIFIC_NAME
-			row[16] = procNameAsBytes;
-		} else {
-			// COLUMN_DEF
-			row[13] = null;
-			
-			// SQL_DATA_TYPE (future use)
-			row[14] = null;
-			
-			// SQL_DATETIME_SUB (future use)
-			row[15] = null;
-			
-			// CHAR_OCTET_LENGTH
-			row[16] = null;
-			
-			// ORDINAL_POSITION
-			row[17] = s2b(String.valueOf(ordinal));
-			
-			// IS_NULLABLE
-			row[18] = s2b(typeDesc.isNullable);
-			
-			// SPECIFIC_NAME
-			row[19] = procNameAsBytes;
-		}
-		
-		return new ByteArrayRow(row, getExceptionInterceptor());
-	}
-	
-	/**
-	 * Determines the COLUMN_TYPE information based on parameter type (IN, OUT or INOUT) or function return parameter.
-	 * 
-	 * @param isOutParam
-	 *            Indicates whether it's an output parameter.
-	 * @param isInParam
-	 *            Indicates whether it's an input parameter.
-	 * @param isReturnParam
-	 *            Indicates whether it's a function return parameter.
-	 * @param forGetFunctionColumns
-	 *            Indicates whether the column belong to a function. This argument is required for JDBC4, in which case
-	 *            this method must be overridden to provide the correct functionality.
-	 * 
-	 * @return The corresponding COLUMN_TYPE as in java.sql.getProcedureColumns API.
-	 */
-	protected int getColumnType(boolean isOutParam, boolean isInParam, boolean isReturnParam,
-			boolean forGetFunctionColumns) {
-		return getProcedureOrFunctionColumnType(isOutParam, isInParam, isReturnParam,
-				forGetFunctionColumns);
-	}
-
-	/**
-	 * Determines the COLUMN_TYPE information based on parameter type (IN, OUT or INOUT) or function return parameter.
-	 * 
-	 * @param isOutParam
-	 *            Indicates whether it's an output parameter.
-	 * @param isInParam
-	 *            Indicates whether it's an input parameter.
-	 * @param isReturnParam
-	 *            Indicates whether it's a function return parameter.
-	 * @param forGetFunctionColumns
-	 *            Indicates whether the column belong to a function.
-	 * 
-	 * @return The corresponding COLUMN_TYPE as in java.sql.getProcedureColumns API.
-	 */
-	protected static int getProcedureOrFunctionColumnType(boolean isOutParam, boolean isInParam, boolean isReturnParam,
-			boolean forGetFunctionColumns) {
-
-		if (isInParam && isOutParam) {
-			return forGetFunctionColumns ? functionColumnInOut : procedureColumnInOut;
-		} else if (isInParam) {
-			return forGetFunctionColumns ? functionColumnIn : procedureColumnIn;
-		} else if (isOutParam) {
-			return forGetFunctionColumns ? functionColumnOut : procedureColumnOut;
-		} else if (isReturnParam) {
-			return forGetFunctionColumns ? functionReturn : procedureColumnReturn;
-		} else {
-			return forGetFunctionColumns ? functionColumnUnknown : procedureColumnUnknown;
-		}
-	}
-
-	private ExceptionInterceptor exceptionInterceptor;
-	
-	protected ExceptionInterceptor getExceptionInterceptor() {
-		return this.exceptionInterceptor;
-	}
-
-	/**
-	 * Does a data definition statement within a transaction force the
-	 * transaction to commit?
-	 * 
-	 * @return true if so
-	 * @throws SQLException
-	 *             DOCUMENT ME!
-	 */
-	public boolean dataDefinitionCausesTransactionCommit() throws SQLException {
-		return true;
-	}
-
-	/**
-	 * Is a data definition statement within a transaction ignored?
-	 * 
-	 * @return true if so
-	 * @throws SQLException
-	 *             DOCUMENT ME!
-	 */
-	public boolean dataDefinitionIgnoredInTransactions() throws SQLException {
-		return false;
-	}
-
-	/**
-	 * JDBC 2.0 Determine whether or not a visible row delete can be detected by
-	 * calling ResultSet.rowDeleted(). If deletesAreDetected() returns false,
-	 * then deleted rows are removed from the result set.
-	 * 
-	 * @param type
-	 *            set type, i.e. ResultSet.TYPE_XXX
-	 * @return true if changes are detected by the resultset type
-	 * @exception SQLException
-	 *                if a database-access error occurs.
-	 */
-	public boolean deletesAreDetected(int type) throws SQLException {
-		return false;
-	}
-
-	// ----------------------------------------------------------------------
-
-	/**
-	 * Did getMaxRowSize() include LONGVARCHAR and LONGVARBINARY blobs?
-	 * 
-	 * @return true if so
-	 * @throws SQLException
-	 *             DOCUMENT ME!
-	 */
-	public boolean doesMaxRowSizeIncludeBlobs() throws SQLException {
-		return true;
-	}
-
-	/**
-	 * Extracts foreign key info for one table.
-	 * 
-	 * @param rows
-	 *            the list of rows to add to
-	 * @param rs
-	 *            the result set from 'SHOW CREATE TABLE'
-	 * @param catalog
-	 *            the database name
-	 * @return the list of rows with new rows added
-	 * @throws SQLException
-	 *             if a database access error occurs
-	 */
-	public List<ResultSetRow> extractForeignKeyForTable(ArrayList<ResultSetRow> rows,
-			java.sql.ResultSet rs, String catalog) throws SQLException {
-		byte[][] row = new byte[3][];
-		row[0] = rs.getBytes(1);
-		row[1] = s2b(SUPPORTS_FK);
-	
-		String createTableString = rs.getString(2);
-		StringTokenizer lineTokenizer = new StringTokenizer(createTableString,
-				"\n");
-		StringBuffer commentBuf = new StringBuffer("comment; ");
-		boolean firstTime = true;
-	
-		String quoteChar = getIdentifierQuoteString();
-	
-		if (quoteChar == null) {
-			quoteChar = "`";
-		}
-	
-		while (lineTokenizer.hasMoreTokens()) {
-			String line = lineTokenizer.nextToken().trim();
-	
-			String constraintName = null;
-	
-			if (StringUtils.startsWithIgnoreCase(line, "CONSTRAINT")) {
-				boolean usingBackTicks = true;
-				int beginPos = StringUtils.indexOfQuoteDoubleAware(line, quoteChar, 0);
-	
-				if (beginPos == -1) {
-					beginPos = line.indexOf("\"");
-					usingBackTicks = false;
-				}
-	
-				if (beginPos != -1) {
-					int endPos = -1;
-	
-					if (usingBackTicks) {
-						endPos = StringUtils.indexOfQuoteDoubleAware(line, quoteChar, beginPos + 1);
-					} else {
-						endPos = StringUtils.indexOfQuoteDoubleAware(line, "\"", beginPos + 1);
-					}
-	
-					if (endPos != -1) {
-						constraintName = line.substring(beginPos + 1, endPos);
-						line = line.substring(endPos + 1, line.length()).trim();
-					}
-				}
-			}
-	
-			
-			if (line.startsWith("FOREIGN KEY")) {
-				if (line.endsWith(",")) {
-					line = line.substring(0, line.length() - 1);
-				}
-	
-				int indexOfFK = line.indexOf("FOREIGN KEY");
-				
-				String localColumnName = null;
-				String referencedCatalogName = StringUtils.quoteIdentifier(catalog, this.conn.getPedantic()); 
-				String referencedTableName = null;
-				String referencedColumnName = null;
-				
-				
-				if (indexOfFK != -1) {
-					int afterFk = indexOfFK + "FOREIGN KEY".length();
-					
-					int indexOfRef = StringUtils.indexOfIgnoreCase(afterFk, line, "REFERENCES", this.quotedId,
-							this.quotedId, StringUtils.SEARCH_MODE__ALL);
-					
-					if (indexOfRef != -1) {
-						
-						int indexOfParenOpen = line.indexOf('(', afterFk);
-						int indexOfParenClose = StringUtils.indexOfIgnoreCase(indexOfParenOpen, line, ")",
-								this.quotedId, this.quotedId, StringUtils.SEARCH_MODE__ALL);
-						
-						if (indexOfParenOpen == -1 || indexOfParenClose == -1) {
-							// throw SQLError.createSQLException();
-						}
-						
-						localColumnName = line.substring(indexOfParenOpen + 1, indexOfParenClose);
-						
-						int afterRef = indexOfRef + "REFERENCES".length();
-						
-						int referencedColumnBegin = StringUtils.indexOfIgnoreCase(afterRef, line, "(", this.quotedId,
-								this.quotedId, StringUtils.SEARCH_MODE__ALL);
-						
-						if (referencedColumnBegin != -1) {
-							referencedTableName = line.substring(afterRef, referencedColumnBegin);
-	
-							int referencedColumnEnd = StringUtils.indexOfIgnoreCase(referencedColumnBegin + 1, line,
-									")", this.quotedId, this.quotedId, StringUtils.SEARCH_MODE__ALL);
-							
-							if (referencedColumnEnd != -1) {
-								referencedColumnName = line.substring(referencedColumnBegin + 1, referencedColumnEnd);
-							}
-							
-							int indexOfCatalogSep = StringUtils.indexOfIgnoreCase(0, referencedTableName, ".",
-									this.quotedId, this.quotedId, StringUtils.SEARCH_MODE__ALL);
-							
-							if (indexOfCatalogSep != -1) {
-								referencedCatalogName = referencedTableName.substring(0, indexOfCatalogSep);
-								referencedTableName = referencedTableName.substring(indexOfCatalogSep + 1);
-							}
-						}
-					}
-				}
-				
-				
-				if (!firstTime) {
-					commentBuf.append("; ");
-				} else {
-					firstTime = false;
-				}
-	
-				if (constraintName != null) {
-					commentBuf.append(constraintName);
-				} else {
-					commentBuf.append("not_available");
-				}
-	
-				commentBuf.append("(");
-				commentBuf.append(localColumnName);
-				commentBuf.append(") REFER ");
-				commentBuf.append(referencedCatalogName);
-				commentBuf.append("/");
-				commentBuf.append(referencedTableName);
-				commentBuf.append("(");
-				commentBuf.append(referencedColumnName);
-				commentBuf.append(")");
-	
-				int lastParenIndex = line.lastIndexOf(")");
-	
-				if (lastParenIndex != (line.length() - 1)) {
-					String cascadeOptions = line
-							.substring(lastParenIndex + 1);
-					commentBuf.append(" ");
-					commentBuf.append(cascadeOptions);
-				}
-			}
-		}
-	
-		row[2] = s2b(commentBuf.toString());
-		rows.add(new ByteArrayRow(row, getExceptionInterceptor()));
-	
-		return rows;
-	}
-
-	/**
-	 * Creates a result set similar enough to 'SHOW TABLE STATUS' to allow the
-	 * same code to work on extracting the foreign key data
-	 * 
-	 * @param connToUse
-	 *            the database connection to use
-	 * @param metadata
-	 *            the DatabaseMetaData instance calling this method
-	 * @param catalog
-	 *            the database name to extract foreign key info for
-	 * @param tableName
-	 *            the table to extract foreign key info for
-	 * @return A result set that has the structure of 'show table status'
-	 * @throws SQLException
-	 *             if a database access error occurs.
-	 */
-	public ResultSet extractForeignKeyFromCreateTable(String catalog,
-			String tableName) throws SQLException {
-		ArrayList<String> tableList = new ArrayList<String>();
-		java.sql.ResultSet rs = null;
-		java.sql.Statement stmt = null;
-
-		if (tableName != null) {
-			tableList.add(tableName);
-		} else {
-			try {
-				rs = getTables(catalog, "", "%", new String[] { "TABLE" });
-
-				while (rs.next()) {
-					tableList.add(rs.getString("TABLE_NAME"));
-				}
-			} finally {
-				if (rs != null) {
-					rs.close();
-				}
-
-				rs = null;
-			}
-		}
-
-		ArrayList<ResultSetRow> rows = new ArrayList<ResultSetRow>();
-		Field[] fields = new Field[3];
-		fields[0] = new Field("", "Name", Types.CHAR, Integer.MAX_VALUE);
-		fields[1] = new Field("", "Type", Types.CHAR, 255);
-		fields[2] = new Field("", "Comment", Types.CHAR, Integer.MAX_VALUE);
-
-		int numTables = tableList.size();
-		stmt = this.conn.getMetadataSafeStatement();
-
-		String quoteChar = getIdentifierQuoteString();
-
-		if (quoteChar == null) {
-			quoteChar = "`";
-		}
-
-		try {
-			for (int i = 0; i < numTables; i++) {
-				String tableToExtract = tableList.get(i);
-				
-				String query = new StringBuffer("SHOW CREATE TABLE ")
-					.append(StringUtils.quoteIdentifier(catalog, this.conn.getPedantic())).append(".")
-					.append(StringUtils.quoteIdentifier(tableToExtract, this.conn.getPedantic())).toString();
-				
-				try {
-					rs = stmt.executeQuery(query);
-				} catch (SQLException sqlEx) {
-					// Table might've disappeared on us, not really an error
-					String sqlState = sqlEx.getSQLState();
-					
-					if (!"42S02".equals(sqlState) && 
-							sqlEx.getErrorCode() != MysqlErrorNumbers.ER_NO_SUCH_TABLE) {
-						throw sqlEx;
-					}
-					
-					continue;
-				}
-
-				while (rs.next()) {
-					extractForeignKeyForTable(rows, rs, catalog);
-				}
-			}
-		} finally {
-			if (rs != null) {
-				rs.close();
-			}
-
-			rs = null;
-
-			if (stmt != null) {
-				stmt.close();
-			}
-
-			stmt = null;
-		}
-
-		return buildResultSet(fields, rows);
-	}
-
-	/**
-	 * @see DatabaseMetaData#getAttributes(String, String, String, String)
-	 */
-	public java.sql.ResultSet getAttributes(String arg0, String arg1,
-			String arg2, String arg3) throws SQLException {
-		Field[] fields = new Field[21];
-		fields[0] = new Field("", "TYPE_CAT", Types.CHAR, 32);
-		fields[1] = new Field("", "TYPE_SCHEM", Types.CHAR, 32);
-		fields[2] = new Field("", "TYPE_NAME", Types.CHAR, 32);
-		fields[3] = new Field("", "ATTR_NAME", Types.CHAR, 32);
-		fields[4] = new Field("", "DATA_TYPE", Types.SMALLINT, 32);
-		fields[5] = new Field("", "ATTR_TYPE_NAME", Types.CHAR, 32);
-		fields[6] = new Field("", "ATTR_SIZE", Types.INTEGER, 32);
-		fields[7] = new Field("", "DECIMAL_DIGITS", Types.INTEGER, 32);
-		fields[8] = new Field("", "NUM_PREC_RADIX", Types.INTEGER, 32);
-		fields[9] = new Field("", "NULLABLE ", Types.INTEGER, 32);
-		fields[10] = new Field("", "REMARKS", Types.CHAR, 32);
-		fields[11] = new Field("", "ATTR_DEF", Types.CHAR, 32);
-		fields[12] = new Field("", "SQL_DATA_TYPE", Types.INTEGER, 32);
-		fields[13] = new Field("", "SQL_DATETIME_SUB", Types.INTEGER, 32);
-		fields[14] = new Field("", "CHAR_OCTET_LENGTH", Types.INTEGER, 32);
-		fields[15] = new Field("", "ORDINAL_POSITION", Types.INTEGER, 32);
-		fields[16] = new Field("", "IS_NULLABLE", Types.CHAR, 32);
-		fields[17] = new Field("", "SCOPE_CATALOG", Types.CHAR, 32);
-		fields[18] = new Field("", "SCOPE_SCHEMA", Types.CHAR, 32);
-		fields[19] = new Field("", "SCOPE_TABLE", Types.CHAR, 32);
-		fields[20] = new Field("", "SOURCE_DATA_TYPE", Types.SMALLINT, 32);
-
-		return buildResultSet(fields, new ArrayList<ResultSetRow>());
-	}
-
-	/**
-	 * Get a description of a table's optimal set of columns that uniquely
-	 * identifies a row. They are ordered by SCOPE.
-	 * <P>
-	 * Each column description has the following columns:
-	 * <OL>
-	 * <li> <B>SCOPE</B> short => actual scope of result
-	 * <UL>
-	 * <li> bestRowTemporary - very temporary, while using row </li>
-	 * <li> bestRowTransaction - valid for remainder of current transaction
-	 * </li>
-	 * <li> bestRowSession - valid for remainder of current session </li>
-	 * </ul>
-	 * </li>
-	 * <li> <B>COLUMN_NAME</B> String => column name </li>
-	 * <li> <B>DATA_TYPE</B> short => SQL data type from java.sql.Types </li>
-	 * <li> <B>TYPE_NAME</B> String => Data source dependent type name </li>
-	 * <li> <B>COLUMN_SIZE</B> int => precision </li>
-	 * <li> <B>BUFFER_LENGTH</B> int => not used </li>
-	 * <li> <B>DECIMAL_DIGITS</B> short => scale </li>
-	 * <li> <B>PSEUDO_COLUMN</B> short => is this a pseudo column like an
-	 * Oracle ROWID
-	 * <UL>
-	 * <li> bestRowUnknown - may or may not be pseudo column </li>
-	 * <li> bestRowNotPseudo - is NOT a pseudo column </li>
-	 * <li> bestRowPseudo - is a pseudo column </li>
-	 * </ul>
-	 * </li>
-	 * </ol>
-	 * </p>
-	 * 
-	 * @param catalog
-	 *            a catalog name; "" retrieves those without a catalog
-	 * @param schema
-	 *            a schema name; "" retrieves those without a schema
-	 * @param table
-	 *            a table name
-	 * @param scope
-	 *            the scope of interest; use same values as SCOPE
-	 * @param nullable
-	 *            include columns that are nullable?
-	 * @return ResultSet each row is a column description
-	 * @throws SQLException
-	 *             DOCUMENT ME!
-	 */
-	public java.sql.ResultSet getBestRowIdentifier(String catalog,
-			String schema, final String table, int scope, boolean nullable)
-			throws SQLException {
-		if (table == null) {
-			throw SQLError.createSQLException("Table not specified.",
-					SQLError.SQL_STATE_ILLEGAL_ARGUMENT, getExceptionInterceptor());
-		}
-
-		Field[] fields = new Field[8];
-		fields[0] = new Field("", "SCOPE", Types.SMALLINT, 5);
-		fields[1] = new Field("", "COLUMN_NAME", Types.CHAR, 32);
-		fields[2] = new Field("", "DATA_TYPE", Types.INTEGER, 32);
-		fields[3] = new Field("", "TYPE_NAME", Types.CHAR, 32);
-		fields[4] = new Field("", "COLUMN_SIZE", Types.INTEGER, 10);
-		fields[5] = new Field("", "BUFFER_LENGTH", Types.INTEGER, 10);
-		fields[6] = new Field("", "DECIMAL_DIGITS", Types.SMALLINT, 10);
-		fields[7] = new Field("", "PSEUDO_COLUMN", Types.SMALLINT, 5);
-
-		final ArrayList<ResultSetRow> rows = new ArrayList<ResultSetRow>();
-		final Statement stmt = this.conn.getMetadataSafeStatement();
-
-		try {
-
-			new IterateBlock<String>(getCatalogIterator(catalog)) {
-				void forEach(String catalogStr) throws SQLException {
-					ResultSet results = null;
-
-					try {
-						StringBuffer queryBuf = new StringBuffer(
-								"SHOW COLUMNS FROM ");
-						queryBuf.append(StringUtils.quoteIdentifier(table, conn.getPedantic()));
-						queryBuf.append(" FROM ");
-						queryBuf.append(StringUtils.quoteIdentifier(catalogStr, conn.getPedantic()));
-
-						results = stmt.executeQuery(queryBuf.toString());
-
-						while (results.next()) {
-							String keyType = results.getString("Key");
-
-							if (keyType != null) {
-								if (StringUtils.startsWithIgnoreCase(keyType,
-										"PRI")) {
-									byte[][] rowVal = new byte[8][];
-									rowVal[0] = Integer
-											.toString(
-													java.sql.DatabaseMetaData.bestRowSession)
-											.getBytes();
-									rowVal[1] = results.getBytes("Field");
-
-									String type = results.getString("Type");
-									int size = MysqlIO.getMaxBuf();
-									int decimals = 0;
-
-									/*
-									 * Parse the Type column from MySQL
-									 */
-									if (type.indexOf("enum") != -1) {
-										String temp = type.substring(type
-												.indexOf("("), type
-												.indexOf(")"));
-										java.util.StringTokenizer tokenizer = new java.util.StringTokenizer(
-												temp, ",");
-										int maxLength = 0;
-
-										while (tokenizer.hasMoreTokens()) {
-											maxLength = Math.max(maxLength,
-													(tokenizer.nextToken()
-															.length() - 2));
-										}
-
-										size = maxLength;
-										decimals = 0;
-										type = "enum";
-									} else if (type.indexOf("(") != -1) {
-										if (type.indexOf(",") != -1) {
-											size = Integer.parseInt(type
-													.substring(type
-															.indexOf("(") + 1,
-															type.indexOf(",")));
-											decimals = Integer.parseInt(type
-													.substring(type
-															.indexOf(",") + 1,
-															type.indexOf(")")));
-										} else {
-											size = Integer.parseInt(type
-													.substring(type
-															.indexOf("(") + 1,
-															type.indexOf(")")));
-										}
-
-										type = type.substring(0, type
-												.indexOf("("));
-									}
-
-									rowVal[2] = s2b(String.valueOf(MysqlDefs
-											.mysqlToJavaType(type)));
-									rowVal[3] = s2b(type);
-									rowVal[4] = Integer.toString(
-											size + decimals).getBytes();
-									rowVal[5] = Integer.toString(
-											size + decimals).getBytes();
-									rowVal[6] = Integer.toString(decimals)
-											.getBytes();
-									rowVal[7] = Integer
-											.toString(
-													java.sql.DatabaseMetaData.bestRowNotPseudo)
-											.getBytes();
-
-									rows.add(new ByteArrayRow(rowVal, getExceptionInterceptor()));
-								}
-							}
-						}
-					} catch (SQLException sqlEx) {
-						if (!SQLError.SQL_STATE_BASE_TABLE_OR_VIEW_NOT_FOUND.equals(sqlEx.getSQLState())) {
-							throw sqlEx;
-						}
-					} finally {
-						if (results != null) {
-							try {
-								results.close();
-							} catch (Exception ex) {
-								;
-							}
-
-							results = null;
-						}
-					}
-				}
-			}.doForAll();
-		} finally {
-			if (stmt != null) {
-				stmt.close();
-			}
-		}
-
-		java.sql.ResultSet results = buildResultSet(fields, rows);
-
-		return results;
-
-	}
-
-	/*
-	 * * Each row in the ResultSet is a parameter desription or column
-	 * description with the following fields: <OL> <li> <B>PROCEDURE_CAT</B>
-	 * String => procedure catalog (may be null) </li> <li> <B>PROCEDURE_SCHEM</B>
-	 * String => procedure schema (may be null) </li> <li> <B>PROCEDURE_NAME</B>
-	 * String => procedure name </li> <li> <B>COLUMN_NAME</B> String =>
-	 * column/parameter name </li> <li> <B>COLUMN_TYPE</B> Short => kind of
-	 * column/parameter: <UL> <li> procedureColumnUnknown - nobody knows </li>
-	 * <li> procedureColumnIn - IN parameter </li> <li> procedureColumnInOut -
-	 * INOUT parameter </li> <li> procedureColumnOut - OUT parameter </li> <li>
-	 * procedureColumnReturn - procedure return value </li> <li>
-	 * procedureColumnResult - result column in ResultSet </li> </ul> </li> <li>
-	 * <B>DATA_TYPE</B> short => SQL type from java.sql.Types </li> <li>
-	 * <B>TYPE_NAME</B> String => SQL type name </li> <li> <B>PRECISION</B>
-	 * int => precision </li> <li> <B>LENGTH</B> int => length in bytes of data
-	 * </li> <li> <B>SCALE</B> short => scale </li> <li> <B>RADIX</B> short =>
-	 * radix </li> <li> <B>NULLABLE</B> short => can it contain NULL? <UL> <li>
-	 * procedureNoNulls - does not allow NULL values </li> <li>
-	 * procedureNullable - allows NULL values </li> <li>
-	 * procedureNullableUnknown - nullability unknown </li> </ul> </li> <li>
-	 * <B>REMARKS</B> String => comment describing parameter/column </li> </ol>
-	 * </p> <P> <B>Note:</B> Some databases may not return the column
-	 * descriptions for a procedure. Additional columns beyond REMARKS can be
-	 * defined by the database. </p> @param catalog a catalog name; "" retrieves
-	 * those without a catalog @param schemaPattern a schema name pattern; ""
-	 * retrieves those without a schema @param procedureNamePattern a procedure
-	 * name pattern @param columnNamePattern a column name pattern @return
-	 * ResultSet each row is a stored procedure parameter or column description
-	 * @throws SQLException if a database access error occurs
-	 * 
-	 * @see #getSearchStringEscape
-	 */
-	protected void getCallStmtParameterTypes(String catalog, String procName, ProcedureType procType,
-			String parameterNamePattern, List<ResultSetRow> resultRows) throws SQLException {
-		getCallStmtParameterTypes(catalog, procName, procType,
-				parameterNamePattern, resultRows, false);
-	}
-	
-	private void getCallStmtParameterTypes(String catalog, String procName, ProcedureType procType,
-			String parameterNamePattern, List<ResultSetRow> resultRows, 
-			boolean forGetFunctionColumns) throws SQLException {
-		java.sql.Statement paramRetrievalStmt = null;
-		java.sql.ResultSet paramRetrievalRs = null;
-
-		if (parameterNamePattern == null) {
-			if (this.conn.getNullNamePatternMatchesAll()) {
-				parameterNamePattern = "%";
-			} else {
-				throw SQLError.createSQLException(
-						"Parameter/Column name pattern can not be NULL or empty.",
-						SQLError.SQL_STATE_ILLEGAL_ARGUMENT, getExceptionInterceptor());
-			}
-		}
-
-		String quoteChar = getIdentifierQuoteString();
-
-		String parameterDef = null;
-
-		byte[] procNameAsBytes = null;
-		byte[] procCatAsBytes = null;
-		
-		boolean isProcedureInAnsiMode = false;
-		String storageDefnDelims = null;
-		String storageDefnClosures = null;
-		
-		try {
-			paramRetrievalStmt = this.conn.getMetadataSafeStatement();
-			
-			String oldCatalog = this.conn.getCatalog();
-			if (this.conn.lowerCaseTableNames() && catalog != null 
-					&& catalog.length() != 0 && oldCatalog != null 
-					&& oldCatalog.length() != 0) {
-				// Workaround for bug in server wrt. to 
-				// SHOW CREATE PROCEDURE not respecting
-				// lower-case table names
-				
-				ResultSet rs = null;
-				
-				try {
-					// TODO it isn't right to eliminate all quote chars if catalog name contains them in the middle 
-					this.conn.setCatalog(catalog.replaceAll(quoteChar, ""));
-					rs = paramRetrievalStmt.executeQuery("SELECT DATABASE()");
-					rs.next();
-					
-					catalog = rs.getString(1);
-					
-				} finally {
-					
-					this.conn.setCatalog(oldCatalog);
-					
-					if (rs != null) {
-						rs.close();
-					}
-				}
-			}
-			
-			if (paramRetrievalStmt.getMaxRows() != 0) {
-				paramRetrievalStmt.setMaxRows(0);
-			}
-
-			int dotIndex = -1;
-
-			if (!" ".equals(quoteChar)) {
-				dotIndex = StringUtils.indexOfIgnoreCase(0, procName, ".", quoteChar, quoteChar, this.conn
-						.isNoBackslashEscapesSet() ? StringUtils.SEARCH_MODE__MRK_COM_WS : StringUtils.SEARCH_MODE__ALL);
-			} else {
-				dotIndex = procName.indexOf(".");
-			}
-
-			String dbName = null;
-
-			if (dotIndex != -1 && (dotIndex + 1) < procName.length()) {
-				dbName = procName.substring(0, dotIndex);
-				procName = procName.substring(dotIndex + 1);
-			} else {
-				dbName = catalog;
-			}
-
-			// Moved from above so that procName is *without* database as expected
-			// by the rest of code
-			// Removing QuoteChar to get output as it was before PROC_CAT fixes
-			String tmpProcName = procName;
-			tmpProcName = tmpProcName.replaceAll(quoteChar, "");
-			try {
-				procNameAsBytes = StringUtils.getBytes(tmpProcName, "UTF-8");
-			} catch (UnsupportedEncodingException ueEx) {
-				procNameAsBytes = s2b(tmpProcName);
-
-				// Set all fields to connection encoding
-			}
-
-			tmpProcName = dbName;
-			tmpProcName = tmpProcName.replaceAll(quoteChar, "");
-			try {
-				procCatAsBytes = StringUtils.getBytes(tmpProcName, "UTF-8");
-			} catch (UnsupportedEncodingException ueEx) {
-				procCatAsBytes = s2b(tmpProcName);
-
-				// Set all fields to connection encoding
-			}
-
-			StringBuffer procNameBuf = new StringBuffer();
-
-			if (dbName != null) {
-				if (!" ".equals(quoteChar) && !dbName.startsWith(quoteChar)) {
-					procNameBuf.append(quoteChar);
-				}
-
-				procNameBuf.append(dbName);
-
-				if (!" ".equals(quoteChar) && !dbName.startsWith(quoteChar)) {
-					procNameBuf.append(quoteChar);
-				}
-
-				procNameBuf.append(".");
-			}
-
-			boolean procNameIsNotQuoted = !procName.startsWith(quoteChar);
-
-			if (!" ".equals(quoteChar) && procNameIsNotQuoted) {
-				procNameBuf.append(quoteChar);
-			}
-
-			procNameBuf.append(procName);
-
-			if (!" ".equals(quoteChar) && procNameIsNotQuoted) {
-				procNameBuf.append(quoteChar);
-			}
-
-			String fieldName = null;
-			if (procType == PROCEDURE) {
-				paramRetrievalRs = paramRetrievalStmt.executeQuery("SHOW CREATE PROCEDURE " + procNameBuf.toString());
-				fieldName = "Create Procedure";
-			} else {
-				paramRetrievalRs = paramRetrievalStmt.executeQuery("SHOW CREATE FUNCTION " + procNameBuf.toString());
-				fieldName = "Create Function";
-			}
-
-			if (paramRetrievalRs.next()) {
-				String procedureDef = paramRetrievalRs.getString(fieldName);
-						
-				if (!this.conn.getNoAccessToProcedureBodies() &&
-						(procedureDef == null || procedureDef.length() == 0)) {
-					throw SQLError.createSQLException("User does not have access to metadata required to determine " +
-							"stored procedure parameter types. If rights can not be granted, configure connection with \"noAccessToProcedureBodies=true\" " +
-							"to have driver generate parameters that represent INOUT strings irregardless of actual parameter types.",
-							SQLError.SQL_STATE_GENERAL_ERROR, getExceptionInterceptor());
-				}
-
-				try {
-					String sqlMode = paramRetrievalRs.getString("sql_mode");
-					
-					if (StringUtils.indexOfIgnoreCase(sqlMode, "ANSI") != -1) {
-						isProcedureInAnsiMode = true;
-					}
-				} catch (SQLException sqlEx) {
-					// doesn't exist
-				}
-
-				String identifierMarkers = isProcedureInAnsiMode ? "`\"" : "`";
-				String identifierAndStringMarkers = "'" + identifierMarkers;
-				storageDefnDelims = "(" + identifierMarkers;
-				storageDefnClosures = ")" + identifierMarkers;
-				
-				if (procedureDef != null && procedureDef.length() != 0) {
-					// sanitize/normalize by stripping out comments
-					procedureDef = StringUtils.stripComments(procedureDef, 
-							identifierAndStringMarkers, identifierAndStringMarkers, true, false, true, true);
-					
-					int openParenIndex = StringUtils.indexOfIgnoreCase(0, procedureDef, "(", quoteChar, quoteChar,
-							this.conn.isNoBackslashEscapesSet() ? StringUtils.SEARCH_MODE__MRK_COM_WS
-									: StringUtils.SEARCH_MODE__ALL);
-					int endOfParamDeclarationIndex = 0;
-
-					endOfParamDeclarationIndex = endPositionOfParameterDeclaration(
-							openParenIndex, procedureDef, quoteChar);
-
-					if (procType == FUNCTION) {
-
-						// Grab the return column since it needs
-						// to go first in the output result set
-						int returnsIndex = StringUtils.indexOfIgnoreCase(0, procedureDef, " RETURNS ", quoteChar,
-								quoteChar, this.conn.isNoBackslashEscapesSet() ? StringUtils.SEARCH_MODE__MRK_COM_WS
-										: StringUtils.SEARCH_MODE__ALL);
-
-						int endReturnsDef = findEndOfReturnsClause(procedureDef,
-								quoteChar, returnsIndex);
-
-						// Trim off whitespace after "RETURNS"
-
-						int declarationStart = returnsIndex + "RETURNS ".length();
-
-						while (declarationStart < procedureDef.length()) {
-							if (Character.isWhitespace(procedureDef.charAt(declarationStart))) {
-								declarationStart++;
-							} else {
-								break;
-							}
-						}
-
-						String returnsDefn = procedureDef.substring(declarationStart, endReturnsDef).trim();
-						TypeDescriptor returnDescriptor = new TypeDescriptor(
-								returnsDefn, "YES");
-
-						resultRows.add(convertTypeDescriptorToProcedureRow(
-								procNameAsBytes, procCatAsBytes, "", false, false, true,
-								returnDescriptor, forGetFunctionColumns, 0));
-					}
-
-					if ((openParenIndex == -1)
-							|| (endOfParamDeclarationIndex == -1)) {
-						// parse error?
-						throw SQLError
-						.createSQLException(
-								"Internal error when parsing callable statement metadata",
-								SQLError.SQL_STATE_GENERAL_ERROR, getExceptionInterceptor());
-					}
-
-					parameterDef = procedureDef.substring(openParenIndex + 1,
-							endOfParamDeclarationIndex);
-				}
-				
-			}
-		} finally {
-			SQLException sqlExRethrow = null;
-
-			if (paramRetrievalRs != null) {
-				try {
-					paramRetrievalRs.close();
-				} catch (SQLException sqlEx) {
-					sqlExRethrow = sqlEx;
-				}
-
-				paramRetrievalRs = null;
-			}
-
-			if (paramRetrievalStmt != null) {
-				try {
-					paramRetrievalStmt.close();
-				} catch (SQLException sqlEx) {
-					sqlExRethrow = sqlEx;
-				}
-
-				paramRetrievalStmt = null;
-			}
-
-			if (sqlExRethrow != null) {
-				throw sqlExRethrow;
-			}
-		}
-
-		if (parameterDef != null) {
-			int ordinal = 1;
-			
-			List<String> parseList = StringUtils.split(parameterDef, ",",
-					storageDefnDelims, storageDefnClosures, true);
-
-			int parseListLen = parseList.size();
-
-			for (int i = 0; i < parseListLen; i++) {
-				String declaration = parseList.get(i);
-
-				if (declaration.trim().length() == 0) {
-					break; // no parameters actually declared, but whitespace spans lines
-				}
-				
-				// Bug#52167, tokenizer will break if declaration
-				// contains special characters like \n
-				declaration = declaration.replaceAll("[\\t\\n\\x0B\\f\\r]", " ");		
-				StringTokenizer declarationTok = new StringTokenizer(
-						declaration, " \t");
-
-				String paramName = null;
-				boolean isOutParam = false;
-				boolean isInParam = false;
-
-				if (declarationTok.hasMoreTokens()) {
-					String possibleParamName = declarationTok.nextToken();
-
-					if (possibleParamName.equalsIgnoreCase("OUT")) {
-						isOutParam = true;
-
-						if (declarationTok.hasMoreTokens()) {
-							paramName = declarationTok.nextToken();
-						} else {
-							throw SQLError.createSQLException(
-									"Internal error when parsing callable statement metadata (missing parameter name)",
-									SQLError.SQL_STATE_GENERAL_ERROR, getExceptionInterceptor());
-						}
-					} else if (possibleParamName.equalsIgnoreCase("INOUT")) {
-						isOutParam = true;
-						isInParam = true;
-
-						if (declarationTok.hasMoreTokens()) {
-							paramName = declarationTok.nextToken();
-						} else {
-							throw SQLError.createSQLException(
-									"Internal error when parsing callable statement metadata (missing parameter name)",
-									SQLError.SQL_STATE_GENERAL_ERROR, getExceptionInterceptor());
-						}
-					} else if (possibleParamName.equalsIgnoreCase("IN")) {
-						isOutParam = false;
-						isInParam = true;
-
-						if (declarationTok.hasMoreTokens()) {
-							paramName = declarationTok.nextToken();
-						} else {
-							throw SQLError.createSQLException(
-									"Internal error when parsing callable statement metadata (missing parameter name)",
-									SQLError.SQL_STATE_GENERAL_ERROR, getExceptionInterceptor());
-						}
-					} else {
-						isOutParam = false;
-						isInParam = true;
-
-						paramName = possibleParamName;
-					}
-
-					TypeDescriptor typeDesc = null;
-
-					if (declarationTok.hasMoreTokens()) {
-						StringBuffer typeInfoBuf = new StringBuffer(
-								declarationTok.nextToken());
-
-						while (declarationTok.hasMoreTokens()) {
-							typeInfoBuf.append(" ");
-							typeInfoBuf.append(declarationTok.nextToken());
-						}
-
-						String typeInfo = typeInfoBuf.toString();
-
-						typeDesc = new TypeDescriptor(typeInfo, "YES");
-					} else {
-						throw SQLError.createSQLException(
-								"Internal error when parsing callable statement metadata (missing parameter type)",
-								SQLError.SQL_STATE_GENERAL_ERROR, getExceptionInterceptor());
-					}
-
-					if ((paramName.startsWith("`") && paramName.endsWith("`")) || 
-							(isProcedureInAnsiMode && paramName.startsWith("\"") && paramName.endsWith("\""))) {
-						paramName = paramName.substring(1, paramName.length() - 1);
-					}
-
-					int wildCompareRes = StringUtils.wildCompare(paramName,
-							parameterNamePattern);
-
-					if (wildCompareRes != StringUtils.WILD_COMPARE_NO_MATCH) {
-						ResultSetRow row = convertTypeDescriptorToProcedureRow(
-								procNameAsBytes, procCatAsBytes, paramName, isOutParam,
-								isInParam, false, typeDesc, forGetFunctionColumns,
-								ordinal++);
-
-						resultRows.add(row);
-					}
-				} else {
-					throw SQLError.createSQLException(
-							"Internal error when parsing callable statement metadata (unknown output from 'SHOW CREATE PROCEDURE')",
-							SQLError.SQL_STATE_GENERAL_ERROR, getExceptionInterceptor());
-				}
-			}
-		} else {
-			// Is this an error? JDBC spec doesn't make it clear if stored
-			// procedure doesn't
-			// exist, is it an error....
-		}
-	}
-	/**
-	 * Finds the end of the parameter declaration from the output of "SHOW
-	 * CREATE PROCEDURE".
-	 * 
-	 * @param beginIndex
-	 *            should be the index of the procedure body that contains the
-	 *            first "(".
-	 * @param procedureDef
-	 *            the procedure body
-	 * @param quoteChar
-	 *            the identifier quote character in use
-	 * @return the ending index of the parameter declaration, not including the
-	 *         closing ")"
-	 * @throws SQLException
-	 *             if a parse error occurs.
-	 */
-	private int endPositionOfParameterDeclaration(int beginIndex,
-			String procedureDef, String quoteChar) throws SQLException {
-		int currentPos = beginIndex + 1;
-		int parenDepth = 1; // counting the first openParen
-
-		while (parenDepth > 0 && currentPos < procedureDef.length()) {
-			int closedParenIndex = StringUtils.indexOfIgnoreCase(currentPos, procedureDef, ")", quoteChar, quoteChar,
-					this.conn.isNoBackslashEscapesSet() ? StringUtils.SEARCH_MODE__MRK_COM_WS
-							: StringUtils.SEARCH_MODE__ALL);
-
-			if (closedParenIndex != -1) {
-				int nextOpenParenIndex = StringUtils.indexOfIgnoreCase(currentPos, procedureDef, "(", quoteChar,
-						quoteChar, this.conn.isNoBackslashEscapesSet() ? StringUtils.SEARCH_MODE__MRK_COM_WS
-								: StringUtils.SEARCH_MODE__ALL);
-
-				if (nextOpenParenIndex != -1
-						&& nextOpenParenIndex < closedParenIndex) {
-					parenDepth++;
-					currentPos = closedParenIndex + 1; // set after closed
-														// paren that increases
-														// depth
-				} else {
-					parenDepth--;
-					currentPos = closedParenIndex; // start search from same
-													// position
-				}
-			} else {
-				// we should always get closed paren of some sort
-				throw SQLError
-						.createSQLException(
-								"Internal error when parsing callable statement metadata",
-								SQLError.SQL_STATE_GENERAL_ERROR, getExceptionInterceptor());
-			}
-		}
-
-		return currentPos;
-	}
-
-	/**
-	 * Finds the end of the RETURNS clause for SQL Functions by using any of the
-	 * keywords allowed after the RETURNS clause, or a label.
-	 * 
-	 * @param procedureDefn
-	 *            the function body containing the definition of the function
-	 * @param quoteChar
-	 *            the identifier quote string in use
-	 * @param positionOfReturnKeyword
-	 *            the position of "RETRUNS" in the definition
-	 * @return the end of the returns clause
-	 * @throws SQLException
-	 *             if a parse error occurs
-	 */
-	private int findEndOfReturnsClause(String procedureDefn, String quoteChar,
-			int positionOfReturnKeyword) throws SQLException {
-		/*
-		 * characteristic: LANGUAGE SQL | [NOT] DETERMINISTIC | { CONTAINS SQL |
-		 * NO SQL | READS SQL DATA | MODIFIES SQL DATA } | SQL SECURITY {
-		 * DEFINER | INVOKER } | COMMENT 'string'
-		 */
-
-		String[] tokens = new String[] { "LANGUAGE", "NOT", "DETERMINISTIC",
-				"CONTAINS", "NO", "READ", "MODIFIES", "SQL", "COMMENT", "BEGIN", 
-				"RETURN" };
-
-		int startLookingAt = positionOfReturnKeyword + "RETURNS".length() + 1;
-
-		int endOfReturn = -1;
-		
-		for (int i = 0; i < tokens.length; i++) {
-			int nextEndOfReturn = StringUtils.indexOfIgnoreCase(startLookingAt, procedureDefn, tokens[i], quoteChar,
-					quoteChar, this.conn.isNoBackslashEscapesSet() ? StringUtils.SEARCH_MODE__MRK_COM_WS
-							: StringUtils.SEARCH_MODE__ALL);
-
-			if (nextEndOfReturn != -1) {
-				if (endOfReturn == -1 || (nextEndOfReturn < endOfReturn)) {
-					endOfReturn = nextEndOfReturn;
-				}
-			}
-		}
-		
-		if (endOfReturn != -1) {
-			return endOfReturn;
-		}
-
-		// Label?
-		endOfReturn = StringUtils.indexOfIgnoreCase(startLookingAt, procedureDefn, ":", quoteChar, quoteChar,
-				this.conn.isNoBackslashEscapesSet() ? StringUtils.SEARCH_MODE__MRK_COM_WS : StringUtils.SEARCH_MODE__ALL);
-
-		if (endOfReturn != -1) {
-			// seek back until whitespace
-			for (int i = endOfReturn; i > 0; i--) {
-				if (Character.isWhitespace(procedureDefn.charAt(i))) {
-					return i;
-				}
-			}
-		}
-
-		// We can't parse it.
-
-		throw SQLError.createSQLException(
-				"Internal error when parsing callable statement metadata",
-				SQLError.SQL_STATE_GENERAL_ERROR, getExceptionInterceptor());
-	}
-	
-	/**
-	 * Parses the cascade option string and returns the DBMD constant that
-	 * represents it (for deletes)
-	 * 
-	 * @param cascadeOptions
-	 *            the comment from 'SHOW TABLE STATUS'
-	 * @return the DBMD constant that represents the cascade option
-	 */
-	private int getCascadeDeleteOption(String cascadeOptions) {
-		int onDeletePos = cascadeOptions.indexOf("ON DELETE");
-
-		if (onDeletePos != -1) {
-			String deleteOptions = cascadeOptions.substring(onDeletePos,
-					cascadeOptions.length());
-
-			if (deleteOptions.startsWith("ON DELETE CASCADE")) {
-				return java.sql.DatabaseMetaData.importedKeyCascade;
-			} else if (deleteOptions.startsWith("ON DELETE SET NULL")) {
-				return java.sql.DatabaseMetaData.importedKeySetNull;
-			} else if (deleteOptions.startsWith("ON DELETE RESTRICT")) {
-				return java.sql.DatabaseMetaData.importedKeyRestrict;
-			} else if (deleteOptions.startsWith("ON DELETE NO ACTION")) {
-				return java.sql.DatabaseMetaData.importedKeyNoAction;
-			}
-		}
-
-		return java.sql.DatabaseMetaData.importedKeyNoAction;
-	}
-
-	/**
-	 * Parses the cascade option string and returns the DBMD constant that
-	 * represents it (for Updates)
-	 * 
-	 * @param cascadeOptions
-	 *            the comment from 'SHOW TABLE STATUS'
-	 * @return the DBMD constant that represents the cascade option
-	 */
-	private int getCascadeUpdateOption(String cascadeOptions) {
-		int onUpdatePos = cascadeOptions.indexOf("ON UPDATE");
-
-		if (onUpdatePos != -1) {
-			String updateOptions = cascadeOptions.substring(onUpdatePos,
-					cascadeOptions.length());
-
-			if (updateOptions.startsWith("ON UPDATE CASCADE")) {
-				return java.sql.DatabaseMetaData.importedKeyCascade;
-			} else if (updateOptions.startsWith("ON UPDATE SET NULL")) {
-				return java.sql.DatabaseMetaData.importedKeySetNull;
-			} else if (updateOptions.startsWith("ON UPDATE RESTRICT")) {
-				return java.sql.DatabaseMetaData.importedKeyRestrict;
-			} else if (updateOptions.startsWith("ON UPDATE NO ACTION")) {
-				return java.sql.DatabaseMetaData.importedKeyNoAction;
-			}
-		}
-
-		return java.sql.DatabaseMetaData.importedKeyNoAction;
-	}
-
-	protected IteratorWithCleanup<String> getCatalogIterator(String catalogSpec)
-			throws SQLException {
-		IteratorWithCleanup<String> allCatalogsIter;
-		if (catalogSpec != null) {
-			if (!catalogSpec.equals("")) {
-				if (conn.getPedantic()) {
-					allCatalogsIter = new SingleStringIterator(catalogSpec);
-				} else {
-					allCatalogsIter = new SingleStringIterator(StringUtils.unQuoteIdentifier(catalogSpec, this.conn.useAnsiQuotedIdentifiers()));
-				}
-			} else {
-				// legacy mode of operation
-				allCatalogsIter = new SingleStringIterator(this.database);
-			}
-		} else if (this.conn.getNullCatalogMeansCurrent()) {
-			
-			allCatalogsIter = new SingleStringIterator(this.database);
-		} else {
-			allCatalogsIter = new ResultSetIterator(getCatalogs(), 1);
-		}
-
-		return allCatalogsIter;
-	}
-	
-	/**
-	 * Get the catalog names available in this database. The results are ordered
-	 * by catalog name.
-	 * <P>
-	 * The catalog column is:
-	 * <OL>
-	 * <li> <B>TABLE_CAT</B> String => catalog name </li>
-	 * </ol>
-	 * </p>
-	 * 
-	 * @return ResultSet each row has a single String column that is a catalog
-	 *         name
-	 * @throws SQLException
-	 *             DOCUMENT ME!
-	 */
-	public java.sql.ResultSet getCatalogs() throws SQLException {
-		java.sql.ResultSet results = null;
-		java.sql.Statement stmt = null;
-
-		try {
-			stmt = this.conn.createStatement();
-			stmt.setEscapeProcessing(false);
-			results = stmt.executeQuery("SHOW DATABASES");
-
-			java.sql.ResultSetMetaData resultsMD = results.getMetaData();
-			Field[] fields = new Field[1];
-			fields[0] = new Field("", "TABLE_CAT", Types.VARCHAR, resultsMD
-					.getColumnDisplaySize(1));
-
-			ArrayList<ResultSetRow> tuples = new ArrayList<ResultSetRow>();
-
-			while (results.next()) {
-				byte[][] rowVal = new byte[1][];
-				rowVal[0] = results.getBytes(1);
-				tuples.add(new ByteArrayRow(rowVal, getExceptionInterceptor()));
-			}
-
-			return buildResultSet(fields, tuples);
-		} finally {
-			if (results != null) {
-				try {
-					results.close();
-				} catch (SQLException sqlEx) {
-					AssertionFailedException.shouldNotHappen(sqlEx);
-				}
-
-				results = null;
-			}
-
-			if (stmt != null) {
-				try {
-					stmt.close();
-				} catch (SQLException sqlEx) {
-					AssertionFailedException.shouldNotHappen(sqlEx);
-				}
-
-				stmt = null;
-			}
-		}
-	}
-
-	/**
-	 * What's the separator between catalog and table name?
-	 * 
-	 * @return the separator string
-	 * @throws SQLException
-	 *             DOCUMENT ME!
-	 */
-	public String getCatalogSeparator() throws SQLException {
-		return ".";
-	}
-
-	// ----------------------------------------------------------------------
-	// The following group of methods exposes various limitations
-	// based on the target database with the current driver.
-	// Unless otherwise specified, a result of zero means there is no
-	// limit, or the limit is not known.
-
-	/**
-	 * What's the database vendor's preferred term for "catalog"?
-	 * 
-	 * @return the vendor term
-	 * @throws SQLException
-	 *             DOCUMENT ME!
-	 */
-	public String getCatalogTerm() throws SQLException {
-		return "database";
-	}
-
-	/**
-	 * Get a description of the access rights for a table's columns.
-	 * <P>
-	 * Only privileges matching the column name criteria are returned. They are
-	 * ordered by COLUMN_NAME and PRIVILEGE.
-	 * </p>
-	 * <P>
-	 * Each privilige description has the following columns:
-	 * <OL>
-	 * <li> <B>TABLE_CAT</B> String => table catalog (may be null) </li>
-	 * <li> <B>TABLE_SCHEM</B> String => table schema (may be null) </li>
-	 * <li> <B>TABLE_NAME</B> String => table name </li>
-	 * <li> <B>COLUMN_NAME</B> String => column name </li>
-	 * <li> <B>GRANTOR</B> => grantor of access (may be null) </li>
-	 * <li> <B>GRANTEE</B> String => grantee of access </li>
-	 * <li> <B>PRIVILEGE</B> String => name of access (SELECT, INSERT, UPDATE,
-	 * REFRENCES, ...) </li>
-	 * <li> <B>IS_GRANTABLE</B> String => "YES" if grantee is permitted to
-	 * grant to others; "NO" if not; null if unknown </li>
-	 * </ol>
-	 * </p>
-	 * 
-	 * @param catalog
-	 *            a catalog name; "" retrieves those without a catalog
-	 * @param schema
-	 *            a schema name; "" retrieves those without a schema
-	 * @param table
-	 *            a table name
-	 * @param columnNamePattern
-	 *            a column name pattern
-	 * @return ResultSet each row is a column privilege description
-	 * @throws SQLException
-	 *             if a database access error occurs
-	 * @see #getSearchStringEscape
-	 */
-	public java.sql.ResultSet getColumnPrivileges(String catalog,
-			String schema, String table, String columnNamePattern)
-			throws SQLException {
-		Field[] fields = new Field[8];
-		fields[0] = new Field("", "TABLE_CAT", Types.CHAR, 64);
-		fields[1] = new Field("", "TABLE_SCHEM", Types.CHAR, 1);
-		fields[2] = new Field("", "TABLE_NAME", Types.CHAR, 64);
-		fields[3] = new Field("", "COLUMN_NAME", Types.CHAR, 64);
-		fields[4] = new Field("", "GRANTOR", Types.CHAR, 77);
-		fields[5] = new Field("", "GRANTEE", Types.CHAR, 77);
-		fields[6] = new Field("", "PRIVILEGE", Types.CHAR, 64);
-		fields[7] = new Field("", "IS_GRANTABLE", Types.CHAR, 3);
-
-		StringBuffer grantQuery = new StringBuffer(
-				"SELECT c.host, c.db, t.grantor, c.user, "
-						+ "c.table_name, c.column_name, c.column_priv "
-						+ "from mysql.columns_priv c, mysql.tables_priv t "
-						+ "where c.host = t.host and c.db = t.db and "
-						+ "c.table_name = t.table_name ");
-
-		if ((catalog != null) && (catalog.length() != 0)) {
-			grantQuery.append(" AND c.db='");
-			grantQuery.append(catalog);
-			grantQuery.append("' ");
-			;
-		}
-
-		grantQuery.append(" AND c.table_name ='");
-		grantQuery.append(table);
-		grantQuery.append("' AND c.column_name like '");
-		grantQuery.append(columnNamePattern);
-		grantQuery.append("'");
-
-		Statement stmt = null;
-		ResultSet results = null;
-		ArrayList<ResultSetRow> grantRows = new ArrayList<ResultSetRow>();
-
-		try {
-			stmt = this.conn.createStatement();
-			stmt.setEscapeProcessing(false);
-			results = stmt.executeQuery(grantQuery.toString());
-
-			while (results.next()) {
-				String host = results.getString(1);
-				String db = results.getString(2);
-				String grantor = results.getString(3);
-				String user = results.getString(4);
-
-				if ((user == null) || (user.length() == 0)) {
-					user = "%";
-				}
-
-				StringBuffer fullUser = new StringBuffer(user);
-
-				if ((host != null) && this.conn.getUseHostsInPrivileges()) {
-					fullUser.append("@");
-					fullUser.append(host);
-				}
-
-				String columnName = results.getString(6);
-				String allPrivileges = results.getString(7);
-
-				if (allPrivileges != null) {
-					allPrivileges = allPrivileges.toUpperCase(Locale.ENGLISH);
-
-					StringTokenizer st = new StringTokenizer(allPrivileges, ",");
-
-					while (st.hasMoreTokens()) {
-						String privilege = st.nextToken().trim();
-						byte[][] tuple = new byte[8][];
-						tuple[0] = s2b(db);
-						tuple[1] = null;
-						tuple[2] = s2b(table);
-						tuple[3] = s2b(columnName);
-
-						if (grantor != null) {
-							tuple[4] = s2b(grantor);
-						} else {
-							tuple[4] = null;
-						}
-
-						tuple[5] = s2b(fullUser.toString());
-						tuple[6] = s2b(privilege);
-						tuple[7] = null;
-						grantRows.add(new ByteArrayRow(tuple, getExceptionInterceptor()));
-					}
-				}
-			}
-		} finally {
-			if (results != null) {
-				try {
-					results.close();
-				} catch (Exception ex) {
-					;
-				}
-
-				results = null;
-			}
-
-			if (stmt != null) {
-				try {
-					stmt.close();
-				} catch (Exception ex) {
-					;
-				}
-
-				stmt = null;
-			}
-		}
-
-		return buildResultSet(fields, grantRows);
-	}
-
-	/**
-	 * Get a description of table columns available in a catalog.
-	 * <P>
-	 * Only column descriptions matching the catalog, schema, table and column
-	 * name criteria are returned. They are ordered by TABLE_SCHEM, TABLE_NAME
-	 * and ORDINAL_POSITION.
-	 * </p>
-	 * <P>
-	 * Each column description has the following columns:
-	 * <OL>
-	 * <li> <B>TABLE_CAT</B> String => table catalog (may be null) </li>
-	 * <li> <B>TABLE_SCHEM</B> String => table schema (may be null) </li>
-	 * <li> <B>TABLE_NAME</B> String => table name </li>
-	 * <li> <B>COLUMN_NAME</B> String => column name </li>
-	 * <li> <B>DATA_TYPE</B> short => SQL type from java.sql.Types </li>
-	 * <li> <B>TYPE_NAME</B> String => Data source dependent type name </li>
-	 * <li> <B>COLUMN_SIZE</B> int => column size. For char or date types this
-	 * is the maximum number of characters, for numeric or decimal types this is
-	 * precision. </li>
-	 * <li> <B>BUFFER_LENGTH</B> is not used. </li>
-	 * <li> <B>DECIMAL_DIGITS</B> int => the number of fractional digits </li>
-	 * <li> <B>NUM_PREC_RADIX</B> int => Radix (typically either 10 or 2) </li>
-	 * <li> <B>NULLABLE</B> int => is NULL allowed?
-	 * <UL>
-	 * <li> columnNoNulls - might not allow NULL values </li>
-	 * <li> columnNullable - definitely allows NULL values </li>
-	 * <li> columnNullableUnknown - nullability unknown </li>
-	 * </ul>
-	 * </li>
-	 * <li> <B>REMARKS</B> String => comment describing column (may be null)
-	 * </li>
-	 * <li> <B>COLUMN_DEF</B> String => default value (may be null) </li>
-	 * <li> <B>SQL_DATA_TYPE</B> int => unused </li>
-	 * <li> <B>SQL_DATETIME_SUB</B> int => unused </li>
-	 * <li> <B>CHAR_OCTET_LENGTH</B> int => for char types the maximum number
-	 * of bytes in the column </li>
-	 * <li> <B>ORDINAL_POSITION</B> int => index of column in table (starting
-	 * at 1) </li>
-	 * <li> <B>IS_NULLABLE</B> String => "NO" means column definitely does not
-	 * allow NULL values; "YES" means the column might allow NULL values. An
-	 * empty string means nobody knows. </li>
-	 * </ol>
-	 * </p>
-	 * 
-	 * @param catalog
-	 *            a catalog name; "" retrieves those without a catalog
-	 * @param schemaPattern
-	 *            a schema name pattern; "" retrieves those without a schema
-	 * @param tableNamePattern
-	 *            a table name pattern
-	 * @param columnNamePattern
-	 *            a column name pattern
-	 * @return ResultSet each row is a column description
-	 * @throws SQLException
-	 *             if a database access error occurs
-	 * @see #getSearchStringEscape
-	 */
-	public java.sql.ResultSet getColumns(final String catalog,
-			final String schemaPattern, final String tableNamePattern,
-			String columnNamePattern) throws SQLException {
-
-		if (columnNamePattern == null) {
-			if (this.conn.getNullNamePatternMatchesAll()) {
-				columnNamePattern = "%";
-			} else {
-				throw SQLError.createSQLException(
-						"Column name pattern can not be NULL or empty.",
-						SQLError.SQL_STATE_ILLEGAL_ARGUMENT, getExceptionInterceptor());
-			}
-		}
-
-		final String colPattern = columnNamePattern;
-
-		Field[] fields = createColumnsFields();
-
-		final ArrayList<ResultSetRow> rows = new ArrayList<ResultSetRow>();
-		final Statement stmt = this.conn.getMetadataSafeStatement();
-
-		try {
-
-			new IterateBlock<String>(getCatalogIterator(catalog)) {
-				void forEach(String catalogStr) throws SQLException {
-
-					ArrayList<String> tableNameList = new ArrayList<String>();
-
-					if (tableNamePattern == null) {
-						// Select from all tables
-						java.sql.ResultSet tables = null;
-
-						try {
-							tables = getTables(catalogStr, schemaPattern, "%",
-									new String[0]);
-
-							while (tables.next()) {
-								String tableNameFromList = tables
-										.getString("TABLE_NAME");
-								tableNameList.add(tableNameFromList);
-							}
-						} finally {
-							if (tables != null) {
-								try {
-									tables.close();
-								} catch (Exception sqlEx) {
-									AssertionFailedException
-											.shouldNotHappen(sqlEx);
-								}
-
-								tables = null;
-							}
-						}
-					} else {
-						java.sql.ResultSet tables = null;
-
-						try {
-							tables = getTables(catalogStr, schemaPattern,
-									tableNamePattern, new String[0]);
-
-							while (tables.next()) {
-								String tableNameFromList = tables
-										.getString("TABLE_NAME");
-								tableNameList.add(tableNameFromList);
-							}
-						} finally {
-							if (tables != null) {
-								try {
-									tables.close();
-								} catch (SQLException sqlEx) {
-									AssertionFailedException
-											.shouldNotHappen(sqlEx);
-								}
-
-								tables = null;
-							}
-						}
-					}
-
-					for (String tableName : tableNameList) {
-						
-						ResultSet results = null;
-
-						try {
-							StringBuffer queryBuf = new StringBuffer("SHOW ");
-
-							if (conn.versionMeetsMinimum(4, 1, 0)) {
-								queryBuf.append("FULL ");
-							}
-
-							queryBuf.append("COLUMNS FROM ");
-							queryBuf.append(StringUtils.quoteIdentifier(tableName, conn.getPedantic()));
-							queryBuf.append(" FROM ");
-							queryBuf.append(StringUtils.quoteIdentifier(catalogStr, conn.getPedantic()));
-							queryBuf.append(" LIKE '");
-							queryBuf.append(colPattern);
-							queryBuf.append("'");
-
-							// Return correct ordinals if column name pattern is
-							// not '%'
-							// Currently, MySQL doesn't show enough data to do
-							// this, so we do it the 'hard' way...Once _SYSTEM
-							// tables are in, this should be much easier
-							boolean fixUpOrdinalsRequired = false;
-							Map<String, Integer> ordinalFixUpMap = null;
-
-							if (!colPattern.equals("%")) {
-								fixUpOrdinalsRequired = true;
-
-								StringBuffer fullColumnQueryBuf = new StringBuffer(
-										"SHOW ");
-
-								if (conn.versionMeetsMinimum(4, 1, 0)) {
-									fullColumnQueryBuf.append("FULL ");
-								}
-
-								fullColumnQueryBuf.append("COLUMNS FROM ");
-								fullColumnQueryBuf.append(StringUtils.quoteIdentifier(tableName, conn.getPedantic()));
-								fullColumnQueryBuf.append(" FROM ");
-								fullColumnQueryBuf.append(StringUtils.quoteIdentifier(catalogStr, conn.getPedantic()));
-
-								results = stmt.executeQuery(fullColumnQueryBuf
-										.toString());
-
-								ordinalFixUpMap = new HashMap<String, Integer>();
-
-								int fullOrdinalPos = 1;
-
-								while (results.next()) {
-									String fullOrdColName = results
-											.getString("Field");
-
-									ordinalFixUpMap.put(fullOrdColName,
-											Integer.valueOf(fullOrdinalPos++));
-								}
-								results.close();
-							}
-
-							results = stmt.executeQuery(queryBuf.toString());
-
-							int ordPos = 1;
-
-							while (results.next()) {
-								byte[][] rowVal = new byte[24][];
-								rowVal[0] = s2b(catalogStr); // TABLE_CAT
-								rowVal[1] = null; // TABLE_SCHEM (No schemas
-								// in MySQL)
-
-								rowVal[2] = s2b(tableName); // TABLE_NAME
-								rowVal[3] = results.getBytes("Field");
-
-								TypeDescriptor typeDesc = new TypeDescriptor(
-										results.getString("Type"), results
-												.getString("Null"));
-
-								rowVal[4] = Short.toString(typeDesc.dataType)
-										.getBytes();
-
-								// DATA_TYPE (jdbc)
-								rowVal[5] = s2b(typeDesc.typeName); // TYPE_NAME
-								// (native)
-								if (typeDesc.columnSize == null) {
-									rowVal[6] = null;
-								} else {
-									String collation = results.getString("Collation");
-									int mbminlen = 1;
-									if (collation != null && (
-											"TEXT".equals(typeDesc.typeName) ||
-											"TINYTEXT".equals(typeDesc.typeName) ||
-											"MEDIUMTEXT".equals(typeDesc.typeName)
-											)) {
-										if (	collation.indexOf("ucs2") > -1 ||
-												collation.indexOf("utf16") > -1) {
-											mbminlen = 2;
-										} else if (collation.indexOf("utf32") > -1) {
-											mbminlen = 4;
-										}
-									}
-									rowVal[6] = mbminlen == 1 ?
-										s2b(typeDesc.columnSize.toString()) :
-										s2b(((Integer)(typeDesc.columnSize / mbminlen)).toString());
-								}
-								rowVal[7] = s2b(Integer.toString(typeDesc.bufferLength));
-								rowVal[8] = typeDesc.decimalDigits == null ? null : s2b(typeDesc.decimalDigits.toString());
-								rowVal[9] = s2b(Integer
-										.toString(typeDesc.numPrecRadix));
-								rowVal[10] = s2b(Integer
-										.toString(typeDesc.nullability));
-
-								//
-								// Doesn't always have this field, depending on
-								// version
-								//
-								//
-								// REMARK column
-								//
-								try {
-									if (conn.versionMeetsMinimum(4, 1, 0)) {
-										rowVal[11] = results
-												.getBytes("Comment");
-									} else {
-										rowVal[11] = results.getBytes("Extra");
-									}
-								} catch (Exception E) {
-									rowVal[11] = new byte[0];
-								}
-
-								// COLUMN_DEF
-								rowVal[12] = results.getBytes("Default");
-
-								rowVal[13] = new byte[] { (byte) '0' }; // SQL_DATA_TYPE
-								rowVal[14] = new byte[] { (byte) '0' }; // SQL_DATE_TIME_SUB
-								
-								if (StringUtils.indexOfIgnoreCase(typeDesc.typeName, "CHAR") != -1 ||
-										StringUtils.indexOfIgnoreCase(typeDesc.typeName, "BLOB") != -1 ||
-										StringUtils.indexOfIgnoreCase(typeDesc.typeName, "TEXT") != -1 ||
-										StringUtils.indexOfIgnoreCase(typeDesc.typeName, "BINARY") != -1) {
-									rowVal[15] = rowVal[6]; // CHAR_OCTET_LENGTH
-								} else {
-									rowVal[15] = null;
-								}
-
-								// ORDINAL_POSITION
-								if (!fixUpOrdinalsRequired) {
-									rowVal[16] = Integer.toString(ordPos++)
-											.getBytes();
-								} else {
-									String origColName = results
-											.getString("Field");
-									Integer realOrdinal = ordinalFixUpMap
-											.get(origColName);
-
-									if (realOrdinal != null) {
-										rowVal[16] = realOrdinal.toString()
-												.getBytes();
-									} else {
-										throw SQLError.createSQLException(
-												"Can not find column in full column list to determine true ordinal position.",
-												SQLError.SQL_STATE_GENERAL_ERROR, getExceptionInterceptor());
-									}
-								}
-
-								rowVal[17] = s2b(typeDesc.isNullable);
-								
-								// We don't support REF or DISTINCT types
-								rowVal[18] = null;
-								rowVal[19] = null;
-								rowVal[20] = null;
-								rowVal[21] = null;
-								
-								rowVal[22] = s2b("");
-								
-								String extra = results.getString("Extra");
-								
-								if (extra != null) {
-									rowVal[22] = s2b(StringUtils
-											.indexOfIgnoreCase(extra,
-													"auto_increment") != -1 ? "YES"
-											: "NO");
-								}
-								rowVal[23] = s2b("");
-								
-								rows.add(new ByteArrayRow(rowVal, getExceptionInterceptor()));
-							}
-						} finally {
-							if (results != null) {
-								try {
-									results.close();
-								} catch (Exception ex) {
-									;
-								}
-
-								results = null;
-							}
-						}
-					}
-				}
-			}.doForAll();
-		} finally {
-			if (stmt != null) {
-				stmt.close();
-			}
-		}
-
-		java.sql.ResultSet results = buildResultSet(fields, rows);
-
-		return results;
-	}
-
-	protected Field[] createColumnsFields() {
-		Field[] fields = new Field[24];
-		fields[0] = new Field("", "TABLE_CAT", Types.CHAR, 255);
-		fields[1] = new Field("", "TABLE_SCHEM", Types.CHAR, 0);
-		fields[2] = new Field("", "TABLE_NAME", Types.CHAR, 255);
-		fields[3] = new Field("", "COLUMN_NAME", Types.CHAR, 32);
-		fields[4] = new Field("", "DATA_TYPE", Types.INTEGER, 5);
-		fields[5] = new Field("", "TYPE_NAME", Types.CHAR, 16);
-		fields[6] = new Field("", "COLUMN_SIZE", Types.INTEGER, Integer
-				.toString(Integer.MAX_VALUE).length());
-		fields[7] = new Field("", "BUFFER_LENGTH", Types.INTEGER, 10);
-		fields[8] = new Field("", "DECIMAL_DIGITS", Types.INTEGER, 10);
-		fields[9] = new Field("", "NUM_PREC_RADIX", Types.INTEGER, 10);
-		fields[10] = new Field("", "NULLABLE", Types.INTEGER, 10);
-		fields[11] = new Field("", "REMARKS", Types.CHAR, 0);
-		fields[12] = new Field("", "COLUMN_DEF", Types.CHAR, 0);
-		fields[13] = new Field("", "SQL_DATA_TYPE", Types.INTEGER, 10);
-		fields[14] = new Field("", "SQL_DATETIME_SUB", Types.INTEGER, 10);
-		fields[15] = new Field("", "CHAR_OCTET_LENGTH", Types.INTEGER, Integer
-				.toString(Integer.MAX_VALUE).length());
-		fields[16] = new Field("", "ORDINAL_POSITION", Types.INTEGER, 10);
-		fields[17] = new Field("", "IS_NULLABLE", Types.CHAR, 3);
-		fields[18] = new Field("", "SCOPE_CATALOG", Types.CHAR, 255);
-		fields[19] = new Field("", "SCOPE_SCHEMA", Types.CHAR, 255);
-		fields[20] = new Field("", "SCOPE_TABLE", Types.CHAR, 255);
-		fields[21] = new Field("", "SOURCE_DATA_TYPE", Types.SMALLINT, 10);
-		fields[22] = new Field("", "IS_AUTOINCREMENT", Types.CHAR, 3); // JDBC 4
-		fields[23] = new Field("", "IS_GENERATEDCOLUMN", Types.CHAR, 3); // JDBC 4.1
-		return fields;
-	}
-
-	/**
-	 * JDBC 2.0 Return the connection that produced this metadata object.
-	 * 
-	 * @return the connection that produced this metadata object.
-	 * @throws SQLException
-	 *             if a database error occurs
-	 */
-	public java.sql.Connection getConnection() throws SQLException {
-		return this.conn;
-	}
-
-	/**
-	 * Get a description of the foreign key columns in the foreign key table
-	 * that reference the primary key columns of the primary key table (describe
-	 * how one table imports another's key.) This should normally return a
-	 * single foreign key/primary key pair (most tables only import a foreign
-	 * key from a table once.) They are ordered by FKTABLE_CAT, FKTABLE_SCHEM,
-	 * FKTABLE_NAME, and KEY_SEQ.
-	 * <P>
-	 * Each foreign key column description has the following columns:
-	 * <OL>
-	 * <li> <B>PKTABLE_CAT</B> String => primary key table catalog (may be
-	 * null) </li>
-	 * <li> <B>PKTABLE_SCHEM</B> String => primary key table schema (may be
-	 * null) </li>
-	 * <li> <B>PKTABLE_NAME</B> String => primary key table name </li>
-	 * <li> <B>PKCOLUMN_NAME</B> String => primary key column name </li>
-	 * <li> <B>FKTABLE_CAT</B> String => foreign key table catalog (may be
-	 * null) being exported (may be null) </li>
-	 * <li> <B>FKTABLE_SCHEM</B> String => foreign key table schema (may be
-	 * null) being exported (may be null) </li>
-	 * <li> <B>FKTABLE_NAME</B> String => foreign key table name being exported
-	 * </li>
-	 * <li> <B>FKCOLUMN_NAME</B> String => foreign key column name being
-	 * exported </li>
-	 * <li> <B>KEY_SEQ</B> short => sequence number within foreign key </li>
-	 * <li> <B>UPDATE_RULE</B> short => What happens to foreign key when
-	 * primary is updated:
-	 * <UL>
-	 * <li> importedKeyCascade - change imported key to agree with primary key
-	 * update </li>
-	 * <li> importedKeyRestrict - do not allow update of primary key if it has
-	 * been imported </li>
-	 * <li> importedKeySetNull - change imported key to NULL if its primary key
-	 * has been updated </li>
-	 * </ul>
-	 * </li>
-	 * <li> <B>DELETE_RULE</B> short => What happens to the foreign key when
-	 * primary is deleted.
-	 * <UL>
-	 * <li> importedKeyCascade - delete rows that import a deleted key </li>
-	 * <li> importedKeyRestrict - do not allow delete of primary key if it has
-	 * been imported </li>
-	 * <li> importedKeySetNull - change imported key to NULL if its primary key
-	 * has been deleted </li>
-	 * </ul>
-	 * </li>
-	 * <li> <B>FK_NAME</B> String => foreign key identifier (may be null) </li>
-	 * <li> <B>PK_NAME</B> String => primary key identifier (may be null) </li>
-	 * </ol>
-	 * </p>
-	 * 
-	 * @param primaryCatalog
-	 *            a catalog name; "" retrieves those without a catalog
-	 * @param primarySchema
-	 *            a schema name pattern; "" retrieves those without a schema
-	 * @param primaryTable
-	 *            a table name
-	 * @param foreignCatalog
-	 *            a catalog name; "" retrieves those without a catalog
-	 * @param foreignSchema
-	 *            a schema name pattern; "" retrieves those without a schema
-	 * @param foreignTable
-	 *            a table name
-	 * @return ResultSet each row is a foreign key column description
-	 * @throws SQLException
-	 *             if a database access error occurs
-	 */
-	public java.sql.ResultSet getCrossReference(final String primaryCatalog,
-			final String primarySchema, final String primaryTable,
-			final String foreignCatalog, final String foreignSchema,
-			final String foreignTable) throws SQLException {
-		if (primaryTable == null) {
-			throw SQLError.createSQLException("Table not specified.",
-					SQLError.SQL_STATE_ILLEGAL_ARGUMENT, getExceptionInterceptor());
-		}
-
-		Field[] fields = createFkMetadataFields();
-
-		final ArrayList<ResultSetRow> tuples = new ArrayList<ResultSetRow>();
-
-		if (this.conn.versionMeetsMinimum(3, 23, 0)) {
-
-			final Statement stmt = this.conn.getMetadataSafeStatement();
-
-			try {
-
-				new IterateBlock<String>(getCatalogIterator(foreignCatalog)) {
-					void forEach(String catalogStr) throws SQLException {
-
-						ResultSet fkresults = null;
-
-						try {
-
-							/*
-							 * Get foreign key information for table
-							 */
-							if (conn.versionMeetsMinimum(3, 23, 50)) {
-								fkresults = extractForeignKeyFromCreateTable(
-										catalogStr, null);
-							} else {
-								StringBuffer queryBuf = new StringBuffer(
-										"SHOW TABLE STATUS FROM ");
-								queryBuf.append(StringUtils.quoteIdentifier(catalogStr, conn.getPedantic()));
-
-								fkresults = stmt.executeQuery(queryBuf
-										.toString());
-							}
-
-							String foreignTableWithCase = getTableNameWithCase(foreignTable);
-							String primaryTableWithCase = getTableNameWithCase(primaryTable);
-
-							/*
-							 * Parse imported foreign key information
-							 */
-
-							String dummy;
-
-							while (fkresults.next()) {
-								String tableType = fkresults.getString("Type");
-
-								if ((tableType != null)
-										&& (tableType
-												.equalsIgnoreCase("innodb") || tableType
-												.equalsIgnoreCase(SUPPORTS_FK))) {
-									String comment = fkresults.getString(
-											"Comment").trim();
-
-									if (comment != null) {
-										StringTokenizer commentTokens = new StringTokenizer(
-												comment, ";", false);
-
-										if (commentTokens.hasMoreTokens()) {
-											dummy = commentTokens.nextToken();
-
-											// Skip InnoDB comment
-										}
-
-										while (commentTokens.hasMoreTokens()) {
-											String keys = commentTokens
-													.nextToken();
-											LocalAndReferencedColumns parsedInfo = parseTableStatusIntoLocalAndReferencedColumns(keys);
-
-											int keySeq = 0;
-
-											Iterator<String> referencingColumns = parsedInfo.localColumnsList
-													.iterator();
-											Iterator<String> referencedColumns = parsedInfo.referencedColumnsList
-													.iterator();
-
-											while (referencingColumns.hasNext()) {
-												String referencingColumn = StringUtils.unQuoteIdentifier(
-														referencingColumns.next(),
-														conn.useAnsiQuotedIdentifiers());
-
-												// one tuple for each table
-												// between
-												// parenthesis
-												byte[][] tuple = new byte[14][];
-												tuple[4] = ((foreignCatalog == null) ? null
-														: s2b(foreignCatalog));
-												tuple[5] = ((foreignSchema == null) ? null
-														: s2b(foreignSchema));
-												dummy = fkresults
-														.getString("Name"); // FKTABLE_NAME
-
-												if (dummy
-														.compareTo(foreignTableWithCase) != 0) {
-													continue;
-												}
-
-												tuple[6] = s2b(dummy);
-
-												tuple[7] = s2b(referencingColumn); // FKCOLUMN_NAME
-												tuple[0] = ((primaryCatalog == null) ? null
-														: s2b(primaryCatalog));
-												tuple[1] = ((primarySchema == null) ? null
-														: s2b(primarySchema));
-
-												// Skip foreign key if it
-												// doesn't refer to
-												// the right table
-												if (parsedInfo.referencedTable
-														.compareTo(primaryTableWithCase) != 0) {
-													continue;
-												}
-
-												tuple[2] = s2b(parsedInfo.referencedTable); // PKTABLE_NAME
-												tuple[3] = s2b(StringUtils.unQuoteIdentifier(
-														referencedColumns.next(),
-														conn.useAnsiQuotedIdentifiers())); // PKCOLUMN_NAME
-												tuple[8] = Integer.toString(
-														keySeq).getBytes(); // KEY_SEQ
-
-												int[] actions = getForeignKeyActions(keys);
-
-												tuple[9] = Integer.toString(
-														actions[1]).getBytes();
-												tuple[10] = Integer.toString(
-														actions[0]).getBytes();
-												tuple[11] = null; // FK_NAME
-												tuple[12] = null; // PK_NAME
-												tuple[13] = Integer
-														.toString(
-																java.sql.DatabaseMetaData.importedKeyNotDeferrable)
-														.getBytes();
-												tuples.add(new ByteArrayRow(tuple, getExceptionInterceptor()));
-												keySeq++;
-											}
-										}
-									}
-								}
-							}
-
-						} finally {
-							if (fkresults != null) {
-								try {
-									fkresults.close();
-								} catch (Exception sqlEx) {
-									AssertionFailedException
-											.shouldNotHappen(sqlEx);
-								}
-
-								fkresults = null;
-							}
-						}
-					}
-				}.doForAll();
-			} finally {
-				if (stmt != null) {
-					stmt.close();
-				}
-			}
-		}
-
-		java.sql.ResultSet results = buildResultSet(fields, tuples);
-
-		return results;
-	}
-
-	protected Field[] createFkMetadataFields() {
-		Field[] fields = new Field[14];
-		fields[0] = new Field("", "PKTABLE_CAT", Types.CHAR, 255);
-		fields[1] = new Field("", "PKTABLE_SCHEM", Types.CHAR, 0);
-		fields[2] = new Field("", "PKTABLE_NAME", Types.CHAR, 255);
-		fields[3] = new Field("", "PKCOLUMN_NAME", Types.CHAR, 32);
-		fields[4] = new Field("", "FKTABLE_CAT", Types.CHAR, 255);
-		fields[5] = new Field("", "FKTABLE_SCHEM", Types.CHAR, 0);
-		fields[6] = new Field("", "FKTABLE_NAME", Types.CHAR, 255);
-		fields[7] = new Field("", "FKCOLUMN_NAME", Types.CHAR, 32);
-		fields[8] = new Field("", "KEY_SEQ", Types.SMALLINT, 2);
-		fields[9] = new Field("", "UPDATE_RULE", Types.SMALLINT, 2);
-		fields[10] = new Field("", "DELETE_RULE", Types.SMALLINT, 2);
-		fields[11] = new Field("", "FK_NAME", Types.CHAR, 0);
-		fields[12] = new Field("", "PK_NAME", Types.CHAR, 0);
-		fields[13] = new Field("", "DEFERRABILITY", Types.SMALLINT, 2);
-		return fields;
-	}
-
-	/**
-	 * @see DatabaseMetaData#getDatabaseMajorVersion()
-	 */
-	public int getDatabaseMajorVersion() throws SQLException {
-		return this.conn.getServerMajorVersion();
-	}
-
-	/**
-	 * @see DatabaseMetaData#getDatabaseMinorVersion()
-	 */
-	public int getDatabaseMinorVersion() throws SQLException {
-		return this.conn.getServerMinorVersion();
-	}
-
-	/**
-	 * What's the name of this database product?
-	 * 
-	 * @return database product name
-	 * @throws SQLException
-	 *             DOCUMENT ME!
-	 */
-	public String getDatabaseProductName() throws SQLException {
-		return "MySQL";
-	}
-
-	/**
-	 * What's the version of this database product?
-	 * 
-	 * @return database version
-	 * @throws SQLException
-	 *             DOCUMENT ME!
-	 */
-	public String getDatabaseProductVersion() throws SQLException {
-		return this.conn.getServerVersion();
-	}
-
-	/**
-	 * What's the database's default transaction isolation level? The values are
-	 * defined in java.sql.Connection.
-	 * 
-	 * @return the default isolation level
-	 * @throws SQLException
-	 *             if a database access error occurs
-	 * @see Connection
-	 */
-	public int getDefaultTransactionIsolation() throws SQLException {
-		if (this.conn.supportsIsolationLevel()) {
-			return java.sql.Connection.TRANSACTION_READ_COMMITTED;
-		}
-
-		return java.sql.Connection.TRANSACTION_NONE;
-	}
-
-	/**
-	 * What's this JDBC driver's major version number?
-	 * 
-	 * @return JDBC driver major version
-	 */
-	public int getDriverMajorVersion() {
-		return NonRegisteringDriver.getMajorVersionInternal();
-	}
-
-	/**
-	 * What's this JDBC driver's minor version number?
-	 * 
-	 * @return JDBC driver minor version number
-	 */
-	public int getDriverMinorVersion() {
-		return NonRegisteringDriver.getMinorVersionInternal();
-	}
-
-	/**
-	 * What's the name of this JDBC driver?
-	 * 
-	 * @return JDBC driver name
-	 * @throws SQLException
-	 *             DOCUMENT ME!
-	 */
-	public String getDriverName() throws SQLException {
-		return NonRegisteringDriver.NAME;
-	}
-
-	/**
-	 * What's the version of this JDBC driver?
-	 * 
-	 * @return JDBC driver version
-	 * @throws java.sql.SQLException
-	 *             DOCUMENT ME!
-	 */
-	public String getDriverVersion() throws java.sql.SQLException {
-		return "@MYSQL_CJ_FULL_PROD_NAME@ ( Revision: @MYSQL_CJ_REVISION@ )";
-	}
-
-	/**
-	 * Get a description of a foreign key columns that reference a table's
-	 * primary key columns (the foreign keys exported by a table). They are
-	 * ordered by FKTABLE_CAT, FKTABLE_SCHEM, FKTABLE_NAME, and KEY_SEQ.
-	 * <P>
-	 * Each foreign key column description has the following columns:
-	 * <OL>
-	 * <li> <B>PKTABLE_CAT</B> String => primary key table catalog (may be
-	 * null) </li>
-	 * <li> <B>PKTABLE_SCHEM</B> String => primary key table schema (may be
-	 * null) </li>
-	 * <li> <B>PKTABLE_NAME</B> String => primary key table name </li>
-	 * <li> <B>PKCOLUMN_NAME</B> String => primary key column name </li>
-	 * <li> <B>FKTABLE_CAT</B> String => foreign key table catalog (may be
-	 * null) being exported (may be null) </li>
-	 * <li> <B>FKTABLE_SCHEM</B> String => foreign key table schema (may be
-	 * null) being exported (may be null) </li>
-	 * <li> <B>FKTABLE_NAME</B> String => foreign key table name being exported
-	 * </li>
-	 * <li> <B>FKCOLUMN_NAME</B> String => foreign key column name being
-	 * exported </li>
-	 * <li> <B>KEY_SEQ</B> short => sequence number within foreign key </li>
-	 * <li> <B>UPDATE_RULE</B> short => What happens to foreign key when
-	 * primary is updated:
-	 * <UL>
-	 * <li> importedKeyCascade - change imported key to agree with primary key
-	 * update </li>
-	 * <li> importedKeyRestrict - do not allow update of primary key if it has
-	 * been imported </li>
-	 * <li> importedKeySetNull - change imported key to NULL if its primary key
-	 * has been updated </li>
-	 * </ul>
-	 * </li>
-	 * <li> <B>DELETE_RULE</B> short => What happens to the foreign key when
-	 * primary is deleted.
-	 * <UL>
-	 * <li> importedKeyCascade - delete rows that import a deleted key </li>
-	 * <li> importedKeyRestrict - do not allow delete of primary key if it has
-	 * been imported </li>
-	 * <li> importedKeySetNull - change imported key to NULL if its primary key
-	 * has been deleted </li>
-	 * </ul>
-	 * </li>
-	 * <li> <B>FK_NAME</B> String => foreign key identifier (may be null) </li>
-	 * <li> <B>PK_NAME</B> String => primary key identifier (may be null) </li>
-	 * </ol>
-	 * </p>
-	 * 
-	 * @param catalog
-	 *            a catalog name; "" retrieves those without a catalog
-	 * @param schema
-	 *            a schema name pattern; "" retrieves those without a schema
-	 * @param table
-	 *            a table name
-	 * @return ResultSet each row is a foreign key column description
-	 * @throws SQLException
-	 *             if a database access error occurs
-	 * @see #getImportedKeys
-	 */
-	public java.sql.ResultSet getExportedKeys(String catalog, String schema,
-			final String table) throws SQLException {
-		if (table == null) {
-			throw SQLError.createSQLException("Table not specified.",
-					SQLError.SQL_STATE_ILLEGAL_ARGUMENT, getExceptionInterceptor());
-		}
-
-		Field[] fields = createFkMetadataFields();
-
-		final ArrayList<ResultSetRow> rows = new ArrayList<ResultSetRow>();
-
-		if (this.conn.versionMeetsMinimum(3, 23, 0)) {
-
-			final Statement stmt = this.conn.getMetadataSafeStatement();
-
-			try {
-
-				new IterateBlock<String>(getCatalogIterator(catalog)) {
-					void forEach(String catalogStr) throws SQLException {
-						ResultSet fkresults = null;
-
-						try {
-
-							/*
-							 * Get foreign key information for table
-							 */
-							if (conn.versionMeetsMinimum(3, 23, 50)) {
-								// we can use 'SHOW CREATE TABLE'
-
-								fkresults = extractForeignKeyFromCreateTable(
-										catalogStr, null);
-							} else {
-								StringBuffer queryBuf = new StringBuffer(
-										"SHOW TABLE STATUS FROM ");
-								queryBuf.append(StringUtils.quoteIdentifier(catalogStr, conn.getPedantic()));
-
-								fkresults = stmt.executeQuery(queryBuf
-										.toString());
-							}
-
-							// lower-case table name might be turned on
-							String tableNameWithCase = getTableNameWithCase(table);
-
-							/*
-							 * Parse imported foreign key information
-							 */
-
-							while (fkresults.next()) {
-								String tableType = fkresults.getString("Type");
-
-								if ((tableType != null)
-										&& (tableType
-												.equalsIgnoreCase("innodb") || tableType
-												.equalsIgnoreCase(SUPPORTS_FK))) {
-									String comment = fkresults.getString(
-											"Comment").trim();
-
-									if (comment != null) {
-										StringTokenizer commentTokens = new StringTokenizer(
-												comment, ";", false);
-
-										if (commentTokens.hasMoreTokens()) {
-											commentTokens.nextToken(); // Skip
-											// InnoDB
-											// comment
-
-											while (commentTokens
-													.hasMoreTokens()) {
-												String keys = commentTokens
-														.nextToken();
-												getExportKeyResults(
-														catalogStr,
-														tableNameWithCase,
-														keys,
-														rows,
-														fkresults
-																.getString("Name"));
-											}
-										}
-									}
-								}
-							}
-
-						} finally {
-							if (fkresults != null) {
-								try {
-									fkresults.close();
-								} catch (SQLException sqlEx) {
-									AssertionFailedException
-											.shouldNotHappen(sqlEx);
-								}
-
-								fkresults = null;
-							}
-						}
-					}
-				}.doForAll();
-			} finally {
-				if (stmt != null) {
-					stmt.close();
-				}
-			}
-		}
-
-		java.sql.ResultSet results = buildResultSet(fields, rows);
-
-		return results;
-	}
-
-	/**
-	 * Adds to the tuples list the exported keys of exportingTable based on the
-	 * keysComment from the 'show table status' sql command. KeysComment is that
-	 * part of the comment field that follows the "InnoDB free ...;" prefix.
-	 * 
-	 * @param catalog
-	 *            the database to use
-	 * @param exportingTable
-	 *            the table keys are being exported from
-	 * @param keysComment
-	 *            the comment from 'show table status'
-	 * @param tuples
-	 *            the rows to add results to
-	 * @param fkTableName
-	 *            the foreign key table name
-	 * @throws SQLException
-	 *             if a database access error occurs
-	 */
-	protected void getExportKeyResults(String catalog, String exportingTable,
-			String keysComment, List<ResultSetRow> tuples, String fkTableName)
-			throws SQLException {
-		getResultsImpl(catalog, exportingTable, keysComment, tuples,
-				fkTableName, true);
-	}
-
-	/**
-	 * Get all the "extra" characters that can be used in unquoted identifier
-	 * names (those beyond a-z, 0-9 and _).
-	 * 
-	 * @return the string containing the extra characters
-	 * @throws SQLException
-	 *             DOCUMENT ME!
-	 */
-	public String getExtraNameCharacters() throws SQLException {
-		return "#@";
-	}
-
-	/**
-	 * Returns the DELETE and UPDATE foreign key actions from the given 'SHOW
-	 * TABLE STATUS' string, with the DELETE action being the first item in the
-	 * array, and the UPDATE action being the second.
-	 * 
-	 * @param commentString
-	 *            the comment from 'SHOW TABLE STATUS'
-	 * @return int[] [0] = delete action, [1] = update action
-	 */
-	protected int[] getForeignKeyActions(String commentString) {
-		int[] actions = new int[] {
-				java.sql.DatabaseMetaData.importedKeyNoAction,
-				java.sql.DatabaseMetaData.importedKeyNoAction };
-
-		int lastParenIndex = commentString.lastIndexOf(")");
-
-		if (lastParenIndex != (commentString.length() - 1)) {
-			String cascadeOptions = commentString.substring(lastParenIndex + 1)
-					.trim().toUpperCase(Locale.ENGLISH);
-
-			actions[0] = getCascadeDeleteOption(cascadeOptions);
-			actions[1] = getCascadeUpdateOption(cascadeOptions);
-		}
-
-		return actions;
-	}
-
-	/**
-	 * What's the string used to quote SQL identifiers? This returns a space " "
-	 * if identifier quoting isn't supported. A JDBC compliant driver always
-	 * uses a double quote character.
-	 * 
-	 * @return the quoting string
-	 * @throws SQLException
-	 *             DOCUMENT ME!
-	 */
-	public String getIdentifierQuoteString() throws SQLException {
-		if (this.conn.supportsQuotedIdentifiers()) {
-			if (!this.conn.useAnsiQuotedIdentifiers()) {
-				return "`";
-			}
-
-			return "\"";
-		}
-
-		return " ";
-	}
-
-	/**
-	 * Get a description of the primary key columns that are referenced by a
-	 * table's foreign key columns (the primary keys imported by a table). They
-	 * are ordered by PKTABLE_CAT, PKTABLE_SCHEM, PKTABLE_NAME, and KEY_SEQ.
-	 * <P>
-	 * Each primary key column description has the following columns:
-	 * <OL>
-	 * <li> <B>PKTABLE_CAT</B> String => primary key table catalog being
-	 * imported (may be null) </li>
-	 * <li> <B>PKTABLE_SCHEM</B> String => primary key table schema being
-	 * imported (may be null) </li>
-	 * <li> <B>PKTABLE_NAME</B> String => primary key table name being imported
-	 * </li>
-	 * <li> <B>PKCOLUMN_NAME</B> String => primary key column name being
-	 * imported </li>
-	 * <li> <B>FKTABLE_CAT</B> String => foreign key table catalog (may be
-	 * null) </li>
-	 * <li> <B>FKTABLE_SCHEM</B> String => foreign key table schema (may be
-	 * null) </li>
-	 * <li> <B>FKTABLE_NAME</B> String => foreign key table name </li>
-	 * <li> <B>FKCOLUMN_NAME</B> String => foreign key column name </li>
-	 * <li> <B>KEY_SEQ</B> short => sequence number within foreign key </li>
-	 * <li> <B>UPDATE_RULE</B> short => What happens to foreign key when
-	 * primary is updated:
-	 * <UL>
-	 * <li> importedKeyCascade - change imported key to agree with primary key
-	 * update </li>
-	 * <li> importedKeyRestrict - do not allow update of primary key if it has
-	 * been imported </li>
-	 * <li> importedKeySetNull - change imported key to NULL if its primary key
-	 * has been updated </li>
-	 * </ul>
-	 * </li>
-	 * <li> <B>DELETE_RULE</B> short => What happens to the foreign key when
-	 * primary is deleted.
-	 * <UL>
-	 * <li> importedKeyCascade - delete rows that import a deleted key </li>
-	 * <li> importedKeyRestrict - do not allow delete of primary key if it has
-	 * been imported </li>
-	 * <li> importedKeySetNull - change imported key to NULL if its primary key
-	 * has been deleted </li>
-	 * </ul>
-	 * </li>
-	 * <li> <B>FK_NAME</B> String => foreign key name (may be null) </li>
-	 * <li> <B>PK_NAME</B> String => primary key name (may be null) </li>
-	 * </ol>
-	 * </p>
-	 * 
-	 * @param catalog
-	 *            a catalog name; "" retrieves those without a catalog
-	 * @param schema
-	 *            a schema name pattern; "" retrieves those without a schema
-	 * @param table
-	 *            a table name
-	 * @return ResultSet each row is a primary key column description
-	 * @throws SQLException
-	 *             if a database access error occurs
-	 * @see #getExportedKeys
-	 */
-	public java.sql.ResultSet getImportedKeys(String catalog, String schema,
-			final String table) throws SQLException {
-		if (table == null) {
-			throw SQLError.createSQLException("Table not specified.",
-					SQLError.SQL_STATE_ILLEGAL_ARGUMENT, getExceptionInterceptor());
-		}
-
-		Field[] fields = createFkMetadataFields();
-		
-		final ArrayList<ResultSetRow> rows = new ArrayList<ResultSetRow>();
-
-		if (this.conn.versionMeetsMinimum(3, 23, 0)) {
-
-			final Statement stmt = this.conn.getMetadataSafeStatement();
-
-			try {
-
-				new IterateBlock<String>(getCatalogIterator(catalog)) {
-					void forEach(String catalogStr) throws SQLException {
-						ResultSet fkresults = null;
-
-						try {
-
-							/*
-							 * Get foreign key information for table
-							 */
-							if (conn.versionMeetsMinimum(3, 23, 50)) {
-								// we can use 'SHOW CREATE TABLE'
-
-								fkresults = extractForeignKeyFromCreateTable(
-										catalogStr, table);
-							} else {
-								StringBuffer queryBuf = new StringBuffer(
-										"SHOW TABLE STATUS ");
-								queryBuf.append(" FROM ");
-								queryBuf.append(StringUtils.quoteIdentifier(catalogStr, conn.getPedantic()));
-								queryBuf.append(" LIKE '");
-								queryBuf.append(table);
-								queryBuf.append("'");
-
-								fkresults = stmt.executeQuery(queryBuf
-										.toString());
-							}
-
-							/*
-							 * Parse imported foreign key information
-							 */
-
-							while (fkresults.next()) {
-								String tableType = fkresults.getString("Type");
-
-								if ((tableType != null)
-										&& (tableType
-												.equalsIgnoreCase("innodb") || tableType
-												.equalsIgnoreCase(SUPPORTS_FK))) {
-									String comment = fkresults.getString(
-											"Comment").trim();
-
-									if (comment != null) {
-										StringTokenizer commentTokens = new StringTokenizer(
-												comment, ";", false);
-
-										if (commentTokens.hasMoreTokens()) {
-											commentTokens.nextToken(); // Skip
-											// InnoDB
-											// comment
-
-											while (commentTokens
-													.hasMoreTokens()) {
-												String keys = commentTokens
-														.nextToken();
-												getImportKeyResults(catalogStr,
-														table,
-														keys, rows);
-											}
-										}
-									}
-								}
-							}
-						} finally {
-							if (fkresults != null) {
-								try {
-									fkresults.close();
-								} catch (SQLException sqlEx) {
-									AssertionFailedException
-											.shouldNotHappen(sqlEx);
-								}
-
-								fkresults = null;
-							}
-						}
-					}
-				}.doForAll();
-			} finally {
-				if (stmt != null) {
-					stmt.close();
-				}
-			}
-		}
-
-		java.sql.ResultSet results = buildResultSet(fields, rows);
-
-		return results;
-	}
-
-	/**
-	 * Populates the tuples list with the imported keys of importingTable based
-	 * on the keysComment from the 'show table status' sql command. KeysComment
-	 * is that part of the comment field that follows the "InnoDB free ...;"
-	 * prefix.
-	 * 
-	 * @param catalog
-	 *            the database to use
-	 * @param importingTable
-	 *            the table keys are being imported to
-	 * @param keysComment
-	 *            the comment from 'show table status'
-	 * @param tuples
-	 *            the rows to add results to
-	 * @throws SQLException
-	 *             if a database access error occurs
-	 */
-	protected void getImportKeyResults(String catalog, String importingTable,
-			String keysComment, List<ResultSetRow> tuples) throws SQLException {
-		getResultsImpl(catalog, importingTable, keysComment, tuples, null,
-				false);
-	}
-
-	/**
-	 * Get a description of a table's indices and statistics. They are ordered
-	 * by NON_UNIQUE, TYPE, INDEX_NAME, and ORDINAL_POSITION.
-	 * <P>
-	 * Each index column description has the following columns:
-	 * <OL>
-	 * <li> <B>TABLE_CAT</B> String => table catalog (may be null) </li>
-	 * <li> <B>TABLE_SCHEM</B> String => table schema (may be null) </li>
-	 * <li> <B>TABLE_NAME</B> String => table name </li>
-	 * <li> <B>NON_UNIQUE</B> boolean => Can index values be non-unique? false
-	 * when TYPE is tableIndexStatistic </li>
-	 * <li> <B>INDEX_QUALIFIER</B> String => index catalog (may be null); null
-	 * when TYPE is tableIndexStatistic </li>
-	 * <li> <B>INDEX_NAME</B> String => index name; null when TYPE is
-	 * tableIndexStatistic </li>
-	 * <li> <B>TYPE</B> short => index type:
-	 * <UL>
-	 * <li> tableIndexStatistic - this identifies table statistics that are
-	 * returned in conjuction with a table's index descriptions </li>
-	 * <li> tableIndexClustered - this is a clustered index </li>
-	 * <li> tableIndexHashed - this is a hashed index </li>
-	 * <li> tableIndexOther - this is some other style of index </li>
-	 * </ul>
-	 * </li>
-	 * <li> <B>ORDINAL_POSITION</B> short => column sequence number within
-	 * index; zero when TYPE is tableIndexStatistic </li>
-	 * <li> <B>COLUMN_NAME</B> String => column name; null when TYPE is
-	 * tableIndexStatistic </li>
-	 * <li> <B>ASC_OR_DESC</B> String => column sort sequence, "A" =>
-	 * ascending, "D" => descending, may be null if sort sequence is not
-	 * supported; null when TYPE is tableIndexStatistic </li>
-	 * <li> <B>CARDINALITY</B> int => When TYPE is tableIndexStatisic then this
-	 * is the number of rows in the table; otherwise it is the number of unique
-	 * values in the index. </li>
-	 * <li> <B>PAGES</B> int => When TYPE is tableIndexStatisic then this is
-	 * the number of pages used for the table, otherwise it is the number of
-	 * pages used for the current index. </li>
-	 * <li> <B>FILTER_CONDITION</B> String => Filter condition, if any. (may be
-	 * null) </li>
-	 * </ol>
-	 * </p>
-	 * 
-	 * @param catalog
-	 *            a catalog name; "" retrieves those without a catalog
-	 * @param schema
-	 *            a schema name pattern; "" retrieves those without a schema
-	 * @param table
-	 *            a table name
-	 * @param unique
-	 *            when true, return only indices for unique values; when false,
-	 *            return indices regardless of whether unique or not
-	 * @param approximate
-	 *            when true, result is allowed to reflect approximate or out of
-	 *            data values; when false, results are requested to be accurate
-	 * @return ResultSet each row is an index column description
-	 * @throws SQLException
-	 *             DOCUMENT ME!
-	 */
-	public java.sql.ResultSet getIndexInfo(String catalog, String schema,
-			final String table, final boolean unique, boolean approximate)
-			throws SQLException {
-		/*
-		 * MySQL stores index information in the following fields: Table
-		 * Non_unique Key_name Seq_in_index Column_name Collation Cardinality
-		 * Sub_part
-		 */
-
-		Field[] fields = createIndexInfoFields();
-
-		final SortedMap<IndexMetaDataKey, ResultSetRow> sortedRows = new TreeMap<IndexMetaDataKey, ResultSetRow>();
-		final ArrayList<ResultSetRow> rows = new ArrayList<ResultSetRow>();
-		final Statement stmt = this.conn.getMetadataSafeStatement();
-
-		try {
-
-			new IterateBlock<String>(getCatalogIterator(catalog)) {
-				void forEach(String catalogStr) throws SQLException {
-
-					ResultSet results = null;
-
-					try {
-						StringBuffer queryBuf = new StringBuffer(
-								"SHOW INDEX FROM ");
-						queryBuf.append(StringUtils.quoteIdentifier(table, conn.getPedantic()));
-						queryBuf.append(" FROM ");
-						queryBuf.append(StringUtils.quoteIdentifier(catalogStr, conn.getPedantic()));
-
-						try {
-							results = stmt.executeQuery(queryBuf.toString());
-						} catch (SQLException sqlEx) {
-							int errorCode = sqlEx.getErrorCode();
-
-							// If SQLState is 42S02, ignore this SQLException
-							// it means the table doesn't exist....
-							if (!"42S02".equals(sqlEx.getSQLState())) {
-								// Sometimes not mapped correctly for pre-4.1
-								// so use error code instead.
-								if (errorCode != MysqlErrorNumbers.ER_NO_SUCH_TABLE) {
-									throw sqlEx;
-								}
-							}
-						}
-
-						while (results != null && results.next()) {
-							byte[][] row = new byte[14][];
-							row[0] = ((catalogStr == null) ? new byte[0]
-									: s2b(catalogStr));
-							row[1] = null;
-							row[2] = results.getBytes("Table");
-
-							boolean indexIsUnique = results
-									.getInt("Non_unique") == 0;
-
-							row[3] = (!indexIsUnique ? s2b("true")
-									: s2b("false"));
-							row[4] = new byte[0];
-							row[5] = results.getBytes("Key_name");
-							short indexType = java.sql.DatabaseMetaData.tableIndexOther;
-							row[6] = Integer.toString(indexType)
-									.getBytes();
-							row[7] = results.getBytes("Seq_in_index");
-							row[8] = results.getBytes("Column_name");
-							row[9] = results.getBytes("Collation");
-							
-							// Cardinality can be much larger than Integer's range,
-							// so we clamp it to conform to the API
-							long cardinality = results.getLong("Cardinality");
-							
-							if (cardinality > Integer.MAX_VALUE) {
-								cardinality = Integer.MAX_VALUE;
-							}
-							
-							row[10] = s2b(String.valueOf(cardinality));
-							row[11] = s2b("0");
-							row[12] = null;
-
-							IndexMetaDataKey indexInfoKey = new IndexMetaDataKey(!indexIsUnique, indexType,
-									results.getString("Key_name").toLowerCase(), results.getShort("Seq_in_index"));
-							
-							if (unique) {
-								if (indexIsUnique) {
-									sortedRows.put(indexInfoKey, new ByteArrayRow(row, getExceptionInterceptor()));
-								}
-							} else {
-								// All rows match
-								sortedRows.put(indexInfoKey, new ByteArrayRow(row, getExceptionInterceptor()));
-							}
-						}
-					} finally {
-						if (results != null) {
-							try {
-								results.close();
-							} catch (Exception ex) {
-								;
-							}
-
-							results = null;
-						}
-					}
-				}
-			}.doForAll();
-			
-			Iterator<ResultSetRow> sortedRowsIterator = sortedRows.values().iterator();
-			while (sortedRowsIterator.hasNext()) {
-				rows.add(sortedRowsIterator.next());
-			}
-
-			java.sql.ResultSet indexInfo = buildResultSet(fields, rows);
-
-			return indexInfo;
-		} finally {
-			if (stmt != null) {
-				stmt.close();
-			}
-		}
-	}
-
-	protected Field[] createIndexInfoFields() {
-		Field[] fields = new Field[13];
-		fields[0] = new Field("", "TABLE_CAT", Types.CHAR, 255);
-		fields[1] = new Field("", "TABLE_SCHEM", Types.CHAR, 0);
-		fields[2] = new Field("", "TABLE_NAME", Types.CHAR, 255);
-		fields[3] = new Field("", "NON_UNIQUE", Types.BOOLEAN, 4);
-		fields[4] = new Field("", "INDEX_QUALIFIER", Types.CHAR, 1);
-		fields[5] = new Field("", "INDEX_NAME", Types.CHAR, 32);
-		fields[6] = new Field("", "TYPE", Types.SMALLINT, 32);
-		fields[7] = new Field("", "ORDINAL_POSITION", Types.SMALLINT, 5);
-		fields[8] = new Field("", "COLUMN_NAME", Types.CHAR, 32);
-		fields[9] = new Field("", "ASC_OR_DESC", Types.CHAR, 1);
-		fields[10] = new Field("", "CARDINALITY", Types.INTEGER, 20);
-		fields[11] = new Field("", "PAGES", Types.INTEGER, 10);
-		fields[12] = new Field("", "FILTER_CONDITION", Types.CHAR, 32);
-		return fields;
-	}
-
-	/**
-	 * @see DatabaseMetaData#getJDBCMajorVersion()
-	 */
-	public int getJDBCMajorVersion() throws SQLException {
-		return 4;
-	}
-
-	/**
-	 * @see DatabaseMetaData#getJDBCMinorVersion()
-	 */
-	public int getJDBCMinorVersion() throws SQLException {
-		return 0;
-	}
-
-	/**
-	 * How many hex characters can you have in an inline binary literal?
-	 * 
-	 * @return max literal length
-	 * @throws SQLException
-	 *             DOCUMENT ME!
-	 */
-	public int getMaxBinaryLiteralLength() throws SQLException {
-		return 16777208;
-	}
-
-	/**
-	 * What's the maximum length of a catalog name?
-	 * 
-	 * @return max name length in bytes
-	 * @throws SQLException
-	 *             DOCUMENT ME!
-	 */
-	public int getMaxCatalogNameLength() throws SQLException {
-		return 32;
-	}
-
-	/**
-	 * What's the max length for a character literal?
-	 * 
-	 * @return max literal length
-	 * @throws SQLException
-	 *             DOCUMENT ME!
-	 */
-	public int getMaxCharLiteralLength() throws SQLException {
-		return 16777208;
-	}
-
-	/**
-	 * What's the limit on column name length?
-	 * 
-	 * @return max literal length
-	 * @throws SQLException
-	 *             DOCUMENT ME!
-	 */
-	public int getMaxColumnNameLength() throws SQLException {
-		return 64;
-	}
-
-	/**
-	 * What's the maximum number of columns in a "GROUP BY" clause?
-	 * 
-	 * @return max number of columns
-	 * @throws SQLException
-	 *             DOCUMENT ME!
-	 */
-	public int getMaxColumnsInGroupBy() throws SQLException {
-		return 64;
-	}
-
-	/**
-	 * What's the maximum number of columns allowed in an index?
-	 * 
-	 * @return max columns
-	 * @throws SQLException
-	 *             DOCUMENT ME!
-	 */
-	public int getMaxColumnsInIndex() throws SQLException {
-		return 16;
-	}
-
-	/**
-	 * What's the maximum number of columns in an "ORDER BY" clause?
-	 * 
-	 * @return max columns
-	 * @throws SQLException
-	 *             DOCUMENT ME!
-	 */
-	public int getMaxColumnsInOrderBy() throws SQLException {
-		return 64;
-	}
-
-	/**
-	 * What's the maximum number of columns in a "SELECT" list?
-	 * 
-	 * @return max columns
-	 * @throws SQLException
-	 *             DOCUMENT ME!
-	 */
-	public int getMaxColumnsInSelect() throws SQLException {
-		return 256;
-	}
-
-	/**
-	 * What's maximum number of columns in a table?
-	 * 
-	 * @return max columns
-	 * @throws SQLException
-	 *             DOCUMENT ME!
-	 */
-	public int getMaxColumnsInTable() throws SQLException {
-		return 512;
-	}
-
-	/**
-	 * How many active connections can we have at a time to this database?
-	 * 
-	 * @return max connections
-	 * @throws SQLException
-	 *             DOCUMENT ME!
-	 */
-	public int getMaxConnections() throws SQLException {
-		return 0;
-	}
-
-	/**
-	 * What's the maximum cursor name length?
-	 * 
-	 * @return max cursor name length in bytes
-	 * @throws SQLException
-	 *             DOCUMENT ME!
-	 */
-	public int getMaxCursorNameLength() throws SQLException {
-		return 64;
-	}
-
-	/**
-	 * What's the maximum length of an index (in bytes)?
-	 * 
-	 * @return max index length in bytes
-	 * @throws SQLException
-	 *             DOCUMENT ME!
-	 */
-	public int getMaxIndexLength() throws SQLException {
-		return 256;
-	}
-
-	/**
-	 * What's the maximum length of a procedure name?
-	 * 
-	 * @return max name length in bytes
-	 * @throws SQLException
-	 *             DOCUMENT ME!
-	 */
-	public int getMaxProcedureNameLength() throws SQLException {
-		return 0;
-	}
-
-	/**
-	 * What's the maximum length of a single row?
-	 * 
-	 * @return max row size in bytes
-	 * @throws SQLException
-	 *             DOCUMENT ME!
-	 */
-	public int getMaxRowSize() throws SQLException {
-		return Integer.MAX_VALUE - 8; // Max buffer size - HEADER
-	}
-
-	/**
-	 * What's the maximum length allowed for a schema name?
-	 * 
-	 * @return max name length in bytes
-	 * @throws SQLException
-	 *             DOCUMENT ME!
-	 */
-	public int getMaxSchemaNameLength() throws SQLException {
-		return 0;
-	}
-
-	/**
-	 * What's the maximum length of a SQL statement?
-	 * 
-	 * @return max length in bytes
-	 * @throws SQLException
-	 *             DOCUMENT ME!
-	 */
-	public int getMaxStatementLength() throws SQLException {
-		return MysqlIO.getMaxBuf() - 4; // Max buffer - header
-	}
-
-	/**
-	 * How many active statements can we have open at one time to this database?
-	 * 
-	 * @return the maximum
-	 * @throws SQLException
-	 *             DOCUMENT ME!
-	 */
-	public int getMaxStatements() throws SQLException {
-		return 0;
-	}
-
-	/**
-	 * What's the maximum length of a table name?
-	 * 
-	 * @return max name length in bytes
-	 * @throws SQLException
-	 *             DOCUMENT ME!
-	 */
-	public int getMaxTableNameLength() throws SQLException {
-		return 64;
-	}
-
-	/**
-	 * What's the maximum number of tables in a SELECT?
-	 * 
-	 * @return the maximum
-	 * @throws SQLException
-	 *             DOCUMENT ME!
-	 */
-	public int getMaxTablesInSelect() throws SQLException {
-		return 256;
-	}
-
-	/**
-	 * What's the maximum length of a user name?
-	 * 
-	 * @return max name length in bytes
-	 * @throws SQLException
-	 *             DOCUMENT ME!
-	 */
-	public int getMaxUserNameLength() throws SQLException {
-		return 16;
-	}
-
-	/**
-	 * Get a comma separated list of math functions.
-	 * 
-	 * @return the list
-	 * @throws SQLException
-	 *             DOCUMENT ME!
-	 */
-	public String getNumericFunctions() throws SQLException {
-		return "ABS,ACOS,ASIN,ATAN,ATAN2,BIT_COUNT,CEILING,COS,"
-				+ "COT,DEGREES,EXP,FLOOR,LOG,LOG10,MAX,MIN,MOD,PI,POW,"
-				+ "POWER,RADIANS,RAND,ROUND,SIN,SQRT,TAN,TRUNCATE";
-	}
-
-	/**
-	 * Get a description of a table's primary key columns. They are ordered by
-	 * COLUMN_NAME.
-	 * <P>
-	 * Each column description has the following columns:
-	 * <OL>
-	 * <li> <B>TABLE_CAT</B> String => table catalog (may be null) </li>
-	 * <li> <B>TABLE_SCHEM</B> String => table schema (may be null) </li>
-	 * <li> <B>TABLE_NAME</B> String => table name </li>
-	 * <li> <B>COLUMN_NAME</B> String => column name </li>
-	 * <li> <B>KEY_SEQ</B> short => sequence number within primary key </li>
-	 * <li> <B>PK_NAME</B> String => primary key name (may be null) </li>
-	 * </ol>
-	 * </p>
-	 * 
-	 * @param catalog
-	 *            a catalog name; "" retrieves those without a catalog
-	 * @param schema
-	 *            a schema name pattern; "" retrieves those without a schema
-	 * @param table
-	 *            a table name
-	 * @return ResultSet each row is a primary key column description
-	 * @throws SQLException
-	 *             DOCUMENT ME!
-	 */
-	public java.sql.ResultSet getPrimaryKeys(String catalog, String schema,
-			final String table) throws SQLException {
-		Field[] fields = new Field[6];
-		fields[0] = new Field("", "TABLE_CAT", Types.CHAR, 255);
-		fields[1] = new Field("", "TABLE_SCHEM", Types.CHAR, 0);
-		fields[2] = new Field("", "TABLE_NAME", Types.CHAR, 255);
-		fields[3] = new Field("", "COLUMN_NAME", Types.CHAR, 32);
-		fields[4] = new Field("", "KEY_SEQ", Types.SMALLINT, 5);
-		fields[5] = new Field("", "PK_NAME", Types.CHAR, 32);
-
-		if (table == null) {
-			throw SQLError.createSQLException("Table not specified.",
-					SQLError.SQL_STATE_ILLEGAL_ARGUMENT, getExceptionInterceptor());
-		}
-
-		final ArrayList<ResultSetRow> rows = new ArrayList<ResultSetRow>();
-		final Statement stmt = this.conn.getMetadataSafeStatement();
-
-		try {
-
-			new IterateBlock<String>(getCatalogIterator(catalog)) {
-				void forEach(String catalogStr) throws SQLException {
-					ResultSet rs = null;
-
-					try {
-
-						StringBuffer queryBuf = new StringBuffer(
-								"SHOW KEYS FROM ");
-						queryBuf.append(StringUtils.quoteIdentifier(table, conn.getPedantic()));
-						queryBuf.append(" FROM ");
-						queryBuf.append(StringUtils.quoteIdentifier(catalogStr, conn.getPedantic()));
-
-						rs = stmt.executeQuery(queryBuf.toString());
-
-						TreeMap<String, byte[][]> sortMap = new TreeMap<String, byte[][]>();
-
-						while (rs.next()) {
-							String keyType = rs.getString("Key_name");
-
-							if (keyType != null) {
-								if (keyType.equalsIgnoreCase("PRIMARY")
-										|| keyType.equalsIgnoreCase("PRI")) {
-									byte[][] tuple = new byte[6][];
-									tuple[0] = ((catalogStr == null) ? new byte[0]
-											: s2b(catalogStr));
-									tuple[1] = null;
-									tuple[2] = s2b(table);
-
-									String columnName = rs
-											.getString("Column_name");
-									tuple[3] = s2b(columnName);
-									tuple[4] = s2b(rs.getString("Seq_in_index"));
-									tuple[5] = s2b(keyType);
-									sortMap.put(columnName, tuple);
-								}
-							}
-						}
-
-						// Now pull out in column name sorted order
-						Iterator<byte[][]> sortedIterator = sortMap.values().iterator();
-
-						while (sortedIterator.hasNext()) {
-							rows.add(new ByteArrayRow(sortedIterator.next(), getExceptionInterceptor()));
-						}
-
-					} finally {
-						if (rs != null) {
-							try {
-								rs.close();
-							} catch (Exception ex) {
-								;
-							}
-
-							rs = null;
-						}
-					}
-				}
-			}.doForAll();
-		} finally {
-			if (stmt != null) {
-				stmt.close();
-			}
-		}
-
-		java.sql.ResultSet results = buildResultSet(fields, rows);
-
-		return results;
-	}
-
-	/**
-	 * Get a description of a catalog's stored procedure parameters and result
-	 * columns.
-	 * <P>
-	 * Only descriptions matching the schema, procedure and parameter name
-	 * criteria are returned. They are ordered by PROCEDURE_SCHEM and
-	 * PROCEDURE_NAME. Within this, the return value, if any, is first. Next are
-	 * the parameter descriptions in call order. The column descriptions follow
-	 * in column number order.
-	 * </p>
-	 * <P>
-	 * Each row in the ResultSet is a parameter description or column description
-	 * with the following fields:
-	 * <OL>
-	 * <li> <B>PROCEDURE_CAT</B> String => procedure catalog (may be null)
-	 * </li>
-	 * <li> <B>PROCEDURE_SCHEM</B> String => procedure schema (may be null)
-	 * </li>
-	 * <li> <B>PROCEDURE_NAME</B> String => procedure name </li>
-	 * <li> <B>COLUMN_NAME</B> String => column/parameter name </li>
-	 * <li> <B>COLUMN_TYPE</B> Short => kind of column/parameter:
-	 * <UL>
-	 * <li> procedureColumnUnknown - nobody knows </li>
-	 * <li> procedureColumnIn - IN parameter </li>
-	 * <li> procedureColumnInOut - INOUT parameter </li>
-	 * <li> procedureColumnOut - OUT parameter </li>
-	 * <li> procedureColumnReturn - procedure return value </li>
-	 * <li> procedureColumnResult - result column in ResultSet </li>
-	 * </ul>
-	 * </li>
-	 * <li> <B>DATA_TYPE</B> short => SQL type from java.sql.Types </li>
-	 * <li> <B>TYPE_NAME</B> String => SQL type name </li>
-	 * <li> <B>PRECISION</B> int => precision </li>
-	 * <li> <B>LENGTH</B> int => length in bytes of data </li>
-	 * <li> <B>SCALE</B> short => scale </li>
-	 * <li> <B>RADIX</B> short => radix </li>
-	 * <li> <B>NULLABLE</B> short => can it contain NULL?
-	 * <UL>
-	 * <li> procedureNoNulls - does not allow NULL values </li>
-	 * <li> procedureNullable - allows NULL values </li>
-	 * <li> procedureNullableUnknown - nullability unknown </li>
-	 * </ul>
-	 * </li>
-	 * <li> <B>REMARKS</B> String => comment describing parameter/column </li>
-	 * <li> <b>COLUMN_DEF</b> String => default value for the column (may be null) </li>
-	 * <li> <b>SQL_DATA_TYPE</b> int => reserved for future use </li>
-	 * <li> <b>SQL_DATETIME_SUB</b> int => reserved for future use </li>
-	 * <li> <b>CHAR_OCTET_LENGTH</b> int => the maximum length of binary and character based columns. For any other datatype the returned value is a NULL </li>
-	 * <li> <b>ORDINAL_POSITION</b> int => the ordinal position, starting from 1. A value of 0 is returned if this row describes the procedure's return value. </li>
-	 * <li> <b>IS_NULLABLE</b> String => ISO rules are used to determine the nullability for a column.
-	 * <ul>
-	 * <li> YES --- if the parameter can include NULLs </li>
-	 * <li> NO --- if the parameter cannot include NULLs </li>
-	 * <li> empty string --- if the nullability for the parameter is unknown </li>
-	 * </ul>
-	 * </li>
-	 * <li> SPECIFIC_NAME String => the name which uniquely identifies this procedure within its schema. </li>
-	 * </ol>
-	 * </p>
-	 * <P>
-	 * <B>Note:</B> Some databases may not return the column descriptions for a procedure.
-	 * </p>
-	 * 
-	 * Changes in behavior introduced in JDBC4 when #getFunctionColumns became available. Overrides
-	 * DatabaseMetaData#getProcedureColumns
-	 * 
-	 * @param catalog
-	 *            a catalog name; "" retrieves those without a catalog
-	 * @param schemaPattern
-	 *            a schema name pattern; "" retrieves those without a schema
-	 * @param procedureNamePattern
-	 *            a procedure name pattern
-	 * @param columnNamePattern
-	 *            a column name pattern
-	 * @return ResultSet each row is a stored procedure parameter or column
-	 *         description
-	 * @throws SQLException
-	 *             if a database access error occurs
-	 * @see #getSearchStringEscape
-	 */
-	public java.sql.ResultSet getProcedureColumns(String catalog,
-			String schemaPattern, String procedureNamePattern,
-			String columnNamePattern) throws SQLException {
-		Field[] fields = createProcedureColumnsFields();
-
-		return getProcedureOrFunctionColumns(fields, catalog, schemaPattern, procedureNamePattern, columnNamePattern,
-				true, conn.getGetProceduresReturnsFunctions());
-	}
-	
-	protected Field[] createProcedureColumnsFields() {
-		Field[] fields = new Field[20];
-
-		fields[0] = new Field("", "PROCEDURE_CAT", Types.CHAR, 512);
-		fields[1] = new Field("", "PROCEDURE_SCHEM", Types.CHAR, 512);
-		fields[2] = new Field("", "PROCEDURE_NAME", Types.CHAR, 512);
-		fields[3] = new Field("", "COLUMN_NAME", Types.CHAR, 512);
-		fields[4] = new Field("", "COLUMN_TYPE", Types.CHAR, 64);
-		fields[5] = new Field("", "DATA_TYPE", Types.SMALLINT, 6);
-		fields[6] = new Field("", "TYPE_NAME", Types.CHAR, 64);
-		fields[7] = new Field("", "PRECISION", Types.INTEGER, 12);
-		fields[8] = new Field("", "LENGTH", Types.INTEGER, 12);
-		fields[9] = new Field("", "SCALE", Types.SMALLINT, 12);
-		fields[10] = new Field("", "RADIX", Types.SMALLINT, 6);
-		fields[11] = new Field("", "NULLABLE", Types.SMALLINT, 6);
-		fields[12] = new Field("", "REMARKS", Types.CHAR, 512);
-		fields[13] = new Field("", "COLUMN_DEF", Types.CHAR, 512);
-		fields[14] = new Field("", "SQL_DATA_TYPE", Types.INTEGER, 12);
-		fields[15] = new Field("", "SQL_DATETIME_SUB", Types.INTEGER, 12);
-		fields[16] = new Field("", "CHAR_OCTET_LENGTH", Types.INTEGER, 12);
-		fields[17] = new Field("", "ORDINAL_POSITION", Types.INTEGER, 12);
-		fields[18] = new Field("", "IS_NULLABLE", Types.CHAR, 512);
-		fields[19] = new Field("", "SPECIFIC_NAME", Types.CHAR, 512);
-		return fields;
-	}
-	
-	protected java.sql.ResultSet getProcedureOrFunctionColumns(
-			Field[] fields, String catalog, String schemaPattern,
-			String procedureOrFunctionNamePattern,
-			String columnNamePattern, boolean returnProcedures,
-			boolean returnFunctions) throws SQLException {
-
-		List<ComparableWrapper<String, ProcedureType>> procsOrFuncsToExtractList = new ArrayList<ComparableWrapper<String, ProcedureType>>();
-		//Main container to be passed to getProceduresAndOrFunctions
-		ResultSet procsAndOrFuncsRs = null;
-		
-		if (supportsStoredProcedures()) {
-			try {
-				//getProceduresAndOrFunctions does NOT expect procedureOrFunctionNamePattern 
-				//in form of DB_NAME.SP_NAME thus we need to remove it
-				String tmpProcedureOrFunctionNamePattern = null;
-				//Check if NOT a pattern first, then "sanitize"
-				if ((procedureOrFunctionNamePattern != null) && (!procedureOrFunctionNamePattern.equals("%"))) {
-					tmpProcedureOrFunctionNamePattern = StringUtils.sanitizeProcOrFuncName(procedureOrFunctionNamePattern);
-				}
-
-				//Sanity check, if NamePattern is still NULL, we have a wildcard and not the name
-				if (tmpProcedureOrFunctionNamePattern == null) {
-					tmpProcedureOrFunctionNamePattern = procedureOrFunctionNamePattern;
-				} else {
-					//So we have a name to check meaning more actual processing
-					//Keep the Catalog parsed, maybe we'll need it at some point
-					//in the future...
-					String tmpCatalog = catalog;
-					List<String> parseList = StringUtils.splitDBdotName(tmpProcedureOrFunctionNamePattern, tmpCatalog, 
-							this.quotedId, this.conn.isNoBackslashEscapesSet());
-					
-					//There *should* be 2 rows, if any.
-					if (parseList.size() == 2) {
-						tmpCatalog = parseList.get(0);
-						tmpProcedureOrFunctionNamePattern = parseList.get(1);			
-					} else {
-						//keep values as they are
-					}
-				}
-				
-				procsAndOrFuncsRs = getProceduresAndOrFunctions(
-						createFieldMetadataForGetProcedures(),
-						catalog, schemaPattern,
-						tmpProcedureOrFunctionNamePattern, returnProcedures,
-						returnFunctions);
-
-				// Demand: PARAM_CAT for SP.
-				// Goal: proceduresToExtractList has to have db.sp entries.
-					
-				// Due to https://intranet.mysql.com/secure/paste/displaypaste.php?codeid=10704
-				// introducing new variables, ignoring ANSI mode
-					
-				String tmpstrPNameRs = null; 
-				String tmpstrCatNameRs = null;
-
-				boolean hasResults = false;
-				while (procsAndOrFuncsRs.next()) {
-					tmpstrCatNameRs = procsAndOrFuncsRs.getString(1);
-					tmpstrPNameRs = procsAndOrFuncsRs.getString(3);
-					
-					if (!((tmpstrCatNameRs.startsWith(this.quotedId) && tmpstrCatNameRs.endsWith(this.quotedId)) || 
-							(tmpstrCatNameRs.startsWith("\"") && tmpstrCatNameRs.endsWith("\"")))) {
-						tmpstrCatNameRs = this.quotedId + tmpstrCatNameRs + this.quotedId;
-					}
-					if (!((tmpstrPNameRs.startsWith(this.quotedId) && tmpstrPNameRs.endsWith(this.quotedId)) || 
-							(tmpstrPNameRs.startsWith("\"") && tmpstrPNameRs.endsWith("\"")))) {
-						tmpstrPNameRs = this.quotedId + tmpstrPNameRs + this.quotedId;
-					}
-
-					procsOrFuncsToExtractList.add(new ComparableWrapper<String, ProcedureType>(
-							tmpstrCatNameRs + "." + tmpstrPNameRs,
-							procsAndOrFuncsRs.getShort(8) == procedureNoResult ? PROCEDURE
-									: FUNCTION));
-					hasResults = true;
-				}
-
-				// FIX for Bug#56305, allowing the code to proceed with empty fields causing NPE later
-				if (!hasResults) {
-//					throw SQLError.createSQLException(
-//							"User does not have access to metadata required to determine " +
-//							"stored procedure parameter types. If rights can not be granted, configure connection with \"noAccessToProcedureBodies=true\" " +
-//							"to have driver generate parameters that represent INOUT strings irregardless of actual parameter types.",
-//							SQLError.SQL_STATE_GENERAL_ERROR, getExceptionInterceptor());		
-				} else {
-					Collections.sort(procsOrFuncsToExtractList);					
-				}
-
-				// Required to be sorted in name-order by JDBC spec,
-				// in 'normal' case getProcedures takes care of this for us,
-				// but if system tables are inaccessible, we need to sort...
-				// so just do this to be safe...
-				//Collections.sort(proceduresToExtractList);
-			} finally {
-				SQLException rethrowSqlEx = null;
-
-				if (procsAndOrFuncsRs != null) {
-					try {
-						procsAndOrFuncsRs.close();
-					} catch (SQLException sqlEx) {
-						rethrowSqlEx = sqlEx;
-					}
-				}
-					
-				if (rethrowSqlEx != null) {
-					throw rethrowSqlEx;
-				}
-			}
-		}
-
-		ArrayList<ResultSetRow> resultRows = new ArrayList<ResultSetRow>();
-		int idx = 0;
-		String procNameToCall = "";
-		
-		for (ComparableWrapper<String, ProcedureType> procOrFunc : procsOrFuncsToExtractList) {
-			String procName = procOrFunc.getKey();
-			ProcedureType procType = procOrFunc.getValue();
-
-			//Continuing from above (database_name.sp_name)
-			if (!" ".equals(this.quotedId)) {
-				idx = StringUtils.indexOfIgnoreCase(0, procName, ".", this.quotedId, this.quotedId, this.conn
-						.isNoBackslashEscapesSet() ? StringUtils.SEARCH_MODE__MRK_COM_WS : StringUtils.SEARCH_MODE__ALL);
-			} else {
-				idx = procName.indexOf(".");
-			}
-			
-			if (idx > 0) {
-				catalog = procName.substring(0,idx);
-				if (quotedId != " " && catalog.startsWith(quotedId) && catalog.endsWith(quotedId)) {
-					catalog = procName.substring(1, catalog.length() - 1);
-				}
-				procNameToCall = procName; // Leave as CAT.PROC, needed later
-			} else {
-				//No catalog. Not sure how to handle right now...
-				procNameToCall = procName;
-			}
-			getCallStmtParameterTypes(catalog, procNameToCall, procType, columnNamePattern,
-					resultRows,
-					fields.length == 17 /* for getFunctionColumns */);
-		}
-
-		return buildResultSet(fields, resultRows);
-	}
-
-	/**
-	 * Get a description of stored procedures available in a catalog.
-	 * <P>
-	 * Only procedure descriptions matching the schema and procedure name
-	 * criteria are returned. They are ordered by PROCEDURE_SCHEM, and
-	 * PROCEDURE_NAME.
-	 * </p>
-	 * <P>
-	 * Each procedure description has the the following columns:
-	 * <OL>
-	 * <li> <B>PROCEDURE_CAT</B> String => procedure catalog (may be null)
-	 * </li>
-	 * <li> <B>PROCEDURE_SCHEM</B> String => procedure schema (may be null)
-	 * </li>
-	 * <li> <B>PROCEDURE_NAME</B> String => procedure name </li>
-	 * <li> reserved for future use </li>
-	 * <li> reserved for future use </li>
-	 * <li> reserved for future use </li>
-	 * <li> <B>REMARKS</B> String => explanatory comment on the procedure </li>
-	 * <li> <B>PROCEDURE_TYPE</B> short => kind of procedure:
-	 * <UL>
-	 * <li> procedureResultUnknown - May return a result </li>
-	 * <li> procedureNoResult - Does not return a result </li>
-	 * <li> procedureReturnsResult - Returns a result </li>
-	 * </ul>
-	 * </li>
-	 * </ol>
-	 * </p>
-	 * 
-	 * Changes in behavior introduced in JDBC4 when #getFunctions became available. Overrides
-	 * DatabaseMetaData#getProcedures.
-	 * 
-	 * @param catalog
-	 *            a catalog name; "" retrieves those without a catalog
-	 * @param schemaPattern
-	 *            a schema name pattern; "" retrieves those without a schema
-	 * @param procedureNamePattern
-	 *            a procedure name pattern
-	 * @return ResultSet each row is a procedure description
-	 * @throws SQLException
-	 *             if a database access error occurs
-	 * @see #getSearchStringEscape
-	 */
-	public java.sql.ResultSet getProcedures(String catalog,
-			String schemaPattern, String procedureNamePattern)
-			throws SQLException {
-		Field[] fields = createFieldMetadataForGetProcedures();
-
-		return getProceduresAndOrFunctions(fields, catalog, schemaPattern, procedureNamePattern, true,
-				conn.getGetProceduresReturnsFunctions());
-	}
-
-	protected Field[] createFieldMetadataForGetProcedures() {
-		Field[] fields = new Field[9];
-		fields[0] = new Field("", "PROCEDURE_CAT", Types.CHAR, 255);
-		fields[1] = new Field("", "PROCEDURE_SCHEM", Types.CHAR, 255);
-		fields[2] = new Field("", "PROCEDURE_NAME", Types.CHAR, 255);
-		fields[3] = new Field("", "reserved1", Types.CHAR, 0);
-		fields[4] = new Field("", "reserved2", Types.CHAR, 0);
-		fields[5] = new Field("", "reserved3", Types.CHAR, 0);
-		fields[6] = new Field("", "REMARKS", Types.CHAR, 255);
-		fields[7] = new Field("", "PROCEDURE_TYPE", Types.SMALLINT, 6);
-		fields[8] = new Field("", "SPECIFIC_NAME", Types.CHAR, 255);
-		
-		return fields;
-	}
-	
-	/**
-	 * 
-	 * @param fields
-	 * @param catalog
-	 * @param schemaPattern
-	 * @param procedureNamePattern
-	 * @param returnProcedures
-	 * @param returnFunctions
-	 * @return
-	 * @throws SQLException
-	 */
-	protected java.sql.ResultSet getProceduresAndOrFunctions(
-			final Field[] fields,
-			String catalog,
-			String schemaPattern,
-			String procedureNamePattern,
-			final boolean returnProcedures,
-			final boolean returnFunctions) throws SQLException {
-		if ((procedureNamePattern == null)
-				|| (procedureNamePattern.length() == 0)) {
-			if (this.conn.getNullNamePatternMatchesAll()) {
-				procedureNamePattern = "%";
-			} else {
-				throw SQLError.createSQLException(
-						"Procedure name pattern can not be NULL or empty.",
-						SQLError.SQL_STATE_ILLEGAL_ARGUMENT, getExceptionInterceptor());
-			}
-		}
-
-		final ArrayList<ResultSetRow> procedureRows = new ArrayList<ResultSetRow>();
-
-		if (supportsStoredProcedures()) {
-			final String procNamePattern = procedureNamePattern;
-
-			final List<ComparableWrapper<String, ResultSetRow>> procedureRowsToSort = new ArrayList<ComparableWrapper<String, ResultSetRow>>();
-
-			new IterateBlock<String>(getCatalogIterator(catalog)) {
-				void forEach(String catalogStr) throws SQLException {
-					String db = catalogStr;
-
-					boolean fromSelect = false;
-					ResultSet proceduresRs = null;
-					boolean needsClientFiltering = true;
-
-					StringBuffer selectFromMySQLProcSQL = new StringBuffer();
-
-					selectFromMySQLProcSQL.append("SELECT name, type, comment FROM mysql.proc WHERE ");
-					if (returnProcedures && !returnFunctions) {
-						selectFromMySQLProcSQL.append("type = 'PROCEDURE' and ");
-					} else if (!returnProcedures && returnFunctions) {
-						selectFromMySQLProcSQL.append("type = 'FUNCTION' and ");
-					}
-					selectFromMySQLProcSQL.append("name like ? and db <=> ? ORDER BY name, type");
-
-					java.sql.PreparedStatement proceduresStmt = conn.clientPrepareStatement(selectFromMySQLProcSQL
-							.toString());
-
-					try {
-						//
-						// Try using system tables first, as this is a little
-						// bit more efficient....
-						//
-
-						boolean hasTypeColumn = false;
-
-						if (db != null) {
-							if(conn.lowerCaseTableNames()){
-								db = db.toLowerCase();
-							}
-							proceduresStmt.setString(2, db);
-						} else {
-							proceduresStmt.setNull(2, Types.VARCHAR);
-						}
-
-						int nameIndex = 1;
-
-						if (proceduresStmt.getMaxRows() != 0) {
-							proceduresStmt.setMaxRows(0);
-						}
-
-						proceduresStmt.setString(1, procNamePattern);
-
-						try {
-							proceduresRs = proceduresStmt.executeQuery();
-							fromSelect = true;
-							needsClientFiltering = false;
-							hasTypeColumn = true;
-						} catch (SQLException sqlEx) {
-
-							//
-							// Okay, system tables aren't accessible, so use
-							// 'SHOW
-							// ....'....
-							//
-							proceduresStmt.close();
-
-							fromSelect = false;
-
-							if (conn.versionMeetsMinimum(5, 0, 1)) {
-								nameIndex = 2;
-							} else {
-								nameIndex = 1;
-							}
-
-							proceduresStmt =  conn
-									.clientPrepareStatement("SHOW PROCEDURE STATUS LIKE ?");
-
-							if (proceduresStmt.getMaxRows() != 0) {
-								proceduresStmt.setMaxRows(0);
-							}
-
-							proceduresStmt.setString(1, procNamePattern);
-
-							proceduresRs = proceduresStmt.executeQuery();
-						}
-
-						if (returnProcedures) {
-							convertToJdbcProcedureList(fromSelect, db,
-								proceduresRs, needsClientFiltering, db,
-								procedureRowsToSort, nameIndex);
-						}
-
-						if (!hasTypeColumn) {
-							// need to go after functions too...
-							if (proceduresStmt != null) {
-								proceduresStmt.close();
-							}
-
-							proceduresStmt = conn
-									.clientPrepareStatement("SHOW FUNCTION STATUS LIKE ?");
-
-							if (proceduresStmt.getMaxRows() != 0) {
-								proceduresStmt.setMaxRows(0);
-							}
-
-							proceduresStmt.setString(1, procNamePattern);
-
-							proceduresRs = proceduresStmt.executeQuery();
-
-						}
-						//Should be here, not in IF block!
-						if (returnFunctions) {
-							convertToJdbcFunctionList(db, proceduresRs,
-								needsClientFiltering, db,
-								procedureRowsToSort, nameIndex,
-								fields);
-						}
-
-						// Now, sort them
-						Collections.sort(procedureRowsToSort);
-						for (ComparableWrapper<String, ResultSetRow> procRow : procedureRowsToSort) {
-							procedureRows.add(procRow.getValue());
-						}
-					} finally {
-						SQLException rethrowSqlEx = null;
-
-						if (proceduresRs != null) {
-							try {
-								proceduresRs.close();
-							} catch (SQLException sqlEx) {
-								rethrowSqlEx = sqlEx;
-							}
-						}
-
-						if (proceduresStmt != null) {
-							try {
-								proceduresStmt.close();
-							} catch (SQLException sqlEx) {
-								rethrowSqlEx = sqlEx;
-							}
-						}
-
-						if (rethrowSqlEx != null) {
-							throw rethrowSqlEx;
-						}
-					}
-				}
-			}.doForAll();
-		}
-
-		return buildResultSet(fields, procedureRows);
-	}
-
-
-	/**
-	 * What's the database vendor's preferred term for "procedure"?
-	 * 
-	 * @return the vendor term
-	 * @throws SQLException
-	 *             if an error occurs (don't know why it would in this case...)
-	 */
-	public String getProcedureTerm() throws SQLException {
-		return "PROCEDURE";
-	}
-
-	/**
-	 * @see DatabaseMetaData#getResultSetHoldability()
-	 */
-	public int getResultSetHoldability() throws SQLException {
-		return ResultSet.HOLD_CURSORS_OVER_COMMIT;
-	}
-
-	private void getResultsImpl(String catalog, String table,
-			String keysComment, List<ResultSetRow> tuples, String fkTableName,
-			boolean isExport) throws SQLException {
-
-		LocalAndReferencedColumns parsedInfo = parseTableStatusIntoLocalAndReferencedColumns(keysComment);
-
-		if (isExport && !parsedInfo.referencedTable.equals(table)) {
-			return;
-		}
-
-		if (parsedInfo.localColumnsList.size() != parsedInfo.referencedColumnsList
-				.size()) {
-			throw SQLError.createSQLException(
-					"Error parsing foreign keys definition,"
-							+ "number of local and referenced columns is not the same.",
-					SQLError.SQL_STATE_GENERAL_ERROR, getExceptionInterceptor());
-		}
-
-		Iterator<String> localColumnNames = parsedInfo.localColumnsList.iterator();
-		Iterator<String> referColumnNames = parsedInfo.referencedColumnsList.iterator();
-
-		int keySeqIndex = 1;
-
-		while (localColumnNames.hasNext()) {
-			byte[][] tuple = new byte[14][];
-			String lColumnName = StringUtils.unQuoteIdentifier(localColumnNames.next(), this.conn.useAnsiQuotedIdentifiers());
-			String rColumnName = StringUtils.unQuoteIdentifier(referColumnNames.next(), this.conn.useAnsiQuotedIdentifiers());
-			tuple[FKTABLE_CAT] = ((catalog == null) ? new byte[0]
-					: s2b(catalog));
-			tuple[FKTABLE_SCHEM] = null;
-			tuple[FKTABLE_NAME] = s2b((isExport) ? fkTableName : table);
-			tuple[FKCOLUMN_NAME] = s2b(lColumnName);
-			tuple[PKTABLE_CAT] = s2b(parsedInfo.referencedCatalog);
-			tuple[PKTABLE_SCHEM] = null;
-			tuple[PKTABLE_NAME] = s2b((isExport) ? table
-					: parsedInfo.referencedTable);
-			tuple[PKCOLUMN_NAME] = s2b(rColumnName);
-			tuple[KEY_SEQ] = s2b(Integer.toString(keySeqIndex++));
-
-			int[] actions = getForeignKeyActions(keysComment);
-
-			tuple[UPDATE_RULE] = s2b(Integer.toString(actions[1]));
-			tuple[DELETE_RULE] = s2b(Integer.toString(actions[0]));
-			tuple[FK_NAME] = s2b(parsedInfo.constraintName);
-			tuple[PK_NAME] = null; // not available from show table status
-			tuple[DEFERRABILITY] = s2b(Integer
-					.toString(java.sql.DatabaseMetaData.importedKeyNotDeferrable));
-			tuples.add(new ByteArrayRow(tuple, getExceptionInterceptor()));
-		}
-	}
-
-	/**
-	 * Get the schema names available in this database. The results are ordered
-	 * by schema name.
-	 * <P>
-	 * The schema column is:
-	 * <OL>
-	 * <li> <B>TABLE_SCHEM</B> String => schema name </li>
-	 * </ol>
-	 * </p>
-	 * 
-	 * @return ResultSet each row has a single String column that is a schema
-	 *         name
-	 * @throws SQLException
-	 *             DOCUMENT ME!
-	 */
-	public java.sql.ResultSet getSchemas() throws SQLException {
-		Field[] fields = new Field[2];
-	    fields[0] = new Field("", "TABLE_SCHEM", java.sql.Types.CHAR, 0);
-	    fields[1] = new Field("", "TABLE_CATALOG", java.sql.Types.CHAR, 0);
-
-		ArrayList<ResultSetRow> tuples = new ArrayList<ResultSetRow>();
-		java.sql.ResultSet results = buildResultSet(fields, tuples);
-
-		return results;
-	}
-
-	/**
-	 * What's the database vendor's preferred term for "schema"?
-	 * 
-	 * @return the vendor term
-	 * @throws SQLException
-	 *             DOCUMENT ME!
-	 */
-	public String getSchemaTerm() throws SQLException {
-		return "";
-	}
-
-	/**
-	 * This is the string that can be used to escape '_' or '%' in the string
-	 * pattern style catalog search parameters.
-	 * <P>
-	 * The '_' character represents any single character.
-	 * </p>
-	 * <P>
-	 * The '%' character represents any sequence of zero or more characters.
-	 * </p>
-	 * 
-	 * @return the string used to escape wildcard characters
-	 * @throws SQLException
-	 *             DOCUMENT ME!
-	 */
-	public String getSearchStringEscape() throws SQLException {
-		return "\\";
-	}
-
-	/**
-	 * Get a comma separated list of all a database's SQL keywords that are NOT also SQL92/SQL2003 keywords.
-	 * 
-	 * @return the list
-	 * @throws SQLException
-	 *             DOCUMENT ME!
-	 */
-	public String getSQLKeywords() throws SQLException {
-		if (mysqlKeywords != null) {
-			return mysqlKeywords;
-		}
-
-		synchronized (DatabaseMetaData.class) {
-			// double check, maybe it's already set
-			if (mysqlKeywords != null) {
-				return mysqlKeywords;
-			}
-
-			Set<String> mysqlKeywordSet = new TreeSet<String>();
-			StringBuffer mysqlKeywordsBuffer = new StringBuffer();
-
-			Collections.addAll(mysqlKeywordSet, MYSQL_KEYWORDS);
-			mysqlKeywordSet.removeAll(Arrays.asList(SQL2003_KEYWORDS));
-
-			for (String keyword : mysqlKeywordSet) {
-				mysqlKeywordsBuffer.append(",").append(keyword);
-			}
-
-			mysqlKeywords = mysqlKeywordsBuffer.substring(1);
-			return mysqlKeywords;
-		}
-	}
-
-	/**
-	 * @see DatabaseMetaData#getSQLStateType()
-	 */
-	public int getSQLStateType() throws SQLException {
-		if (this.conn.versionMeetsMinimum(4, 1, 0)) {
-			return DatabaseMetaData.sqlStateSQL99;
-		}
-
-		if (this.conn.getUseSqlStateCodes()) {
-			return DatabaseMetaData.sqlStateSQL99;
-		}
-
-		return DatabaseMetaData.sqlStateXOpen;
-	}
-
-	/**
-	 * Get a comma separated list of string functions.
-	 * 
-	 * @return the list
-	 * @throws SQLException
-	 *             DOCUMENT ME!
-	 */
-	public String getStringFunctions() throws SQLException {
-		return "ASCII,BIN,BIT_LENGTH,CHAR,CHARACTER_LENGTH,CHAR_LENGTH,CONCAT,"
-				+ "CONCAT_WS,CONV,ELT,EXPORT_SET,FIELD,FIND_IN_SET,HEX,INSERT,"
-				+ "INSTR,LCASE,LEFT,LENGTH,LOAD_FILE,LOCATE,LOCATE,LOWER,LPAD,"
-				+ "LTRIM,MAKE_SET,MATCH,MID,OCT,OCTET_LENGTH,ORD,POSITION,"
-				+ "QUOTE,REPEAT,REPLACE,REVERSE,RIGHT,RPAD,RTRIM,SOUNDEX,"
-				+ "SPACE,STRCMP,SUBSTRING,SUBSTRING,SUBSTRING,SUBSTRING,"
-				+ "SUBSTRING_INDEX,TRIM,UCASE,UPPER";
-	}
-
-	/**
-	 * @see DatabaseMetaData#getSuperTables(String, String, String)
-	 */
-	public java.sql.ResultSet getSuperTables(String arg0, String arg1,
-			String arg2) throws SQLException {
-		Field[] fields = new Field[4];
-		fields[0] = new Field("", "TABLE_CAT", Types.CHAR, 32);
-		fields[1] = new Field("", "TABLE_SCHEM", Types.CHAR, 32);
-		fields[2] = new Field("", "TABLE_NAME", Types.CHAR, 32);
-		fields[3] = new Field("", "SUPERTABLE_NAME", Types.CHAR, 32);
-
-		return buildResultSet(fields, new ArrayList<ResultSetRow>());
-	}
-
-	/**
-	 * @see DatabaseMetaData#getSuperTypes(String, String, String)
-	 */
-	public java.sql.ResultSet getSuperTypes(String arg0, String arg1,
-			String arg2) throws SQLException {
-		Field[] fields = new Field[6];
-		fields[0] = new Field("", "TYPE_CAT", Types.CHAR, 32);
-		fields[1] = new Field("", "TYPE_SCHEM", Types.CHAR, 32);
-		fields[2] = new Field("", "TYPE_NAME", Types.CHAR, 32);
-		fields[3] = new Field("", "SUPERTYPE_CAT", Types.CHAR, 32);
-		fields[4] = new Field("", "SUPERTYPE_SCHEM", Types.CHAR, 32);
-		fields[5] = new Field("", "SUPERTYPE_NAME", Types.CHAR, 32);
-
-		return buildResultSet(fields, new ArrayList<ResultSetRow>());
-	}
-
-	/**
-	 * Get a comma separated list of system functions.
-	 * 
-	 * @return the list
-	 * @throws SQLException
-	 *             DOCUMENT ME!
-	 */
-	public String getSystemFunctions() throws SQLException {
-		return "DATABASE,USER,SYSTEM_USER,SESSION_USER,PASSWORD,ENCRYPT,LAST_INSERT_ID,VERSION";
-	}
-
-	protected String getTableNameWithCase(String table) {
-		String tableNameWithCase = (this.conn.lowerCaseTableNames() ? table
-				.toLowerCase() : table);
-
-		return tableNameWithCase;
-	}
-
-	/**
-	 * Get a description of the access rights for each table available in a
-	 * catalog.
-	 * <P>
-	 * Only privileges matching the schema and table name criteria are returned.
-	 * They are ordered by TABLE_SCHEM, TABLE_NAME, and PRIVILEGE.
-	 * </p>
-	 * <P>
-	 * Each privilige description has the following columns:
-	 * <OL>
-	 * <li> <B>TABLE_CAT</B> String => table catalog (may be null) </li>
-	 * <li> <B>TABLE_SCHEM</B> String => table schema (may be null) </li>
-	 * <li> <B>TABLE_NAME</B> String => table name </li>
-	 * <li> <B>COLUMN_NAME</B> String => column name </li>
-	 * <li> <B>GRANTOR</B> => grantor of access (may be null) </li>
-	 * <li> <B>GRANTEE</B> String => grantee of access </li>
-	 * <li> <B>PRIVILEGE</B> String => name of access (SELECT, INSERT, UPDATE,
-	 * REFRENCES, ...) </li>
-	 * <li> <B>IS_GRANTABLE</B> String => "YES" if grantee is permitted to
-	 * grant to others; "NO" if not; null if unknown </li>
-	 * </ol>
-	 * </p>
-	 * 
-	 * @param catalog
-	 *            a catalog name; "" retrieves those without a catalog
-	 * @param schemaPattern
-	 *            a schema name pattern; "" retrieves those without a schema
-	 * @param tableNamePattern
-	 *            a table name pattern
-	 * @return ResultSet each row is a table privilege description
-	 * @throws SQLException
-	 *             if a database access error occurs
-	 * @see #getSearchStringEscape
-	 */
-	public java.sql.ResultSet getTablePrivileges(String catalog,
-			String schemaPattern, String tableNamePattern) throws SQLException {
-
-		if (tableNamePattern == null) {
-			if (this.conn.getNullNamePatternMatchesAll()) {
-				tableNamePattern = "%";
-			} else {
-				throw SQLError.createSQLException(
-						"Table name pattern can not be NULL or empty.",
-						SQLError.SQL_STATE_ILLEGAL_ARGUMENT, getExceptionInterceptor());
-			}
-		}
-
-		Field[] fields = new Field[7];
-		fields[0] = new Field("", "TABLE_CAT", Types.CHAR, 64);
-		fields[1] = new Field("", "TABLE_SCHEM", Types.CHAR, 1);
-		fields[2] = new Field("", "TABLE_NAME", Types.CHAR, 64);
-		fields[3] = new Field("", "GRANTOR", Types.CHAR, 77);
-		fields[4] = new Field("", "GRANTEE", Types.CHAR, 77);
-		fields[5] = new Field("", "PRIVILEGE", Types.CHAR, 64);
-		fields[6] = new Field("", "IS_GRANTABLE", Types.CHAR, 3);
-
-		StringBuffer grantQuery = new StringBuffer(
-				"SELECT host,db,table_name,grantor,user,table_priv from mysql.tables_priv ");
-		grantQuery.append(" WHERE ");
-
-		if ((catalog != null) && (catalog.length() != 0)) {
-			grantQuery.append(" db='");
-			grantQuery.append(catalog);
-			grantQuery.append("' AND ");
-		}
-
-		grantQuery.append("table_name like '");
-		grantQuery.append(tableNamePattern);
-		grantQuery.append("'");
-
-		ResultSet results = null;
-		ArrayList<ResultSetRow> grantRows = new ArrayList<ResultSetRow>();
-		Statement stmt = null;
-
-		try {
-			stmt = this.conn.createStatement();
-			stmt.setEscapeProcessing(false);
-
-			results = stmt.executeQuery(grantQuery.toString());
-
-			while (results.next()) {
-				String host = results.getString(1);
-				String db = results.getString(2);
-				String table = results.getString(3);
-				String grantor = results.getString(4);
-				String user = results.getString(5);
-
-				if ((user == null) || (user.length() == 0)) {
-					user = "%";
-				}
-
-				StringBuffer fullUser = new StringBuffer(user);
-
-				if ((host != null) && this.conn.getUseHostsInPrivileges()) {
-					fullUser.append("@");
-					fullUser.append(host);
-				}
-
-				String allPrivileges = results.getString(6);
-
-				if (allPrivileges != null) {
-					allPrivileges = allPrivileges.toUpperCase(Locale.ENGLISH);
-
-					StringTokenizer st = new StringTokenizer(allPrivileges, ",");
-
-					while (st.hasMoreTokens()) {
-						String privilege = st.nextToken().trim();
-
-						// Loop through every column in the table
-						java.sql.ResultSet columnResults = null;
-
-						try {
-							columnResults = getColumns(catalog, schemaPattern,
-									table, "%");
-
-							while (columnResults.next()) {
-								byte[][] tuple = new byte[8][];
-								tuple[0] = s2b(db);
-								tuple[1] = null;
-								tuple[2] = s2b(table);
-
-								if (grantor != null) {
-									tuple[3] = s2b(grantor);
-								} else {
-									tuple[3] = null;
-								}
-
-								tuple[4] = s2b(fullUser.toString());
-								tuple[5] = s2b(privilege);
-								tuple[6] = null;
-								grantRows.add(new ByteArrayRow(tuple, getExceptionInterceptor()));
-							}
-						} finally {
-							if (columnResults != null) {
-								try {
-									columnResults.close();
-								} catch (Exception ex) {
-									;
-								}
-							}
-						}
-					}
-				}
-			}
-		} finally {
-			if (results != null) {
-				try {
-					results.close();
-				} catch (Exception ex) {
-					;
-				}
-
-				results = null;
-			}
-
-			if (stmt != null) {
-				try {
-					stmt.close();
-				} catch (Exception ex) {
-					;
-				}
-
-				stmt = null;
-			}
-		}
-
-		return buildResultSet(fields, grantRows);
-	}
-
-	/**
-	 * Get a description of tables available in a catalog.
-	 * <P>
-	 * Only table descriptions matching the catalog, schema, table name and type
-	 * criteria are returned. They are ordered by TABLE_TYPE, TABLE_SCHEM and
-	 * TABLE_NAME.
-	 * </p>
-	 * <P>
-	 * Each table description has the following columns:
-	 * <OL>
-	 * <li> <B>TABLE_CAT</B> String => table catalog (may be null) </li>
-	 * <li> <B>TABLE_SCHEM</B> String => table schema (may be null) </li>
-	 * <li> <B>TABLE_NAME</B> String => table name </li>
-	 * <li> <B>TABLE_TYPE</B> String => table type. Typical types are "TABLE",
-	 * "VIEW", "SYSTEM TABLE", "GLOBAL TEMPORARY", "LOCAL TEMPORARY", "ALIAS",
-	 * "SYNONYM". </li>
-	 * <li> <B>REMARKS</B> String => explanatory comment on the table </li>
-	 * </ol>
-	 * </p>
-	 * <P>
-	 * <B>Note:</B> Some databases may not return information for all tables.
-	 * </p>
-	 * 
-	 * @param catalog
-	 *            a catalog name; "" retrieves those without a catalog
-	 * @param schemaPattern
-	 *            a schema name pattern; "" retrieves those without a schema
-	 * @param tableNamePattern
-	 *            a table name pattern
-	 * @param types
-	 *            a list of table types to include; null returns all types
-	 * @return ResultSet each row is a table description
-	 * @throws SQLException
-	 *             DOCUMENT ME!
-	 * @see #getSearchStringEscape
-	 */
-	public java.sql.ResultSet getTables(String catalog, String schemaPattern,
-			String tableNamePattern, final String[] types) throws SQLException {
-
-		if (tableNamePattern == null) {
-			if (this.conn.getNullNamePatternMatchesAll()) {
-				tableNamePattern = "%";
-			} else {
-				throw SQLError.createSQLException(
-						"Table name pattern can not be NULL or empty.",
-						SQLError.SQL_STATE_ILLEGAL_ARGUMENT, getExceptionInterceptor());
-			}
-		}
-
-		final SortedMap<TableMetaDataKey, ResultSetRow> sortedRows = new TreeMap<TableMetaDataKey, ResultSetRow>();
-		final ArrayList<ResultSetRow> tuples = new ArrayList<ResultSetRow>();
-
-		final Statement stmt = this.conn.getMetadataSafeStatement();
-
-		final String tableNamePat;
-		String tmpCat = "";
-		
-		if ((catalog == null) || (catalog.length() == 0)) {
-			if (this.conn.getNullCatalogMeansCurrent()) {
-				tmpCat = this.database;
-			}
-		} else {
-			tmpCat = catalog;
-		}
-		
-		List<String> parseList = StringUtils.splitDBdotName(tableNamePattern, tmpCat,  
-				quotedId , conn.isNoBackslashEscapesSet());
-		//There *should* be 2 rows, if any.
-		if (parseList.size() == 2) {
-			tableNamePat = parseList.get(1);
-		} else {
-			tableNamePat = tableNamePattern;
-		}
-
-		try {
-			new IterateBlock<String>(getCatalogIterator(catalog)) {
-				void forEach(String catalogStr) throws SQLException {
-					boolean operatingOnSystemDB = "information_schema".equalsIgnoreCase(catalogStr)
-							|| "mysql".equalsIgnoreCase(catalogStr)
-							|| "performance_schema".equalsIgnoreCase(catalogStr);
-
-					ResultSet results = null;
-
-					try {
-
-						try {
-							results = stmt.executeQuery((!conn.versionMeetsMinimum(5, 0, 2) ? "SHOW TABLES FROM "
-									: "SHOW FULL TABLES FROM ")
-									+ StringUtils.quoteIdentifier(catalogStr, conn.getPedantic())
-									+ " LIKE '"
-									+ tableNamePat + "'");
-						} catch (SQLException sqlEx) {
-							if (SQLError.SQL_STATE_COMMUNICATION_LINK_FAILURE.equals(sqlEx.getSQLState())) {
-								throw sqlEx;
-							}
-
-							return;
-						}
-
-						boolean shouldReportTables = false;
-						boolean shouldReportViews = false;
-						boolean shouldReportSystemTables = false;
-						boolean shouldReportSystemViews = false;
-						boolean shouldReportLocalTemporaries = false;
-						
-						if (types == null || types.length == 0) {
-							shouldReportTables = true;
-							shouldReportViews = true;
-							shouldReportSystemTables = true;
-							shouldReportSystemViews = true;
-							shouldReportLocalTemporaries = true;
-						} else {
-							for (int i = 0; i < types.length; i++) {
-								if (TableType.TABLE.equalsTo(types[i])) {
-									shouldReportTables = true;
-
-								} else if (TableType.VIEW.equalsTo(types[i])) {
-									shouldReportViews = true;
-
-								} else if (TableType.SYSTEM_TABLE.equalsTo(types[i])) {
-									shouldReportSystemTables = true;
-
-								} else if (TableType.SYSTEM_VIEW.equalsTo(types[i])) {
-									shouldReportSystemViews = true;
-
-								} else if (TableType.LOCAL_TEMPORARY.equalsTo(types[i])) {
-									shouldReportLocalTemporaries = true;
-								}
-							}
-						}
-
-						int typeColumnIndex = 0;
-						boolean hasTableTypes = false;
-
-						if (conn.versionMeetsMinimum(5, 0, 2)) {
-							try {
-								// Both column names have been in use in the
-								// source tree
-								// so far....
-								typeColumnIndex = results
-										.findColumn("table_type");
-								hasTableTypes = true;
-							} catch (SQLException sqlEx) {
-
-								// We should probably check SQLState here, but
-								// that
-								// can change depending on the server version
-								// and
-								// user properties, however, we'll get a 'true'
-								// SQLException when we actually try to find the
-								// 'Type' column
-								// 
-								try {
-									typeColumnIndex = results
-											.findColumn("Type");
-									hasTableTypes = true;
-								} catch (SQLException sqlEx2) {
-									hasTableTypes = false;
-								}
-							}
-						}
-
-						while (results.next()) {
-							byte[][] row = new byte[10][];
-							row[0] = (catalogStr == null) ? null
-									: s2b(catalogStr);
-							row[1] = null;
-							row[2] = results.getBytes(1);
-							row[4] = new byte[0];
-							row[5] = null;
-							row[6] = null;
-							row[7] = null;
-							row[8] = null;
-							row[9] = null;
-
-							if (hasTableTypes) {
-								String tableType = results
-										.getString(typeColumnIndex);
-
-								switch (TableType.getTableTypeCompliantWith(tableType)) {
-									case TABLE:
-										boolean reportTable = false;
-										TableMetaDataKey tablesKey = null;
-
-										if (operatingOnSystemDB && shouldReportSystemTables) {
-											row[3] = TableType.SYSTEM_TABLE.asBytes();
-											tablesKey = new TableMetaDataKey(TableType.SYSTEM_TABLE.getName(),
-													catalogStr, null, results.getString(1));
-											reportTable = true;
-
-										} else if (!operatingOnSystemDB && shouldReportTables) {
-											row[3] = TableType.TABLE.asBytes();
-											tablesKey = new TableMetaDataKey(TableType.TABLE.getName(), catalogStr,
-													null, results.getString(1));
-											reportTable = true;
-										}
-
-										if (reportTable) {
-											sortedRows.put(tablesKey, new ByteArrayRow(row, getExceptionInterceptor()));
-										}
-										break;
-
-									case VIEW:
-										if (shouldReportViews) {
-											row[3] = TableType.VIEW.asBytes();
-											sortedRows.put(new TableMetaDataKey(TableType.VIEW.getName(),
-													catalogStr, null, results.getString(1)), new ByteArrayRow(row,
-													getExceptionInterceptor()));
-										}
-										break;
-
-									case SYSTEM_TABLE:
-										if (shouldReportSystemTables) {
-											row[3] = TableType.SYSTEM_TABLE.asBytes();
-											sortedRows.put(new TableMetaDataKey(TableType.SYSTEM_TABLE.getName(),
-													catalogStr, null, results.getString(1)), new ByteArrayRow(row,
-													getExceptionInterceptor()));
-										}
-										break;
-
-									case SYSTEM_VIEW:
-										if (shouldReportSystemViews) {
-											row[3] = TableType.SYSTEM_VIEW.asBytes();
-											sortedRows.put(new TableMetaDataKey(TableType.SYSTEM_VIEW.getName(),
-													catalogStr, null, results.getString(1)), new ByteArrayRow(row,
-													getExceptionInterceptor()));
-										}
-										break;
-										
-									case LOCAL_TEMPORARY:
-										if (shouldReportLocalTemporaries) {
-											row[3] = TableType.LOCAL_TEMPORARY.asBytes();
-											sortedRows.put(new TableMetaDataKey(TableType.LOCAL_TEMPORARY.getName(),
-													catalogStr, null, results.getString(1)), new ByteArrayRow(row,
-													getExceptionInterceptor()));
-										}
-										break;
-										
-									default:
-										row[3] = TableType.TABLE.asBytes();
-										sortedRows.put(new TableMetaDataKey(TableType.TABLE.getName(), catalogStr,
-												null, results.getString(1)), new ByteArrayRow(row,
-												getExceptionInterceptor()));
-										break;
-								}
-							} else {
-								if (shouldReportTables) {
-									// Pre-MySQL-5.0.1, tables only
-									row[3] = TableType.TABLE.asBytes();
-									sortedRows.put(new TableMetaDataKey(TableType.TABLE.getName(), catalogStr, null,
-											results.getString(1)), new ByteArrayRow(row, getExceptionInterceptor()));
-								}
-							}
-						}
-
-					} finally {
-						if (results != null) {
-							try {
-								results.close();
-							} catch (Exception ex) {
-							}
-
-							results = null;
-						}
-					}
-				}
-			}.doForAll();
-		} finally {
-			if (stmt != null) {
-				stmt.close();
-			}
-		}
-
-		tuples.addAll(sortedRows.values());
-		java.sql.ResultSet tables = buildResultSet(createTablesFields(), tuples);
-
-		return tables;
-	}
-	
-	protected Field[] createTablesFields() {
-		Field[] fields = new Field[10];
-		fields[0] = new Field("", "TABLE_CAT", java.sql.Types.VARCHAR, 255);
-		fields[1] = new Field("", "TABLE_SCHEM", java.sql.Types.VARCHAR, 0);
-		fields[2] = new Field("", "TABLE_NAME", java.sql.Types.VARCHAR, 255);
-		fields[3] = new Field("", "TABLE_TYPE", java.sql.Types.VARCHAR, 5);
-		fields[4] = new Field("", "REMARKS", java.sql.Types.VARCHAR, 0);
-		fields[5] = new Field("", "TYPE_CAT", java.sql.Types.VARCHAR, 0);
-		fields[6] = new Field("", "TYPE_SCHEM", java.sql.Types.VARCHAR, 0);
-		fields[7] = new Field("", "TYPE_NAME", java.sql.Types.VARCHAR, 0);
-		fields[8] = new Field("", "SELF_REFERENCING_COL_NAME", java.sql.Types.VARCHAR, 0);
-		fields[9] = new Field("", "REF_GENERATION", java.sql.Types.VARCHAR, 0);
-		return fields;
-	}
-
-	/**
-	 * Get the table types available in this database. The results are ordered
-	 * by table type.
-	 * <P>
-	 * The table type is:
-	 * <OL>
-	 * <li> <B>TABLE_TYPE</B> String => table type. Typical types are "TABLE",
-	 * "VIEW", "SYSTEM TABLE", "GLOBAL TEMPORARY", "LOCAL TEMPORARY", "ALIAS",
-	 * "SYNONYM". </li>
-	 * </ol>
-	 * </p>
-	 * 
-	 * @return ResultSet each row has a single String column that is a table
-	 *         type
-	 * @throws SQLException
-	 *             DOCUMENT ME!
-	 */
-	public java.sql.ResultSet getTableTypes() throws SQLException {
-		ArrayList<ResultSetRow> tuples = new ArrayList<ResultSetRow>();
-		Field[] fields = new Field[] { new Field("", "TABLE_TYPE", Types.VARCHAR, 256) };
-
-		boolean minVersion5_0_1 = this.conn.versionMeetsMinimum(5, 0, 1);
-
-		tuples.add(new ByteArrayRow(new byte[][] { TableType.LOCAL_TEMPORARY.asBytes() }, getExceptionInterceptor()));
-		tuples.add(new ByteArrayRow(new byte[][] { TableType.SYSTEM_TABLE.asBytes() }, getExceptionInterceptor()));
-		if (minVersion5_0_1) {
-			tuples.add(new ByteArrayRow(new byte[][] { TableType.SYSTEM_VIEW.asBytes() }, getExceptionInterceptor()));
-		}
-		tuples.add(new ByteArrayRow(new byte[][] { TableType.TABLE.asBytes() }, getExceptionInterceptor()));
-		if (minVersion5_0_1) {
-			tuples.add(new ByteArrayRow(new byte[][] { TableType.VIEW.asBytes() }, getExceptionInterceptor()));
-		}
-
-		return buildResultSet(fields, tuples);
-	}
-
-	/**
-	 * Get a comma separated list of time and date functions.
-	 * 
-	 * @return the list
-	 * @throws SQLException
-	 *             DOCUMENT ME!
-	 */
-	public String getTimeDateFunctions() throws SQLException {
-		return "DAYOFWEEK,WEEKDAY,DAYOFMONTH,DAYOFYEAR,MONTH,DAYNAME,"
-				+ "MONTHNAME,QUARTER,WEEK,YEAR,HOUR,MINUTE,SECOND,PERIOD_ADD,"
-				+ "PERIOD_DIFF,TO_DAYS,FROM_DAYS,DATE_FORMAT,TIME_FORMAT,"
-				+ "CURDATE,CURRENT_DATE,CURTIME,CURRENT_TIME,NOW,SYSDATE,"
-				+ "CURRENT_TIMESTAMP,UNIX_TIMESTAMP,FROM_UNIXTIME,"
-				+ "SEC_TO_TIME,TIME_TO_SEC";
-	}
-
-	/**
-	 * Get a description of all the standard SQL types supported by this
-	 * database. They are ordered by DATA_TYPE and then by how closely the data
-	 * type maps to the corresponding JDBC SQL type.
-	 * <P>
-	 * Each type description has the following columns:
-	 * <OL>
-	 * <li> <B>TYPE_NAME</B> String => Type name </li>
-	 * <li> <B>DATA_TYPE</B> short => SQL data type from java.sql.Types </li>
-	 * <li> <B>PRECISION</B> int => maximum precision </li>
-	 * <li> <B>LITERAL_PREFIX</B> String => prefix used to quote a literal (may
-	 * be null) </li>
-	 * <li> <B>LITERAL_SUFFIX</B> String => suffix used to quote a literal (may
-	 * be null) </li>
-	 * <li> <B>CREATE_PARAMS</B> String => parameters used in creating the type
-	 * (may be null) </li>
-	 * <li> <B>NULLABLE</B> short => can you use NULL for this type?
-	 * <UL>
-	 * <li> typeNoNulls - does not allow NULL values </li>
-	 * <li> typeNullable - allows NULL values </li>
-	 * <li> typeNullableUnknown - nullability unknown </li>
-	 * </ul>
-	 * </li>
-	 * <li> <B>CASE_SENSITIVE</B> boolean=> is it case sensitive? </li>
-	 * <li> <B>SEARCHABLE</B> short => can you use "WHERE" based on this type:
-	 * <UL>
-	 * <li> typePredNone - No support </li>
-	 * <li> typePredChar - Only supported with WHERE .. LIKE </li>
-	 * <li> typePredBasic - Supported except for WHERE .. LIKE </li>
-	 * <li> typeSearchable - Supported for all WHERE .. </li>
-	 * </ul>
-	 * </li>
-	 * <li> <B>UNSIGNED_ATTRIBUTE</B> boolean => is it unsigned? </li>
-	 * <li> <B>FIXED_PREC_SCALE</B> boolean => can it be a money value? </li>
-	 * <li> <B>AUTO_INCREMENT</B> boolean => can it be used for an
-	 * auto-increment value? </li>
-	 * <li> <B>LOCAL_TYPE_NAME</B> String => localized version of type name
-	 * (may be null) </li>
-	 * <li> <B>MINIMUM_SCALE</B> short => minimum scale supported </li>
-	 * <li> <B>MAXIMUM_SCALE</B> short => maximum scale supported </li>
-	 * <li> <B>SQL_DATA_TYPE</B> int => unused </li>
-	 * <li> <B>SQL_DATETIME_SUB</B> int => unused </li>
-	 * <li> <B>NUM_PREC_RADIX</B> int => usually 2 or 10 </li>
-	 * </ol>
-	 * </p>
-	 * 
-	 * @return ResultSet each row is a SQL type description
-	 * @throws SQLException
-	 *             DOCUMENT ME!
-	 */
-	/**
-	 * Get a description of all the standard SQL types supported by this
-	 * database. They are ordered by DATA_TYPE and then by how closely the data
-	 * type maps to the corresponding JDBC SQL type.
-	 * <P>
-	 * Each type description has the following columns:
-	 * <OL>
-	 * <li> <B>TYPE_NAME</B> String => Type name </li>
-	 * <li> <B>DATA_TYPE</B> short => SQL data type from java.sql.Types </li>
-	 * <li> <B>PRECISION</B> int => maximum precision </li>
-	 * <li> <B>LITERAL_PREFIX</B> String => prefix used to quote a literal (may
-	 * be null) </li>
-	 * <li> <B>LITERAL_SUFFIX</B> String => suffix used to quote a literal (may
-	 * be null) </li>
-	 * <li> <B>CREATE_PARAMS</B> String => parameters used in creating the type
-	 * (may be null) </li>
-	 * <li> <B>NULLABLE</B> short => can you use NULL for this type?
-	 * <UL>
-	 * <li> typeNoNulls - does not allow NULL values </li>
-	 * <li> typeNullable - allows NULL values </li>
-	 * <li> typeNullableUnknown - nullability unknown </li>
-	 * </ul>
-	 * </li>
-	 * <li> <B>CASE_SENSITIVE</B> boolean=> is it case sensitive? </li>
-	 * <li> <B>SEARCHABLE</B> short => can you use "WHERE" based on this type:
-	 * <UL>
-	 * <li> typePredNone - No support </li>
-	 * <li> typePredChar - Only supported with WHERE .. LIKE </li>
-	 * <li> typePredBasic - Supported except for WHERE .. LIKE </li>
-	 * <li> typeSearchable - Supported for all WHERE .. </li>
-	 * </ul>
-	 * </li>
-	 * <li> <B>UNSIGNED_ATTRIBUTE</B> boolean => is it unsigned? </li>
-	 * <li> <B>FIXED_PREC_SCALE</B> boolean => can it be a money value? </li>
-	 * <li> <B>AUTO_INCREMENT</B> boolean => can it be used for an
-	 * auto-increment value? </li>
-	 * <li> <B>LOCAL_TYPE_NAME</B> String => localized version of type name
-	 * (may be null) </li>
-	 * <li> <B>MINIMUM_SCALE</B> short => minimum scale supported </li>
-	 * <li> <B>MAXIMUM_SCALE</B> short => maximum scale supported </li>
-	 * <li> <B>SQL_DATA_TYPE</B> int => unused </li>
-	 * <li> <B>SQL_DATETIME_SUB</B> int => unused </li>
-	 * <li> <B>NUM_PREC_RADIX</B> int => usually 2 or 10 </li>
-	 * </ol>
-	 * </p>
-	 * 
-	 * @return ResultSet each row is a SQL type description
-	 * @throws SQLException
-	 *             DOCUMENT ME!
-	 */
-	public java.sql.ResultSet getTypeInfo() throws SQLException {
-		Field[] fields = new Field[18];
-		fields[0] = new Field("", "TYPE_NAME", Types.CHAR, 32);
-		fields[1] = new Field("", "DATA_TYPE", Types.INTEGER, 5);
-		fields[2] = new Field("", "PRECISION", Types.INTEGER, 10);
-		fields[3] = new Field("", "LITERAL_PREFIX", Types.CHAR, 4);
-		fields[4] = new Field("", "LITERAL_SUFFIX", Types.CHAR, 4);
-		fields[5] = new Field("", "CREATE_PARAMS", Types.CHAR, 32);
-		fields[6] = new Field("", "NULLABLE", Types.SMALLINT, 5);
-		fields[7] = new Field("", "CASE_SENSITIVE", Types.BOOLEAN, 3);
-		fields[8] = new Field("", "SEARCHABLE", Types.SMALLINT, 3);
-		fields[9] = new Field("", "UNSIGNED_ATTRIBUTE", Types.BOOLEAN, 3);
-		fields[10] = new Field("", "FIXED_PREC_SCALE", Types.BOOLEAN, 3);
-		fields[11] = new Field("", "AUTO_INCREMENT", Types.BOOLEAN, 3);
-		fields[12] = new Field("", "LOCAL_TYPE_NAME", Types.CHAR, 32);
-		fields[13] = new Field("", "MINIMUM_SCALE", Types.SMALLINT, 5);
-		fields[14] = new Field("", "MAXIMUM_SCALE", Types.SMALLINT, 5);
-		fields[15] = new Field("", "SQL_DATA_TYPE", Types.INTEGER, 10);
-		fields[16] = new Field("", "SQL_DATETIME_SUB", Types.INTEGER, 10);
-		fields[17] = new Field("", "NUM_PREC_RADIX", Types.INTEGER, 10);
-
-		byte[][] rowVal = null;
-		ArrayList<ResultSetRow> tuples = new ArrayList<ResultSetRow>();
-
-		/*
-		 * The following are ordered by java.sql.Types, and then by how closely
-		 * the MySQL type matches the JDBC Type (per spec)
-		 */
-		/*
-		 * MySQL Type: BIT (silently converted to TINYINT(1)) JDBC Type: BIT
-		 */
-		rowVal = new byte[18][];
-		rowVal[0] = s2b("BIT");
-		rowVal[1] = Integer.toString(java.sql.Types.BIT).getBytes();
-
-		// JDBC Data type
-		rowVal[2] = s2b("1"); // Precision
-		rowVal[3] = s2b(""); // Literal Prefix
-		rowVal[4] = s2b(""); // Literal Suffix
-		rowVal[5] = s2b(""); // Create Params
-		rowVal[6] = Integer.toString(java.sql.DatabaseMetaData.typeNullable)
-				.getBytes();
-
-		// Nullable
-		rowVal[7] = s2b("true"); // Case Sensitive
-		rowVal[8] = Integer.toString(java.sql.DatabaseMetaData.typeSearchable)
-				.getBytes();
-
-		// Searchable
-		rowVal[9] = s2b("false"); // Unsignable
-		rowVal[10] = s2b("false"); // Fixed Prec Scale
-		rowVal[11] = s2b("false"); // Auto Increment
-		rowVal[12] = s2b("BIT"); // Locale Type Name
-		rowVal[13] = s2b("0"); // Minimum Scale
-		rowVal[14] = s2b("0"); // Maximum Scale
-		rowVal[15] = s2b("0"); // SQL Data Type (not used)
-		rowVal[16] = s2b("0"); // SQL DATETIME SUB (not used)
-		rowVal[17] = s2b("10"); // NUM_PREC_RADIX (2 or 10)
-		tuples.add(new ByteArrayRow(rowVal, getExceptionInterceptor()));
-
-		/*
-		 * MySQL Type: BOOL (silently converted to TINYINT(1)) JDBC Type: BIT
-		 */
-		rowVal = new byte[18][];
-		rowVal[0] = s2b("BOOL");
-		rowVal[1] = Integer.toString(java.sql.Types.BIT).getBytes();
-
-		// JDBC Data type
-		rowVal[2] = s2b("1"); // Precision
-		rowVal[3] = s2b(""); // Literal Prefix
-		rowVal[4] = s2b(""); // Literal Suffix
-		rowVal[5] = s2b(""); // Create Params
-		rowVal[6] = Integer.toString(java.sql.DatabaseMetaData.typeNullable)
-				.getBytes();
-
-		// Nullable
-		rowVal[7] = s2b("true"); // Case Sensitive
-		rowVal[8] = Integer.toString(java.sql.DatabaseMetaData.typeSearchable)
-				.getBytes();
-
-		// Searchable
-		rowVal[9] = s2b("false"); // Unsignable
-		rowVal[10] = s2b("false"); // Fixed Prec Scale
-		rowVal[11] = s2b("false"); // Auto Increment
-		rowVal[12] = s2b("BOOL"); // Locale Type Name
-		rowVal[13] = s2b("0"); // Minimum Scale
-		rowVal[14] = s2b("0"); // Maximum Scale
-		rowVal[15] = s2b("0"); // SQL Data Type (not used)
-		rowVal[16] = s2b("0"); // SQL DATETIME SUB (not used)
-		rowVal[17] = s2b("10"); // NUM_PREC_RADIX (2 or 10)
-		tuples.add(new ByteArrayRow(rowVal, getExceptionInterceptor()));
-
-		/*
-		 * MySQL Type: TINYINT JDBC Type: TINYINT
-		 */
-		rowVal = new byte[18][];
-		rowVal[0] = s2b("TINYINT");
-		rowVal[1] = Integer.toString(java.sql.Types.TINYINT).getBytes();
-
-		// JDBC Data type
-		rowVal[2] = s2b("3"); // Precision
-		rowVal[3] = s2b(""); // Literal Prefix
-		rowVal[4] = s2b(""); // Literal Suffix
-		rowVal[5] = s2b("[(M)] [UNSIGNED] [ZEROFILL]"); // Create Params
-		rowVal[6] = Integer.toString(java.sql.DatabaseMetaData.typeNullable)
-				.getBytes();
-
-		// Nullable
-		rowVal[7] = s2b("false"); // Case Sensitive
-		rowVal[8] = Integer.toString(java.sql.DatabaseMetaData.typeSearchable)
-				.getBytes();
-
-		// Searchable
-		rowVal[9] = s2b("true"); // Unsignable
-		rowVal[10] = s2b("false"); // Fixed Prec Scale
-		rowVal[11] = s2b("true"); // Auto Increment
-		rowVal[12] = s2b("TINYINT"); // Locale Type Name
-		rowVal[13] = s2b("0"); // Minimum Scale
-		rowVal[14] = s2b("0"); // Maximum Scale
-		rowVal[15] = s2b("0"); // SQL Data Type (not used)
-		rowVal[16] = s2b("0"); // SQL DATETIME SUB (not used)
-		rowVal[17] = s2b("10"); // NUM_PREC_RADIX (2 or 10)
-		tuples.add(new ByteArrayRow(rowVal, getExceptionInterceptor()));
-		
-		rowVal = new byte[18][];
-		rowVal[0] = s2b("TINYINT UNSIGNED");
-		rowVal[1] = Integer.toString(java.sql.Types.TINYINT).getBytes();
-
-		// JDBC Data type
-		rowVal[2] = s2b("3"); // Precision
-		rowVal[3] = s2b(""); // Literal Prefix
-		rowVal[4] = s2b(""); // Literal Suffix
-		rowVal[5] = s2b("[(M)] [UNSIGNED] [ZEROFILL]"); // Create Params
-		rowVal[6] = Integer.toString(java.sql.DatabaseMetaData.typeNullable)
-				.getBytes();
-
-		// Nullable
-		rowVal[7] = s2b("false"); // Case Sensitive
-		rowVal[8] = Integer.toString(java.sql.DatabaseMetaData.typeSearchable)
-				.getBytes();
-
-		// Searchable
-		rowVal[9] = s2b("true"); // Unsignable
-		rowVal[10] = s2b("false"); // Fixed Prec Scale
-		rowVal[11] = s2b("true"); // Auto Increment
-		rowVal[12] = s2b("TINYINT UNSIGNED"); // Locale Type Name
-		rowVal[13] = s2b("0"); // Minimum Scale
-		rowVal[14] = s2b("0"); // Maximum Scale
-		rowVal[15] = s2b("0"); // SQL Data Type (not used)
-		rowVal[16] = s2b("0"); // SQL DATETIME SUB (not used)
-		rowVal[17] = s2b("10"); // NUM_PREC_RADIX (2 or 10)
-		tuples.add(new ByteArrayRow(rowVal, getExceptionInterceptor()));
-
-		/*
-		 * MySQL Type: BIGINT JDBC Type: BIGINT
-		 */
-		rowVal = new byte[18][];
-		rowVal[0] = s2b("BIGINT");
-		rowVal[1] = Integer.toString(java.sql.Types.BIGINT).getBytes();
-
-		// JDBC Data type
-		rowVal[2] = s2b("19"); // Precision
-		rowVal[3] = s2b(""); // Literal Prefix
-		rowVal[4] = s2b(""); // Literal Suffix
-		rowVal[5] = s2b("[(M)] [UNSIGNED] [ZEROFILL]"); // Create Params
-		rowVal[6] = Integer.toString(java.sql.DatabaseMetaData.typeNullable)
-				.getBytes();
-
-		// Nullable
-		rowVal[7] = s2b("false"); // Case Sensitive
-		rowVal[8] = Integer.toString(java.sql.DatabaseMetaData.typeSearchable)
-				.getBytes();
-
-		// Searchable
-		rowVal[9] = s2b("true"); // Unsignable
-		rowVal[10] = s2b("false"); // Fixed Prec Scale
-		rowVal[11] = s2b("true"); // Auto Increment
-		rowVal[12] = s2b("BIGINT"); // Locale Type Name
-		rowVal[13] = s2b("0"); // Minimum Scale
-		rowVal[14] = s2b("0"); // Maximum Scale
-		rowVal[15] = s2b("0"); // SQL Data Type (not used)
-		rowVal[16] = s2b("0"); // SQL DATETIME SUB (not used)
-		rowVal[17] = s2b("10"); // NUM_PREC_RADIX (2 or 10)
-		tuples.add(new ByteArrayRow(rowVal, getExceptionInterceptor()));
-		
-		rowVal = new byte[18][];
-		rowVal[0] = s2b("BIGINT UNSIGNED");
-		rowVal[1] = Integer.toString(java.sql.Types.BIGINT).getBytes();
-
-		// JDBC Data type
-		rowVal[2] = s2b("20"); // Precision
-		rowVal[3] = s2b(""); // Literal Prefix
-		rowVal[4] = s2b(""); // Literal Suffix
-		rowVal[5] = s2b("[(M)] [ZEROFILL]"); // Create Params
-		rowVal[6] = Integer.toString(java.sql.DatabaseMetaData.typeNullable)
-				.getBytes();
-
-		// Nullable
-		rowVal[7] = s2b("false"); // Case Sensitive
-		rowVal[8] = Integer.toString(java.sql.DatabaseMetaData.typeSearchable)
-				.getBytes();
-
-		// Searchable
-		rowVal[9] = s2b("true"); // Unsignable
-		rowVal[10] = s2b("false"); // Fixed Prec Scale
-		rowVal[11] = s2b("true"); // Auto Increment
-		rowVal[12] = s2b("BIGINT UNSIGNED"); // Locale Type Name
-		rowVal[13] = s2b("0"); // Minimum Scale
-		rowVal[14] = s2b("0"); // Maximum Scale
-		rowVal[15] = s2b("0"); // SQL Data Type (not used)
-		rowVal[16] = s2b("0"); // SQL DATETIME SUB (not used)
-		rowVal[17] = s2b("10"); // NUM_PREC_RADIX (2 or 10)
-		tuples.add(new ByteArrayRow(rowVal, getExceptionInterceptor()));
-
-		/*
-		 * MySQL Type: LONG VARBINARY JDBC Type: LONGVARBINARY
-		 */
-		rowVal = new byte[18][];
-		rowVal[0] = s2b("LONG VARBINARY");
-		rowVal[1] = Integer.toString(java.sql.Types.LONGVARBINARY).getBytes();
-
-		// JDBC Data type
-		rowVal[2] = s2b("16777215"); // Precision
-		rowVal[3] = s2b("'"); // Literal Prefix
-		rowVal[4] = s2b("'"); // Literal Suffix
-		rowVal[5] = s2b(""); // Create Params
-		rowVal[6] = Integer.toString(java.sql.DatabaseMetaData.typeNullable)
-				.getBytes();
-
-		// Nullable
-		rowVal[7] = s2b("true"); // Case Sensitive
-		rowVal[8] = Integer.toString(java.sql.DatabaseMetaData.typeSearchable)
-				.getBytes();
-
-		// Searchable
-		rowVal[9] = s2b("false"); // Unsignable
-		rowVal[10] = s2b("false"); // Fixed Prec Scale
-		rowVal[11] = s2b("false"); // Auto Increment
-		rowVal[12] = s2b("LONG VARBINARY"); // Locale Type Name
-		rowVal[13] = s2b("0"); // Minimum Scale
-		rowVal[14] = s2b("0"); // Maximum Scale
-		rowVal[15] = s2b("0"); // SQL Data Type (not used)
-		rowVal[16] = s2b("0"); // SQL DATETIME SUB (not used)
-		rowVal[17] = s2b("10"); // NUM_PREC_RADIX (2 or 10)
-		tuples.add(new ByteArrayRow(rowVal, getExceptionInterceptor()));
-
-		/*
-		 * MySQL Type: MEDIUMBLOB JDBC Type: LONGVARBINARY
-		 */
-		rowVal = new byte[18][];
-		rowVal[0] = s2b("MEDIUMBLOB");
-		rowVal[1] = Integer.toString(java.sql.Types.LONGVARBINARY).getBytes();
-
-		// JDBC Data type
-		rowVal[2] = s2b("16777215"); // Precision
-		rowVal[3] = s2b("'"); // Literal Prefix
-		rowVal[4] = s2b("'"); // Literal Suffix
-		rowVal[5] = s2b(""); // Create Params
-		rowVal[6] = Integer.toString(java.sql.DatabaseMetaData.typeNullable)
-				.getBytes();
-
-		// Nullable
-		rowVal[7] = s2b("true"); // Case Sensitive
-		rowVal[8] = Integer.toString(java.sql.DatabaseMetaData.typeSearchable)
-				.getBytes();
-
-		// Searchable
-		rowVal[9] = s2b("false"); // Unsignable
-		rowVal[10] = s2b("false"); // Fixed Prec Scale
-		rowVal[11] = s2b("false"); // Auto Increment
-		rowVal[12] = s2b("MEDIUMBLOB"); // Locale Type Name
-		rowVal[13] = s2b("0"); // Minimum Scale
-		rowVal[14] = s2b("0"); // Maximum Scale
-		rowVal[15] = s2b("0"); // SQL Data Type (not used)
-		rowVal[16] = s2b("0"); // SQL DATETIME SUB (not used)
-		rowVal[17] = s2b("10"); // NUM_PREC_RADIX (2 or 10)
-		tuples.add(new ByteArrayRow(rowVal, getExceptionInterceptor()));
-
-		/*
-		 * MySQL Type: LONGBLOB JDBC Type: LONGVARBINARY
-		 */
-		rowVal = new byte[18][];
-		rowVal[0] = s2b("LONGBLOB");
-		rowVal[1] = Integer.toString(java.sql.Types.LONGVARBINARY).getBytes();
-
-		// JDBC Data type
-		rowVal[2] = Integer.toString(Integer.MAX_VALUE).getBytes();
-
-		// Precision
-		rowVal[3] = s2b("'"); // Literal Prefix
-		rowVal[4] = s2b("'"); // Literal Suffix
-		rowVal[5] = s2b(""); // Create Params
-		rowVal[6] = Integer.toString(java.sql.DatabaseMetaData.typeNullable)
-				.getBytes();
-
-		// Nullable
-		rowVal[7] = s2b("true"); // Case Sensitive
-		rowVal[8] = Integer.toString(java.sql.DatabaseMetaData.typeSearchable)
-				.getBytes();
-
-		// Searchable
-		rowVal[9] = s2b("false"); // Unsignable
-		rowVal[10] = s2b("false"); // Fixed Prec Scale
-		rowVal[11] = s2b("false"); // Auto Increment
-		rowVal[12] = s2b("LONGBLOB"); // Locale Type Name
-		rowVal[13] = s2b("0"); // Minimum Scale
-		rowVal[14] = s2b("0"); // Maximum Scale
-		rowVal[15] = s2b("0"); // SQL Data Type (not used)
-		rowVal[16] = s2b("0"); // SQL DATETIME SUB (not used)
-		rowVal[17] = s2b("10"); // NUM_PREC_RADIX (2 or 10)
-		tuples.add(new ByteArrayRow(rowVal, getExceptionInterceptor()));
-
-		/*
-		 * MySQL Type: BLOB JDBC Type: LONGVARBINARY
-		 */
-		rowVal = new byte[18][];
-		rowVal[0] = s2b("BLOB");
-		rowVal[1] = Integer.toString(java.sql.Types.LONGVARBINARY).getBytes();
-
-		// JDBC Data type
-		rowVal[2] = s2b("65535"); // Precision
-		rowVal[3] = s2b("'"); // Literal Prefix
-		rowVal[4] = s2b("'"); // Literal Suffix
-		rowVal[5] = s2b(""); // Create Params
-		rowVal[6] = Integer.toString(java.sql.DatabaseMetaData.typeNullable)
-				.getBytes();
-
-		// Nullable
-		rowVal[7] = s2b("true"); // Case Sensitive
-		rowVal[8] = Integer.toString(java.sql.DatabaseMetaData.typeSearchable)
-				.getBytes();
-
-		// Searchable
-		rowVal[9] = s2b("false"); // Unsignable
-		rowVal[10] = s2b("false"); // Fixed Prec Scale
-		rowVal[11] = s2b("false"); // Auto Increment
-		rowVal[12] = s2b("BLOB"); // Locale Type Name
-		rowVal[13] = s2b("0"); // Minimum Scale
-		rowVal[14] = s2b("0"); // Maximum Scale
-		rowVal[15] = s2b("0"); // SQL Data Type (not used)
-		rowVal[16] = s2b("0"); // SQL DATETIME SUB (not used)
-		rowVal[17] = s2b("10"); // NUM_PREC_RADIX (2 or 10)
-		tuples.add(new ByteArrayRow(rowVal, getExceptionInterceptor()));
-
-		/*
-		 * MySQL Type: TINYBLOB JDBC Type: LONGVARBINARY
-		 */
-		rowVal = new byte[18][];
-		rowVal[0] = s2b("TINYBLOB");
-		rowVal[1] = Integer.toString(java.sql.Types.LONGVARBINARY).getBytes();
-
-		// JDBC Data type
-		rowVal[2] = s2b("255"); // Precision
-		rowVal[3] = s2b("'"); // Literal Prefix
-		rowVal[4] = s2b("'"); // Literal Suffix
-		rowVal[5] = s2b(""); // Create Params
-		rowVal[6] = Integer.toString(java.sql.DatabaseMetaData.typeNullable)
-				.getBytes();
-
-		// Nullable
-		rowVal[7] = s2b("true"); // Case Sensitive
-		rowVal[8] = Integer.toString(java.sql.DatabaseMetaData.typeSearchable)
-				.getBytes();
-
-		// Searchable
-		rowVal[9] = s2b("false"); // Unsignable
-		rowVal[10] = s2b("false"); // Fixed Prec Scale
-		rowVal[11] = s2b("false"); // Auto Increment
-		rowVal[12] = s2b("TINYBLOB"); // Locale Type Name
-		rowVal[13] = s2b("0"); // Minimum Scale
-		rowVal[14] = s2b("0"); // Maximum Scale
-		rowVal[15] = s2b("0"); // SQL Data Type (not used)
-		rowVal[16] = s2b("0"); // SQL DATETIME SUB (not used)
-		rowVal[17] = s2b("10"); // NUM_PREC_RADIX (2 or 10)
-		tuples.add(new ByteArrayRow(rowVal, getExceptionInterceptor()));
-
-		/*
-		 * MySQL Type: VARBINARY (sliently converted to VARCHAR(M) BINARY) JDBC
-		 * Type: VARBINARY
-		 */
-		rowVal = new byte[18][];
-		rowVal[0] = s2b("VARBINARY");
-		rowVal[1] = Integer.toString(java.sql.Types.VARBINARY).getBytes();
-
-		// JDBC Data type
-		rowVal[2] = s2b("255"); // Precision
-		rowVal[3] = s2b("'"); // Literal Prefix
-		rowVal[4] = s2b("'"); // Literal Suffix
-		rowVal[5] = s2b("(M)"); // Create Params
-		rowVal[6] = Integer.toString(java.sql.DatabaseMetaData.typeNullable)
-				.getBytes();
-
-		// Nullable
-		rowVal[7] = s2b("true"); // Case Sensitive
-		rowVal[8] = Integer.toString(java.sql.DatabaseMetaData.typeSearchable)
-				.getBytes();
-
-		// Searchable
-		rowVal[9] = s2b("false"); // Unsignable
-		rowVal[10] = s2b("false"); // Fixed Prec Scale
-		rowVal[11] = s2b("false"); // Auto Increment
-		rowVal[12] = s2b("VARBINARY"); // Locale Type Name
-		rowVal[13] = s2b("0"); // Minimum Scale
-		rowVal[14] = s2b("0"); // Maximum Scale
-		rowVal[15] = s2b("0"); // SQL Data Type (not used)
-		rowVal[16] = s2b("0"); // SQL DATETIME SUB (not used)
-		rowVal[17] = s2b("10"); // NUM_PREC_RADIX (2 or 10)
-		tuples.add(new ByteArrayRow(rowVal, getExceptionInterceptor()));
-
-		/*
-		 * MySQL Type: BINARY (silently converted to CHAR(M) BINARY) JDBC Type:
-		 * BINARY
-		 */
-		rowVal = new byte[18][];
-		rowVal[0] = s2b("BINARY");
-		rowVal[1] = Integer.toString(java.sql.Types.BINARY).getBytes();
-
-		// JDBC Data type
-		rowVal[2] = s2b("255"); // Precision
-		rowVal[3] = s2b("'"); // Literal Prefix
-		rowVal[4] = s2b("'"); // Literal Suffix
-		rowVal[5] = s2b("(M)"); // Create Params
-		rowVal[6] = Integer.toString(java.sql.DatabaseMetaData.typeNullable)
-				.getBytes();
-
-		// Nullable
-		rowVal[7] = s2b("true"); // Case Sensitive
-		rowVal[8] = Integer.toString(java.sql.DatabaseMetaData.typeSearchable)
-				.getBytes();
-
-		// Searchable
-		rowVal[9] = s2b("false"); // Unsignable
-		rowVal[10] = s2b("false"); // Fixed Prec Scale
-		rowVal[11] = s2b("false"); // Auto Increment
-		rowVal[12] = s2b("BINARY"); // Locale Type Name
-		rowVal[13] = s2b("0"); // Minimum Scale
-		rowVal[14] = s2b("0"); // Maximum Scale
-		rowVal[15] = s2b("0"); // SQL Data Type (not used)
-		rowVal[16] = s2b("0"); // SQL DATETIME SUB (not used)
-		rowVal[17] = s2b("10"); // NUM_PREC_RADIX (2 or 10)
-		tuples.add(new ByteArrayRow(rowVal, getExceptionInterceptor()));
-
-		/*
-		 * MySQL Type: LONG VARCHAR JDBC Type: LONGVARCHAR
-		 */
-		rowVal = new byte[18][];
-		rowVal[0] = s2b("LONG VARCHAR");
-		rowVal[1] = Integer.toString(java.sql.Types.LONGVARCHAR).getBytes();
-
-		// JDBC Data type
-		rowVal[2] = s2b("16777215"); // Precision
-		rowVal[3] = s2b("'"); // Literal Prefix
-		rowVal[4] = s2b("'"); // Literal Suffix
-		rowVal[5] = s2b(""); // Create Params
-		rowVal[6] = Integer.toString(java.sql.DatabaseMetaData.typeNullable)
-				.getBytes();
-
-		// Nullable
-		rowVal[7] = s2b("false"); // Case Sensitive
-		rowVal[8] = Integer.toString(java.sql.DatabaseMetaData.typeSearchable)
-				.getBytes();
-
-		// Searchable
-		rowVal[9] = s2b("false"); // Unsignable
-		rowVal[10] = s2b("false"); // Fixed Prec Scale
-		rowVal[11] = s2b("false"); // Auto Increment
-		rowVal[12] = s2b("LONG VARCHAR"); // Locale Type Name
-		rowVal[13] = s2b("0"); // Minimum Scale
-		rowVal[14] = s2b("0"); // Maximum Scale
-		rowVal[15] = s2b("0"); // SQL Data Type (not used)
-		rowVal[16] = s2b("0"); // SQL DATETIME SUB (not used)
-		rowVal[17] = s2b("10"); // NUM_PREC_RADIX (2 or 10)
-		tuples.add(new ByteArrayRow(rowVal, getExceptionInterceptor()));
-
-		/*
-		 * MySQL Type: MEDIUMTEXT JDBC Type: LONGVARCHAR
-		 */
-		rowVal = new byte[18][];
-		rowVal[0] = s2b("MEDIUMTEXT");
-		rowVal[1] = Integer.toString(java.sql.Types.LONGVARCHAR).getBytes();
-
-		// JDBC Data type
-		rowVal[2] = s2b("16777215"); // Precision
-		rowVal[3] = s2b("'"); // Literal Prefix
-		rowVal[4] = s2b("'"); // Literal Suffix
-		rowVal[5] = s2b(""); // Create Params
-		rowVal[6] = Integer.toString(java.sql.DatabaseMetaData.typeNullable)
-				.getBytes();
-
-		// Nullable
-		rowVal[7] = s2b("false"); // Case Sensitive
-		rowVal[8] = Integer.toString(java.sql.DatabaseMetaData.typeSearchable)
-				.getBytes();
-
-		// Searchable
-		rowVal[9] = s2b("false"); // Unsignable
-		rowVal[10] = s2b("false"); // Fixed Prec Scale
-		rowVal[11] = s2b("false"); // Auto Increment
-		rowVal[12] = s2b("MEDIUMTEXT"); // Locale Type Name
-		rowVal[13] = s2b("0"); // Minimum Scale
-		rowVal[14] = s2b("0"); // Maximum Scale
-		rowVal[15] = s2b("0"); // SQL Data Type (not used)
-		rowVal[16] = s2b("0"); // SQL DATETIME SUB (not used)
-		rowVal[17] = s2b("10"); // NUM_PREC_RADIX (2 or 10)
-		tuples.add(new ByteArrayRow(rowVal, getExceptionInterceptor()));
-
-		/*
-		 * MySQL Type: LONGTEXT JDBC Type: LONGVARCHAR
-		 */
-		rowVal = new byte[18][];
-		rowVal[0] = s2b("LONGTEXT");
-		rowVal[1] = Integer.toString(java.sql.Types.LONGVARCHAR).getBytes();
-
-		// JDBC Data type
-		rowVal[2] = Integer.toString(Integer.MAX_VALUE).getBytes();
-
-		// Precision
-		rowVal[3] = s2b("'"); // Literal Prefix
-		rowVal[4] = s2b("'"); // Literal Suffix
-		rowVal[5] = s2b(""); // Create Params
-		rowVal[6] = Integer.toString(java.sql.DatabaseMetaData.typeNullable)
-				.getBytes();
-
-		// Nullable
-		rowVal[7] = s2b("false"); // Case Sensitive
-		rowVal[8] = Integer.toString(java.sql.DatabaseMetaData.typeSearchable)
-				.getBytes();
-
-		// Searchable
-		rowVal[9] = s2b("false"); // Unsignable
-		rowVal[10] = s2b("false"); // Fixed Prec Scale
-		rowVal[11] = s2b("false"); // Auto Increment
-		rowVal[12] = s2b("LONGTEXT"); // Locale Type Name
-		rowVal[13] = s2b("0"); // Minimum Scale
-		rowVal[14] = s2b("0"); // Maximum Scale
-		rowVal[15] = s2b("0"); // SQL Data Type (not used)
-		rowVal[16] = s2b("0"); // SQL DATETIME SUB (not used)
-		rowVal[17] = s2b("10"); // NUM_PREC_RADIX (2 or 10)
-		tuples.add(new ByteArrayRow(rowVal, getExceptionInterceptor()));
-
-		/*
-		 * MySQL Type: TEXT JDBC Type: LONGVARCHAR
-		 */
-		rowVal = new byte[18][];
-		rowVal[0] = s2b("TEXT");
-		rowVal[1] = Integer.toString(java.sql.Types.LONGVARCHAR).getBytes();
-
-		// JDBC Data type
-		rowVal[2] = s2b("65535"); // Precision
-		rowVal[3] = s2b("'"); // Literal Prefix
-		rowVal[4] = s2b("'"); // Literal Suffix
-		rowVal[5] = s2b(""); // Create Params
-		rowVal[6] = Integer.toString(java.sql.DatabaseMetaData.typeNullable)
-				.getBytes();
-
-		// Nullable
-		rowVal[7] = s2b("false"); // Case Sensitive
-		rowVal[8] = Integer.toString(java.sql.DatabaseMetaData.typeSearchable)
-				.getBytes();
-
-		// Searchable
-		rowVal[9] = s2b("false"); // Unsignable
-		rowVal[10] = s2b("false"); // Fixed Prec Scale
-		rowVal[11] = s2b("false"); // Auto Increment
-		rowVal[12] = s2b("TEXT"); // Locale Type Name
-		rowVal[13] = s2b("0"); // Minimum Scale
-		rowVal[14] = s2b("0"); // Maximum Scale
-		rowVal[15] = s2b("0"); // SQL Data Type (not used)
-		rowVal[16] = s2b("0"); // SQL DATETIME SUB (not used)
-		rowVal[17] = s2b("10"); // NUM_PREC_RADIX (2 or 10)
-		tuples.add(new ByteArrayRow(rowVal, getExceptionInterceptor()));
-
-		/*
-		 * MySQL Type: TINYTEXT JDBC Type: LONGVARCHAR
-		 */
-		rowVal = new byte[18][];
-		rowVal[0] = s2b("TINYTEXT");
-		rowVal[1] = Integer.toString(java.sql.Types.LONGVARCHAR).getBytes();
-
-		// JDBC Data type
-		rowVal[2] = s2b("255"); // Precision
-		rowVal[3] = s2b("'"); // Literal Prefix
-		rowVal[4] = s2b("'"); // Literal Suffix
-		rowVal[5] = s2b(""); // Create Params
-		rowVal[6] = Integer.toString(java.sql.DatabaseMetaData.typeNullable)
-				.getBytes();
-
-		// Nullable
-		rowVal[7] = s2b("false"); // Case Sensitive
-		rowVal[8] = Integer.toString(java.sql.DatabaseMetaData.typeSearchable)
-				.getBytes();
-
-		// Searchable
-		rowVal[9] = s2b("false"); // Unsignable
-		rowVal[10] = s2b("false"); // Fixed Prec Scale
-		rowVal[11] = s2b("false"); // Auto Increment
-		rowVal[12] = s2b("TINYTEXT"); // Locale Type Name
-		rowVal[13] = s2b("0"); // Minimum Scale
-		rowVal[14] = s2b("0"); // Maximum Scale
-		rowVal[15] = s2b("0"); // SQL Data Type (not used)
-		rowVal[16] = s2b("0"); // SQL DATETIME SUB (not used)
-		rowVal[17] = s2b("10"); // NUM_PREC_RADIX (2 or 10)
-		tuples.add(new ByteArrayRow(rowVal, getExceptionInterceptor()));
-
-		/*
-		 * MySQL Type: CHAR JDBC Type: CHAR
-		 */
-		rowVal = new byte[18][];
-		rowVal[0] = s2b("CHAR");
-		rowVal[1] = Integer.toString(java.sql.Types.CHAR).getBytes();
-
-		// JDBC Data type
-		rowVal[2] = s2b("255"); // Precision
-		rowVal[3] = s2b("'"); // Literal Prefix
-		rowVal[4] = s2b("'"); // Literal Suffix
-		rowVal[5] = s2b("(M)"); // Create Params
-		rowVal[6] = Integer.toString(java.sql.DatabaseMetaData.typeNullable)
-				.getBytes();
-
-		// Nullable
-		rowVal[7] = s2b("false"); // Case Sensitive
-		rowVal[8] = Integer.toString(java.sql.DatabaseMetaData.typeSearchable)
-				.getBytes();
-
-		// Searchable
-		rowVal[9] = s2b("false"); // Unsignable
-		rowVal[10] = s2b("false"); // Fixed Prec Scale
-		rowVal[11] = s2b("false"); // Auto Increment
-		rowVal[12] = s2b("CHAR"); // Locale Type Name
-		rowVal[13] = s2b("0"); // Minimum Scale
-		rowVal[14] = s2b("0"); // Maximum Scale
-		rowVal[15] = s2b("0"); // SQL Data Type (not used)
-		rowVal[16] = s2b("0"); // SQL DATETIME SUB (not used)
-		rowVal[17] = s2b("10"); // NUM_PREC_RADIX (2 or 10)
-		tuples.add(new ByteArrayRow(rowVal, getExceptionInterceptor()));
-
-		// The maximum number of digits for DECIMAL or NUMERIC is 65 (64 from MySQL 5.0.3 to 5.0.5). 
-		
-		int decimalPrecision = 254;
-		
-		if (this.conn.versionMeetsMinimum(5,0,3)) {
-			if (this.conn.versionMeetsMinimum(5, 0, 6)) {
-				decimalPrecision = 65;
-			} else {
-				decimalPrecision = 64;
-			}
-		}
-		
-		/*
-		 * MySQL Type: NUMERIC (silently converted to DECIMAL) JDBC Type:
-		 * NUMERIC
-		 */
-		rowVal = new byte[18][];
-		rowVal[0] = s2b("NUMERIC");
-		rowVal[1] = Integer.toString(java.sql.Types.NUMERIC).getBytes();
-
-		// JDBC Data type
-		rowVal[2] = s2b(String.valueOf(decimalPrecision)); // Precision
-		rowVal[3] = s2b(""); // Literal Prefix
-		rowVal[4] = s2b(""); // Literal Suffix
-		rowVal[5] = s2b("[(M[,D])] [ZEROFILL]"); // Create Params
-		rowVal[6] = Integer.toString(java.sql.DatabaseMetaData.typeNullable)
-				.getBytes();
-
-		// Nullable
-		rowVal[7] = s2b("false"); // Case Sensitive
-		rowVal[8] = Integer.toString(java.sql.DatabaseMetaData.typeSearchable)
-				.getBytes();
-
-		// Searchable
-		rowVal[9] = s2b("false"); // Unsignable
-		rowVal[10] = s2b("false"); // Fixed Prec Scale
-		rowVal[11] = s2b("true"); // Auto Increment
-		rowVal[12] = s2b("NUMERIC"); // Locale Type Name
-		rowVal[13] = s2b("-308"); // Minimum Scale
-		rowVal[14] = s2b("308"); // Maximum Scale
-		rowVal[15] = s2b("0"); // SQL Data Type (not used)
-		rowVal[16] = s2b("0"); // SQL DATETIME SUB (not used)
-		rowVal[17] = s2b("10"); // NUM_PREC_RADIX (2 or 10)
-		tuples.add(new ByteArrayRow(rowVal, getExceptionInterceptor()));
-
-		/*
-		 * MySQL Type: DECIMAL JDBC Type: DECIMAL
-		 */
-		rowVal = new byte[18][];
-		rowVal[0] = s2b("DECIMAL");
-		rowVal[1] = Integer.toString(java.sql.Types.DECIMAL).getBytes();
-
-		// JDBC Data type
-		rowVal[2] = s2b(String.valueOf(decimalPrecision)); // Precision
-		rowVal[3] = s2b(""); // Literal Prefix
-		rowVal[4] = s2b(""); // Literal Suffix
-		rowVal[5] = s2b("[(M[,D])] [ZEROFILL]"); // Create Params
-		rowVal[6] = Integer.toString(java.sql.DatabaseMetaData.typeNullable)
-				.getBytes();
-
-		// Nullable
-		rowVal[7] = s2b("false"); // Case Sensitive
-		rowVal[8] = Integer.toString(java.sql.DatabaseMetaData.typeSearchable)
-				.getBytes();
-
-		// Searchable
-		rowVal[9] = s2b("false"); // Unsignable
-		rowVal[10] = s2b("false"); // Fixed Prec Scale
-		rowVal[11] = s2b("true"); // Auto Increment
-		rowVal[12] = s2b("DECIMAL"); // Locale Type Name
-		rowVal[13] = s2b("-308"); // Minimum Scale
-		rowVal[14] = s2b("308"); // Maximum Scale
-		rowVal[15] = s2b("0"); // SQL Data Type (not used)
-		rowVal[16] = s2b("0"); // SQL DATETIME SUB (not used)
-		rowVal[17] = s2b("10"); // NUM_PREC_RADIX (2 or 10)
-		tuples.add(new ByteArrayRow(rowVal, getExceptionInterceptor()));
-
-		/*
-		 * MySQL Type: INTEGER JDBC Type: INTEGER
-		 */
-		rowVal = new byte[18][];
-		rowVal[0] = s2b("INTEGER");
-		rowVal[1] = Integer.toString(java.sql.Types.INTEGER).getBytes();
-
-		// JDBC Data type
-		rowVal[2] = s2b("10"); // Precision
-		rowVal[3] = s2b(""); // Literal Prefix
-		rowVal[4] = s2b(""); // Literal Suffix
-		rowVal[5] = s2b("[(M)] [UNSIGNED] [ZEROFILL]"); // Create Params
-		rowVal[6] = Integer.toString(java.sql.DatabaseMetaData.typeNullable)
-				.getBytes();
-
-		// Nullable
-		rowVal[7] = s2b("false"); // Case Sensitive
-		rowVal[8] = Integer.toString(java.sql.DatabaseMetaData.typeSearchable)
-				.getBytes();
-
-		// Searchable
-		rowVal[9] = s2b("true"); // Unsignable
-		rowVal[10] = s2b("false"); // Fixed Prec Scale
-		rowVal[11] = s2b("true"); // Auto Increment
-		rowVal[12] = s2b("INTEGER"); // Locale Type Name
-		rowVal[13] = s2b("0"); // Minimum Scale
-		rowVal[14] = s2b("0"); // Maximum Scale
-		rowVal[15] = s2b("0"); // SQL Data Type (not used)
-		rowVal[16] = s2b("0"); // SQL DATETIME SUB (not used)
-		rowVal[17] = s2b("10"); // NUM_PREC_RADIX (2 or 10)
-		tuples.add(new ByteArrayRow(rowVal, getExceptionInterceptor()));
-		
-		rowVal = new byte[18][];
-		rowVal[0] = s2b("INTEGER UNSIGNED");
-		rowVal[1] = Integer.toString(java.sql.Types.INTEGER).getBytes();
-
-		// JDBC Data type
-		rowVal[2] = s2b("10"); // Precision
-		rowVal[3] = s2b(""); // Literal Prefix
-		rowVal[4] = s2b(""); // Literal Suffix
-		rowVal[5] = s2b("[(M)] [ZEROFILL]"); // Create Params
-		rowVal[6] = Integer.toString(java.sql.DatabaseMetaData.typeNullable)
-				.getBytes();
-
-		// Nullable
-		rowVal[7] = s2b("false"); // Case Sensitive
-		rowVal[8] = Integer.toString(java.sql.DatabaseMetaData.typeSearchable)
-				.getBytes();
-
-		// Searchable
-		rowVal[9] = s2b("true"); // Unsignable
-		rowVal[10] = s2b("false"); // Fixed Prec Scale
-		rowVal[11] = s2b("true"); // Auto Increment
-		rowVal[12] = s2b("INTEGER UNSIGNED"); // Locale Type Name
-		rowVal[13] = s2b("0"); // Minimum Scale
-		rowVal[14] = s2b("0"); // Maximum Scale
-		rowVal[15] = s2b("0"); // SQL Data Type (not used)
-		rowVal[16] = s2b("0"); // SQL DATETIME SUB (not used)
-		rowVal[17] = s2b("10"); // NUM_PREC_RADIX (2 or 10)
-		tuples.add(new ByteArrayRow(rowVal, getExceptionInterceptor()));
-
-		/*
-		 * MySQL Type: INT JDBC Type: INTEGER
-		 */
-		rowVal = new byte[18][];
-		rowVal[0] = s2b("INT");
-		rowVal[1] = Integer.toString(java.sql.Types.INTEGER).getBytes();
-
-		// JDBC Data type
-		rowVal[2] = s2b("10"); // Precision
-		rowVal[3] = s2b(""); // Literal Prefix
-		rowVal[4] = s2b(""); // Literal Suffix
-		rowVal[5] = s2b("[(M)] [UNSIGNED] [ZEROFILL]"); // Create Params
-		rowVal[6] = Integer.toString(java.sql.DatabaseMetaData.typeNullable)
-				.getBytes();
-
-		// Nullable
-		rowVal[7] = s2b("false"); // Case Sensitive
-		rowVal[8] = Integer.toString(java.sql.DatabaseMetaData.typeSearchable)
-				.getBytes();
-
-		// Searchable
-		rowVal[9] = s2b("true"); // Unsignable
-		rowVal[10] = s2b("false"); // Fixed Prec Scale
-		rowVal[11] = s2b("true"); // Auto Increment
-		rowVal[12] = s2b("INT"); // Locale Type Name
-		rowVal[13] = s2b("0"); // Minimum Scale
-		rowVal[14] = s2b("0"); // Maximum Scale
-		rowVal[15] = s2b("0"); // SQL Data Type (not used)
-		rowVal[16] = s2b("0"); // SQL DATETIME SUB (not used)
-		rowVal[17] = s2b("10"); // NUM_PREC_RADIX (2 or 10)
-		tuples.add(new ByteArrayRow(rowVal, getExceptionInterceptor()));
-		
-		rowVal = new byte[18][];
-		rowVal[0] = s2b("INT UNSIGNED");
-		rowVal[1] = Integer.toString(java.sql.Types.INTEGER).getBytes();
-
-		// JDBC Data type
-		rowVal[2] = s2b("10"); // Precision
-		rowVal[3] = s2b(""); // Literal Prefix
-		rowVal[4] = s2b(""); // Literal Suffix
-		rowVal[5] = s2b("[(M)] [ZEROFILL]"); // Create Params
-		rowVal[6] = Integer.toString(java.sql.DatabaseMetaData.typeNullable)
-				.getBytes();
-
-		// Nullable
-		rowVal[7] = s2b("false"); // Case Sensitive
-		rowVal[8] = Integer.toString(java.sql.DatabaseMetaData.typeSearchable)
-				.getBytes();
-
-		// Searchable
-		rowVal[9] = s2b("true"); // Unsignable
-		rowVal[10] = s2b("false"); // Fixed Prec Scale
-		rowVal[11] = s2b("true"); // Auto Increment
-		rowVal[12] = s2b("INT UNSIGNED"); // Locale Type Name
-		rowVal[13] = s2b("0"); // Minimum Scale
-		rowVal[14] = s2b("0"); // Maximum Scale
-		rowVal[15] = s2b("0"); // SQL Data Type (not used)
-		rowVal[16] = s2b("0"); // SQL DATETIME SUB (not used)
-		rowVal[17] = s2b("10"); // NUM_PREC_RADIX (2 or 10)
-		tuples.add(new ByteArrayRow(rowVal, getExceptionInterceptor()));
-
-		/*
-		 * MySQL Type: MEDIUMINT JDBC Type: INTEGER
-		 */
-		rowVal = new byte[18][];
-		rowVal[0] = s2b("MEDIUMINT");
-		rowVal[1] = Integer.toString(java.sql.Types.INTEGER).getBytes();
-
-		// JDBC Data type
-		rowVal[2] = s2b("7"); // Precision
-		rowVal[3] = s2b(""); // Literal Prefix
-		rowVal[4] = s2b(""); // Literal Suffix
-		rowVal[5] = s2b("[(M)] [UNSIGNED] [ZEROFILL]"); // Create Params
-		rowVal[6] = Integer.toString(java.sql.DatabaseMetaData.typeNullable)
-				.getBytes();
-
-		// Nullable
-		rowVal[7] = s2b("false"); // Case Sensitive
-		rowVal[8] = Integer.toString(java.sql.DatabaseMetaData.typeSearchable)
-				.getBytes();
-
-		// Searchable
-		rowVal[9] = s2b("true"); // Unsignable
-		rowVal[10] = s2b("false"); // Fixed Prec Scale
-		rowVal[11] = s2b("true"); // Auto Increment
-		rowVal[12] = s2b("MEDIUMINT"); // Locale Type Name
-		rowVal[13] = s2b("0"); // Minimum Scale
-		rowVal[14] = s2b("0"); // Maximum Scale
-		rowVal[15] = s2b("0"); // SQL Data Type (not used)
-		rowVal[16] = s2b("0"); // SQL DATETIME SUB (not used)
-		rowVal[17] = s2b("10"); // NUM_PREC_RADIX (2 or 10)
-		tuples.add(new ByteArrayRow(rowVal, getExceptionInterceptor()));
-
-		rowVal = new byte[18][];
-		rowVal[0] = s2b("MEDIUMINT UNSIGNED");
-		rowVal[1] = Integer.toString(java.sql.Types.INTEGER).getBytes();
-
-		// JDBC Data type
-		rowVal[2] = s2b("8"); // Precision
-		rowVal[3] = s2b(""); // Literal Prefix
-		rowVal[4] = s2b(""); // Literal Suffix
-		rowVal[5] = s2b("[(M)] [ZEROFILL]"); // Create Params
-		rowVal[6] = Integer.toString(java.sql.DatabaseMetaData.typeNullable)
-				.getBytes();
-
-		// Nullable
-		rowVal[7] = s2b("false"); // Case Sensitive
-		rowVal[8] = Integer.toString(java.sql.DatabaseMetaData.typeSearchable)
-				.getBytes();
-
-		// Searchable
-		rowVal[9] = s2b("true"); // Unsignable
-		rowVal[10] = s2b("false"); // Fixed Prec Scale
-		rowVal[11] = s2b("true"); // Auto Increment
-		rowVal[12] = s2b("MEDIUMINT UNSIGNED"); // Locale Type Name
-		rowVal[13] = s2b("0"); // Minimum Scale
-		rowVal[14] = s2b("0"); // Maximum Scale
-		rowVal[15] = s2b("0"); // SQL Data Type (not used)
-		rowVal[16] = s2b("0"); // SQL DATETIME SUB (not used)
-		rowVal[17] = s2b("10"); // NUM_PREC_RADIX (2 or 10)
-		tuples.add(new ByteArrayRow(rowVal, getExceptionInterceptor()));
-		
-		/*
-		 * MySQL Type: SMALLINT JDBC Type: SMALLINT
-		 */
-		rowVal = new byte[18][];
-		rowVal[0] = s2b("SMALLINT");
-		rowVal[1] = Integer.toString(java.sql.Types.SMALLINT).getBytes();
-
-		// JDBC Data type
-		rowVal[2] = s2b("5"); // Precision
-		rowVal[3] = s2b(""); // Literal Prefix
-		rowVal[4] = s2b(""); // Literal Suffix
-		rowVal[5] = s2b("[(M)] [UNSIGNED] [ZEROFILL]"); // Create Params
-		rowVal[6] = Integer.toString(java.sql.DatabaseMetaData.typeNullable)
-				.getBytes();
-
-		// Nullable
-		rowVal[7] = s2b("false"); // Case Sensitive
-		rowVal[8] = Integer.toString(java.sql.DatabaseMetaData.typeSearchable)
-				.getBytes();
-
-		// Searchable
-		rowVal[9] = s2b("true"); // Unsignable
-		rowVal[10] = s2b("false"); // Fixed Prec Scale
-		rowVal[11] = s2b("true"); // Auto Increment
-		rowVal[12] = s2b("SMALLINT"); // Locale Type Name
-		rowVal[13] = s2b("0"); // Minimum Scale
-		rowVal[14] = s2b("0"); // Maximum Scale
-		rowVal[15] = s2b("0"); // SQL Data Type (not used)
-		rowVal[16] = s2b("0"); // SQL DATETIME SUB (not used)
-		rowVal[17] = s2b("10"); // NUM_PREC_RADIX (2 or 10)
-		tuples.add(new ByteArrayRow(rowVal, getExceptionInterceptor()));
-		
-		rowVal = new byte[18][];
-		rowVal[0] = s2b("SMALLINT UNSIGNED");
-		rowVal[1] = Integer.toString(java.sql.Types.SMALLINT).getBytes();
-
-		// JDBC Data type
-		rowVal[2] = s2b("5"); // Precision
-		rowVal[3] = s2b(""); // Literal Prefix
-		rowVal[4] = s2b(""); // Literal Suffix
-		rowVal[5] = s2b("[(M)] [ZEROFILL]"); // Create Params
-		rowVal[6] = Integer.toString(java.sql.DatabaseMetaData.typeNullable)
-				.getBytes();
-
-		// Nullable
-		rowVal[7] = s2b("false"); // Case Sensitive
-		rowVal[8] = Integer.toString(java.sql.DatabaseMetaData.typeSearchable)
-				.getBytes();
-
-		// Searchable
-		rowVal[9] = s2b("true"); // Unsignable
-		rowVal[10] = s2b("false"); // Fixed Prec Scale
-		rowVal[11] = s2b("true"); // Auto Increment
-		rowVal[12] = s2b("SMALLINT UNSIGNED"); // Locale Type Name
-		rowVal[13] = s2b("0"); // Minimum Scale
-		rowVal[14] = s2b("0"); // Maximum Scale
-		rowVal[15] = s2b("0"); // SQL Data Type (not used)
-		rowVal[16] = s2b("0"); // SQL DATETIME SUB (not used)
-		rowVal[17] = s2b("10"); // NUM_PREC_RADIX (2 or 10)
-		tuples.add(new ByteArrayRow(rowVal, getExceptionInterceptor()));
-
-		/*
-		 * MySQL Type: FLOAT JDBC Type: REAL (this is the SINGLE PERCISION
-		 * floating point type)
-		 */
-		rowVal = new byte[18][];
-		rowVal[0] = s2b("FLOAT");
-		rowVal[1] = Integer.toString(java.sql.Types.REAL).getBytes();
-
-		// JDBC Data type
-		rowVal[2] = s2b("10"); // Precision
-		rowVal[3] = s2b(""); // Literal Prefix
-		rowVal[4] = s2b(""); // Literal Suffix
-		rowVal[5] = s2b("[(M,D)] [ZEROFILL]"); // Create Params
-		rowVal[6] = Integer.toString(java.sql.DatabaseMetaData.typeNullable)
-				.getBytes();
-
-		// Nullable
-		rowVal[7] = s2b("false"); // Case Sensitive
-		rowVal[8] = Integer.toString(java.sql.DatabaseMetaData.typeSearchable)
-				.getBytes();
-
-		// Searchable
-		rowVal[9] = s2b("false"); // Unsignable
-		rowVal[10] = s2b("false"); // Fixed Prec Scale
-		rowVal[11] = s2b("true"); // Auto Increment
-		rowVal[12] = s2b("FLOAT"); // Locale Type Name
-		rowVal[13] = s2b("-38"); // Minimum Scale
-		rowVal[14] = s2b("38"); // Maximum Scale
-		rowVal[15] = s2b("0"); // SQL Data Type (not used)
-		rowVal[16] = s2b("0"); // SQL DATETIME SUB (not used)
-		rowVal[17] = s2b("10"); // NUM_PREC_RADIX (2 or 10)
-		tuples.add(new ByteArrayRow(rowVal, getExceptionInterceptor()));
-
-		/*
-		 * MySQL Type: DOUBLE JDBC Type: DOUBLE
-		 */
-		rowVal = new byte[18][];
-		rowVal[0] = s2b("DOUBLE");
-		rowVal[1] = Integer.toString(java.sql.Types.DOUBLE).getBytes();
-
-		// JDBC Data type
-		rowVal[2] = s2b("17"); // Precision
-		rowVal[3] = s2b(""); // Literal Prefix
-		rowVal[4] = s2b(""); // Literal Suffix
-		rowVal[5] = s2b("[(M,D)] [ZEROFILL]"); // Create Params
-		rowVal[6] = Integer.toString(java.sql.DatabaseMetaData.typeNullable)
-				.getBytes();
-
-		// Nullable
-		rowVal[7] = s2b("false"); // Case Sensitive
-		rowVal[8] = Integer.toString(java.sql.DatabaseMetaData.typeSearchable)
-				.getBytes();
-
-		// Searchable
-		rowVal[9] = s2b("false"); // Unsignable
-		rowVal[10] = s2b("false"); // Fixed Prec Scale
-		rowVal[11] = s2b("true"); // Auto Increment
-		rowVal[12] = s2b("DOUBLE"); // Locale Type Name
-		rowVal[13] = s2b("-308"); // Minimum Scale
-		rowVal[14] = s2b("308"); // Maximum Scale
-		rowVal[15] = s2b("0"); // SQL Data Type (not used)
-		rowVal[16] = s2b("0"); // SQL DATETIME SUB (not used)
-		rowVal[17] = s2b("10"); // NUM_PREC_RADIX (2 or 10)
-		tuples.add(new ByteArrayRow(rowVal, getExceptionInterceptor()));
-
-		/*
-		 * MySQL Type: DOUBLE PRECISION JDBC Type: DOUBLE
-		 */
-		rowVal = new byte[18][];
-		rowVal[0] = s2b("DOUBLE PRECISION");
-		rowVal[1] = Integer.toString(java.sql.Types.DOUBLE).getBytes();
-
-		// JDBC Data type
-		rowVal[2] = s2b("17"); // Precision
-		rowVal[3] = s2b(""); // Literal Prefix
-		rowVal[4] = s2b(""); // Literal Suffix
-		rowVal[5] = s2b("[(M,D)] [ZEROFILL]"); // Create Params
-		rowVal[6] = Integer.toString(java.sql.DatabaseMetaData.typeNullable)
-				.getBytes();
-
-		// Nullable
-		rowVal[7] = s2b("false"); // Case Sensitive
-		rowVal[8] = Integer.toString(java.sql.DatabaseMetaData.typeSearchable)
-				.getBytes();
-
-		// Searchable
-		rowVal[9] = s2b("false"); // Unsignable
-		rowVal[10] = s2b("false"); // Fixed Prec Scale
-		rowVal[11] = s2b("true"); // Auto Increment
-		rowVal[12] = s2b("DOUBLE PRECISION"); // Locale Type Name
-		rowVal[13] = s2b("-308"); // Minimum Scale
-		rowVal[14] = s2b("308"); // Maximum Scale
-		rowVal[15] = s2b("0"); // SQL Data Type (not used)
-		rowVal[16] = s2b("0"); // SQL DATETIME SUB (not used)
-		rowVal[17] = s2b("10"); // NUM_PREC_RADIX (2 or 10)
-		tuples.add(new ByteArrayRow(rowVal, getExceptionInterceptor()));
-
-		/*
-		 * MySQL Type: REAL (does not map to Types.REAL) JDBC Type: DOUBLE
-		 */
-		rowVal = new byte[18][];
-		rowVal[0] = s2b("REAL");
-		rowVal[1] = Integer.toString(java.sql.Types.DOUBLE).getBytes();
-
-		// JDBC Data type
-		rowVal[2] = s2b("17"); // Precision
-		rowVal[3] = s2b(""); // Literal Prefix
-		rowVal[4] = s2b(""); // Literal Suffix
-		rowVal[5] = s2b("[(M,D)] [ZEROFILL]"); // Create Params
-		rowVal[6] = Integer.toString(java.sql.DatabaseMetaData.typeNullable)
-				.getBytes();
-
-		// Nullable
-		rowVal[7] = s2b("false"); // Case Sensitive
-		rowVal[8] = Integer.toString(java.sql.DatabaseMetaData.typeSearchable)
-				.getBytes();
-
-		// Searchable
-		rowVal[9] = s2b("false"); // Unsignable
-		rowVal[10] = s2b("false"); // Fixed Prec Scale
-		rowVal[11] = s2b("true"); // Auto Increment
-		rowVal[12] = s2b("REAL"); // Locale Type Name
-		rowVal[13] = s2b("-308"); // Minimum Scale
-		rowVal[14] = s2b("308"); // Maximum Scale
-		rowVal[15] = s2b("0"); // SQL Data Type (not used)
-		rowVal[16] = s2b("0"); // SQL DATETIME SUB (not used)
-		rowVal[17] = s2b("10"); // NUM_PREC_RADIX (2 or 10)
-		tuples.add(new ByteArrayRow(rowVal, getExceptionInterceptor()));
-
-		/*
-		 * MySQL Type: VARCHAR JDBC Type: VARCHAR
-		 */
-		rowVal = new byte[18][];
-		rowVal[0] = s2b("VARCHAR");
-		rowVal[1] = Integer.toString(java.sql.Types.VARCHAR).getBytes();
-
-		// JDBC Data type
-		rowVal[2] = s2b("255"); // Precision
-		rowVal[3] = s2b("'"); // Literal Prefix
-		rowVal[4] = s2b("'"); // Literal Suffix
-		rowVal[5] = s2b("(M)"); // Create Params
-		rowVal[6] = Integer.toString(java.sql.DatabaseMetaData.typeNullable)
-				.getBytes();
-
-		// Nullable
-		rowVal[7] = s2b("false"); // Case Sensitive
-		rowVal[8] = Integer.toString(java.sql.DatabaseMetaData.typeSearchable)
-				.getBytes();
-
-		// Searchable
-		rowVal[9] = s2b("false"); // Unsignable
-		rowVal[10] = s2b("false"); // Fixed Prec Scale
-		rowVal[11] = s2b("false"); // Auto Increment
-		rowVal[12] = s2b("VARCHAR"); // Locale Type Name
-		rowVal[13] = s2b("0"); // Minimum Scale
-		rowVal[14] = s2b("0"); // Maximum Scale
-		rowVal[15] = s2b("0"); // SQL Data Type (not used)
-		rowVal[16] = s2b("0"); // SQL DATETIME SUB (not used)
-		rowVal[17] = s2b("10"); // NUM_PREC_RADIX (2 or 10)
-		tuples.add(new ByteArrayRow(rowVal, getExceptionInterceptor()));
-
-		/*
-		 * MySQL Type: ENUM JDBC Type: VARCHAR
-		 */
-		rowVal = new byte[18][];
-		rowVal[0] = s2b("ENUM");
-		rowVal[1] = Integer.toString(java.sql.Types.VARCHAR).getBytes();
-
-		// JDBC Data type
-		rowVal[2] = s2b("65535"); // Precision
-		rowVal[3] = s2b("'"); // Literal Prefix
-		rowVal[4] = s2b("'"); // Literal Suffix
-		rowVal[5] = s2b(""); // Create Params
-		rowVal[6] = Integer.toString(java.sql.DatabaseMetaData.typeNullable)
-				.getBytes();
-
-		// Nullable
-		rowVal[7] = s2b("false"); // Case Sensitive
-		rowVal[8] = Integer.toString(java.sql.DatabaseMetaData.typeSearchable)
-				.getBytes();
-
-		// Searchable
-		rowVal[9] = s2b("false"); // Unsignable
-		rowVal[10] = s2b("false"); // Fixed Prec Scale
-		rowVal[11] = s2b("false"); // Auto Increment
-		rowVal[12] = s2b("ENUM"); // Locale Type Name
-		rowVal[13] = s2b("0"); // Minimum Scale
-		rowVal[14] = s2b("0"); // Maximum Scale
-		rowVal[15] = s2b("0"); // SQL Data Type (not used)
-		rowVal[16] = s2b("0"); // SQL DATETIME SUB (not used)
-		rowVal[17] = s2b("10"); // NUM_PREC_RADIX (2 or 10)
-		tuples.add(new ByteArrayRow(rowVal, getExceptionInterceptor()));
-
-		/*
-		 * MySQL Type: SET JDBC Type: VARCHAR
-		 */
-		rowVal = new byte[18][];
-		rowVal[0] = s2b("SET");
-		rowVal[1] = Integer.toString(java.sql.Types.VARCHAR).getBytes();
-
-		// JDBC Data type
-		rowVal[2] = s2b("64"); // Precision
-		rowVal[3] = s2b("'"); // Literal Prefix
-		rowVal[4] = s2b("'"); // Literal Suffix
-		rowVal[5] = s2b(""); // Create Params
-		rowVal[6] = Integer.toString(java.sql.DatabaseMetaData.typeNullable)
-				.getBytes();
-
-		// Nullable
-		rowVal[7] = s2b("false"); // Case Sensitive
-		rowVal[8] = Integer.toString(java.sql.DatabaseMetaData.typeSearchable)
-				.getBytes();
-
-		// Searchable
-		rowVal[9] = s2b("false"); // Unsignable
-		rowVal[10] = s2b("false"); // Fixed Prec Scale
-		rowVal[11] = s2b("false"); // Auto Increment
-		rowVal[12] = s2b("SET"); // Locale Type Name
-		rowVal[13] = s2b("0"); // Minimum Scale
-		rowVal[14] = s2b("0"); // Maximum Scale
-		rowVal[15] = s2b("0"); // SQL Data Type (not used)
-		rowVal[16] = s2b("0"); // SQL DATETIME SUB (not used)
-		rowVal[17] = s2b("10"); // NUM_PREC_RADIX (2 or 10)
-		tuples.add(new ByteArrayRow(rowVal, getExceptionInterceptor()));
-
-		/*
-		 * MySQL Type: DATE JDBC Type: DATE
-		 */
-		rowVal = new byte[18][];
-		rowVal[0] = s2b("DATE");
-		rowVal[1] = Integer.toString(java.sql.Types.DATE).getBytes();
-
-		// JDBC Data type
-		rowVal[2] = s2b("0"); // Precision
-		rowVal[3] = s2b("'"); // Literal Prefix
-		rowVal[4] = s2b("'"); // Literal Suffix
-		rowVal[5] = s2b(""); // Create Params
-		rowVal[6] = Integer.toString(java.sql.DatabaseMetaData.typeNullable)
-				.getBytes();
-
-		// Nullable
-		rowVal[7] = s2b("false"); // Case Sensitive
-		rowVal[8] = Integer.toString(java.sql.DatabaseMetaData.typeSearchable)
-				.getBytes();
-
-		// Searchable
-		rowVal[9] = s2b("false"); // Unsignable
-		rowVal[10] = s2b("false"); // Fixed Prec Scale
-		rowVal[11] = s2b("false"); // Auto Increment
-		rowVal[12] = s2b("DATE"); // Locale Type Name
-		rowVal[13] = s2b("0"); // Minimum Scale
-		rowVal[14] = s2b("0"); // Maximum Scale
-		rowVal[15] = s2b("0"); // SQL Data Type (not used)
-		rowVal[16] = s2b("0"); // SQL DATETIME SUB (not used)
-		rowVal[17] = s2b("10"); // NUM_PREC_RADIX (2 or 10)
-		tuples.add(new ByteArrayRow(rowVal, getExceptionInterceptor()));
-
-		/*
-		 * MySQL Type: TIME JDBC Type: TIME
-		 */
-		rowVal = new byte[18][];
-		rowVal[0] = s2b("TIME");
-		rowVal[1] = Integer.toString(java.sql.Types.TIME).getBytes();
-
-		// JDBC Data type
-		rowVal[2] = s2b("0"); // Precision
-		rowVal[3] = s2b("'"); // Literal Prefix
-		rowVal[4] = s2b("'"); // Literal Suffix
-		rowVal[5] = s2b(""); // Create Params
-		rowVal[6] = Integer.toString(java.sql.DatabaseMetaData.typeNullable)
-				.getBytes();
-
-		// Nullable
-		rowVal[7] = s2b("false"); // Case Sensitive
-		rowVal[8] = Integer.toString(java.sql.DatabaseMetaData.typeSearchable)
-				.getBytes();
-
-		// Searchable
-		rowVal[9] = s2b("false"); // Unsignable
-		rowVal[10] = s2b("false"); // Fixed Prec Scale
-		rowVal[11] = s2b("false"); // Auto Increment
-		rowVal[12] = s2b("TIME"); // Locale Type Name
-		rowVal[13] = s2b("0"); // Minimum Scale
-		rowVal[14] = s2b("0"); // Maximum Scale
-		rowVal[15] = s2b("0"); // SQL Data Type (not used)
-		rowVal[16] = s2b("0"); // SQL DATETIME SUB (not used)
-		rowVal[17] = s2b("10"); // NUM_PREC_RADIX (2 or 10)
-		tuples.add(new ByteArrayRow(rowVal, getExceptionInterceptor()));
-
-		/*
-		 * MySQL Type: DATETIME JDBC Type: TIMESTAMP
-		 */
-		rowVal = new byte[18][];
-		rowVal[0] = s2b("DATETIME");
-		rowVal[1] = Integer.toString(java.sql.Types.TIMESTAMP).getBytes();
-
-		// JDBC Data type
-		rowVal[2] = s2b("0"); // Precision
-		rowVal[3] = s2b("'"); // Literal Prefix
-		rowVal[4] = s2b("'"); // Literal Suffix
-		rowVal[5] = s2b(""); // Create Params
-		rowVal[6] = Integer.toString(java.sql.DatabaseMetaData.typeNullable)
-				.getBytes();
-
-		// Nullable
-		rowVal[7] = s2b("false"); // Case Sensitive
-		rowVal[8] = Integer.toString(java.sql.DatabaseMetaData.typeSearchable)
-				.getBytes();
-
-		// Searchable
-		rowVal[9] = s2b("false"); // Unsignable
-		rowVal[10] = s2b("false"); // Fixed Prec Scale
-		rowVal[11] = s2b("false"); // Auto Increment
-		rowVal[12] = s2b("DATETIME"); // Locale Type Name
-		rowVal[13] = s2b("0"); // Minimum Scale
-		rowVal[14] = s2b("0"); // Maximum Scale
-		rowVal[15] = s2b("0"); // SQL Data Type (not used)
-		rowVal[16] = s2b("0"); // SQL DATETIME SUB (not used)
-		rowVal[17] = s2b("10"); // NUM_PREC_RADIX (2 or 10)
-		tuples.add(new ByteArrayRow(rowVal, getExceptionInterceptor()));
-
-		/*
-		 * MySQL Type: TIMESTAMP JDBC Type: TIMESTAMP
-		 */
-		rowVal = new byte[18][];
-		rowVal[0] = s2b("TIMESTAMP");
-		rowVal[1] = Integer.toString(java.sql.Types.TIMESTAMP).getBytes();
-
-		// JDBC Data type
-		rowVal[2] = s2b("0"); // Precision
-		rowVal[3] = s2b("'"); // Literal Prefix
-		rowVal[4] = s2b("'"); // Literal Suffix
-		rowVal[5] = s2b("[(M)]"); // Create Params
-		rowVal[6] = Integer.toString(java.sql.DatabaseMetaData.typeNullable)
-				.getBytes();
-
-		// Nullable
-		rowVal[7] = s2b("false"); // Case Sensitive
-		rowVal[8] = Integer.toString(java.sql.DatabaseMetaData.typeSearchable)
-				.getBytes();
-
-		// Searchable
-		rowVal[9] = s2b("false"); // Unsignable
-		rowVal[10] = s2b("false"); // Fixed Prec Scale
-		rowVal[11] = s2b("false"); // Auto Increment
-		rowVal[12] = s2b("TIMESTAMP"); // Locale Type Name
-		rowVal[13] = s2b("0"); // Minimum Scale
-		rowVal[14] = s2b("0"); // Maximum Scale
-		rowVal[15] = s2b("0"); // SQL Data Type (not used)
-		rowVal[16] = s2b("0"); // SQL DATETIME SUB (not used)
-		rowVal[17] = s2b("10"); // NUM_PREC_RADIX (2 or 10)
-		tuples.add(new ByteArrayRow(rowVal, getExceptionInterceptor()));
-
-		return buildResultSet(fields, tuples);
-	}
-
-	/**
-	 * JDBC 2.0 Get a description of the user-defined types defined in a
-	 * particular schema. Schema specific UDTs may have type JAVA_OBJECT,
-	 * STRUCT, or DISTINCT.
-	 * <P>
-	 * Only types matching the catalog, schema, type name and type criteria are
-	 * returned. They are ordered by DATA_TYPE, TYPE_SCHEM and TYPE_NAME. The
-	 * type name parameter may be a fully qualified name. In this case, the
-	 * catalog and schemaPattern parameters are ignored.
-	 * </p>
-	 * <P>
-	 * Each type description has the following columns:
-	 * <OL>
-	 * <li> <B>TYPE_CAT</B> String => the type's catalog (may be null) </li>
-	 * <li> <B>TYPE_SCHEM</B> String => type's schema (may be null) </li>
-	 * <li> <B>TYPE_NAME</B> String => type name </li>
-	 * <li> <B>CLASS_NAME</B> String => Java class name </li>
-	 * <li> <B>DATA_TYPE</B> String => type value defined in java.sql.Types.
-	 * One of JAVA_OBJECT, STRUCT, or DISTINCT </li>
-	 * <li> <B>REMARKS</B> String => explanatory comment on the type </li>
-	 * </ol>
-	 * </p>
-	 * <P>
-	 * <B>Note:</B> If the driver does not support UDTs then an empty result
-	 * set is returned.
-	 * </p>
-	 * 
-	 * @param catalog
-	 *            a catalog name; "" retrieves those without a catalog; null
-	 *            means drop catalog name from the selection criteria
-	 * @param schemaPattern
-	 *            a schema name pattern; "" retrieves those without a schema
-	 * @param typeNamePattern
-	 *            a type name pattern; may be a fully qualified name
-	 * @param types
-	 *            a list of user-named types to include (JAVA_OBJECT, STRUCT, or
-	 *            DISTINCT); null returns all types
-	 * @return ResultSet - each row is a type description
-	 * @exception SQLException
-	 *                if a database-access error occurs.
-	 */
-	public java.sql.ResultSet getUDTs(String catalog, String schemaPattern,
-			String typeNamePattern, int[] types) throws SQLException {
-		Field[] fields = new Field[7];
-		fields[0] = new Field("", "TYPE_CAT", Types.VARCHAR, 32);
-		fields[1] = new Field("", "TYPE_SCHEM", Types.VARCHAR, 32);
-		fields[2] = new Field("", "TYPE_NAME", Types.VARCHAR, 32);
-		fields[3] = new Field("", "CLASS_NAME", Types.VARCHAR, 32);
-		fields[4] = new Field("", "DATA_TYPE", Types.INTEGER, 10);
-		fields[5] = new Field("", "REMARKS", Types.VARCHAR, 32);
-		fields[6] = new Field("", "BASE_TYPE", Types.SMALLINT, 10);
-
-		ArrayList<ResultSetRow> tuples = new ArrayList<ResultSetRow>();
-
-		return buildResultSet(fields, tuples);
-	}
-
-	/**
-	 * What's the url for this database?
-	 * 
-	 * @return the url or null if it can't be generated
-	 * @throws SQLException
-	 *             DOCUMENT ME!
-	 */
-	public String getURL() throws SQLException {
-		return this.conn.getURL();
-	}
-
-	/**
-	 * What's our user name as known to the database?
-	 * 
-	 * @return our database user name
-	 * @throws SQLException
-	 *             DOCUMENT ME!
-	 */
-	public String getUserName() throws SQLException {
-		if (this.conn.getUseHostsInPrivileges()) {
-			Statement stmt = null;
-			ResultSet rs = null;
-
-			try {
-				stmt = this.conn.createStatement();
-				stmt.setEscapeProcessing(false);
-
-				rs = stmt.executeQuery("SELECT USER()");
-				rs.next();
-
-				return rs.getString(1);
-			} finally {
-				if (rs != null) {
-					try {
-						rs.close();
-					} catch (Exception ex) {
-						AssertionFailedException.shouldNotHappen(ex);
-					}
-
-					rs = null;
-				}
-
-				if (stmt != null) {
-					try {
-						stmt.close();
-					} catch (Exception ex) {
-						AssertionFailedException.shouldNotHappen(ex);
-					}
-
-					stmt = null;
-				}
-			}
-		}
-
-		return this.conn.getUser();
-	}
-
-	/**
-	 * Get a description of a table's columns that are automatically updated
-	 * when any value in a row is updated. They are unordered.
-	 * <P>
-	 * Each column description has the following columns:
-	 * <OL>
-	 * <li> <B>SCOPE</B> short => is not used </li>
-	 * <li> <B>COLUMN_NAME</B> String => column name </li>
-	 * <li> <B>DATA_TYPE</B> short => SQL data type from java.sql.Types </li>
-	 * <li> <B>TYPE_NAME</B> String => Data source dependent type name </li>
-	 * <li> <B>COLUMN_SIZE</B> int => precision </li>
-	 * <li> <B>BUFFER_LENGTH</B> int => length of column value in bytes </li>
-	 * <li> <B>DECIMAL_DIGITS</B> short => scale </li>
-	 * <li> <B>PSEUDO_COLUMN</B> short => is this a pseudo column like an
-	 * Oracle ROWID
-	 * <UL>
-	 * <li> versionColumnUnknown - may or may not be pseudo column </li>
-	 * <li> versionColumnNotPseudo - is NOT a pseudo column </li>
-	 * <li> versionColumnPseudo - is a pseudo column </li>
-	 * </ul>
-	 * </li>
-	 * </ol>
-	 * </p>
-	 * 
-	 * @param catalog
-	 *            a catalog name; "" retrieves those without a catalog
-	 * @param schema
-	 *            a schema name; "" retrieves those without a schema
-	 * @param table
-	 *            a table name
-	 * @return ResultSet each row is a column description
-	 * @throws SQLException
-	 *             DOCUMENT ME!
-	 */
-	public java.sql.ResultSet getVersionColumns(String catalog, String schema,
-			final String table) throws SQLException {
-
-		if (table == null) {
-			throw SQLError.createSQLException("Table not specified.",
-					SQLError.SQL_STATE_ILLEGAL_ARGUMENT, getExceptionInterceptor());
-		}
-
-		Field[] fields = new Field[8];
-		fields[0] = new Field("", "SCOPE", Types.SMALLINT, 5);
-		fields[1] = new Field("", "COLUMN_NAME", Types.CHAR, 32);
-		fields[2] = new Field("", "DATA_TYPE", Types.INTEGER, 5);
-		fields[3] = new Field("", "TYPE_NAME", Types.CHAR, 16);
-		fields[4] = new Field("", "COLUMN_SIZE", Types.INTEGER, 16);
-		fields[5] = new Field("", "BUFFER_LENGTH", Types.INTEGER, 16);
-		fields[6] = new Field("", "DECIMAL_DIGITS", Types.SMALLINT, 16);
-		fields[7] = new Field("", "PSEUDO_COLUMN", Types.SMALLINT, 5);
-
-		final ArrayList<ResultSetRow> rows = new ArrayList<ResultSetRow>();
-
-		final Statement stmt = this.conn.getMetadataSafeStatement();
-
-		try {
-
-			new IterateBlock<String>(getCatalogIterator(catalog)) {
-				void forEach(String catalogStr) throws SQLException {
-
-					ResultSet results = null;
-					boolean with_where = conn.versionMeetsMinimum(5, 0, 0);
-
-					try {
-						StringBuffer whereBuf = new StringBuffer(" Extra LIKE '%on update CURRENT_TIMESTAMP%'");
-						List<String> rsFields = new ArrayList<String>();
-						
-						// for versions prior to 5.1.23 we can get "on update CURRENT_TIMESTAMP"
-						// only from SHOW CREATE TABLE
-						if (!conn.versionMeetsMinimum(5, 1, 23)) {
-							
-							whereBuf = new StringBuffer();
-							boolean firstTime = true;
-
-							String query = new StringBuffer("SHOW CREATE TABLE ")
-									.append(StringUtils.quoteIdentifier(catalogStr, conn.getPedantic())).append(".")
-									.append(StringUtils.quoteIdentifier(table, conn.getPedantic())).toString();
-
-							results = stmt.executeQuery(query);
-							while (results.next()) {
-								String createTableString = results.getString(2);
-								StringTokenizer lineTokenizer = new StringTokenizer(createTableString, "\n");
-
-								while (lineTokenizer.hasMoreTokens()) {
-									String line = lineTokenizer.nextToken().trim();
-									if (StringUtils.indexOfIgnoreCase(line, "on update CURRENT_TIMESTAMP") > -1) {
-										boolean usingBackTicks = true;
-										int beginPos = line.indexOf(quotedId);
-
-										if (beginPos == -1) {
-											beginPos = line.indexOf("\"");
-											usingBackTicks = false;
-										}
-
-										if (beginPos != -1) {
-											int endPos = -1;
-							
-											if (usingBackTicks) {
-												endPos = line.indexOf(quotedId, beginPos + 1);
-											} else {
-												endPos = line.indexOf("\"", beginPos + 1);
-											}
-							
-											if (endPos != -1) {
-												if (with_where) {
-													if (!firstTime) {
-														whereBuf.append(" or");
-													} else {
-														firstTime = false;
-													}
-													whereBuf.append(" Field='");
-													whereBuf.append(line.substring(beginPos + 1, endPos));
-													whereBuf.append("'");
-												} else {
-													rsFields.add(line.substring(beginPos + 1, endPos));
-												}
-											}
-										}
-									}
-								}
-							}
-							results.close();
-						}
-						
-						if (whereBuf.length() > 0 || rsFields.size() > 0) {
-							StringBuffer queryBuf = new StringBuffer("SHOW ");
-							queryBuf.append("COLUMNS FROM ");
-							queryBuf.append(StringUtils.quoteIdentifier(table, conn.getPedantic()));
-							queryBuf.append(" FROM ");
-							queryBuf.append(StringUtils.quoteIdentifier(catalogStr, conn.getPedantic()));
-							if (with_where) {
-								queryBuf.append(" WHERE");
-								queryBuf.append(whereBuf.toString());
-							}
-
-							results = stmt.executeQuery(queryBuf.toString());
-
-							while (results.next()) {
-								if (with_where || rsFields.contains(results.getString("Field"))) {
-									TypeDescriptor typeDesc = new TypeDescriptor(results.getString("Type"), results.getString("Null"));
-									byte[][] rowVal = new byte[8][];
-									// SCOPE is not used
-									rowVal[0] = null;
-									// COLUMN_NAME
-									rowVal[1] = results.getBytes("Field");
-									// DATA_TYPE
-									rowVal[2] = Short.toString(typeDesc.dataType).getBytes();
-									// TYPE_NAME
-									rowVal[3] = s2b(typeDesc.typeName);
-									// COLUMN_SIZE
-									rowVal[4] = typeDesc.columnSize == null ? null : s2b(typeDesc.columnSize.toString());
-									// BUFFER_LENGTH
-									rowVal[5] = s2b(Integer.toString(typeDesc.bufferLength));
-									// DECIMAL_DIGITS
-									rowVal[6] = typeDesc.decimalDigits == null ? null : s2b(typeDesc.decimalDigits.toString());
-									// PSEUDO_COLUMN
-									rowVal[7] = Integer.toString(java.sql.DatabaseMetaData.versionColumnNotPseudo).getBytes();
-
-									rows.add(new ByteArrayRow(rowVal, getExceptionInterceptor()));
-								}
-							}
-						}
-					} catch (SQLException sqlEx) {
-						if (!SQLError.SQL_STATE_BASE_TABLE_OR_VIEW_NOT_FOUND.equals(sqlEx.getSQLState())) {
-							throw sqlEx;
-						}
-					} finally {
-						if (results != null) {
-							try {
-								results.close();
-							} catch (Exception ex) {
-								;
-							}
-
-							results = null;
-						}
-					}
-
-				}
-			}.doForAll();
-		} finally {
-			if (stmt != null) {
-				stmt.close();
-			}
-		}
-
-		return buildResultSet(fields, rows);
-	}
-
-	/**
-	 * JDBC 2.0 Determine whether or not a visible row insert can be detected by
-	 * calling ResultSet.rowInserted().
-	 * 
-	 * @param type
-	 *            set type, i.e. ResultSet.TYPE_XXX
-	 * @return true if changes are detected by the resultset type
-	 * @exception SQLException
-	 *                if a database-access error occurs.
-	 */
-	public boolean insertsAreDetected(int type) throws SQLException {
-		return false;
-	}
-
-	/**
-	 * Does a catalog appear at the start of a qualified table name? (Otherwise
-	 * it appears at the end)
-	 * 
-	 * @return true if it appears at the start
-	 * @throws SQLException
-	 *             DOCUMENT ME!
-	 */
-	public boolean isCatalogAtStart() throws SQLException {
-		return true;
-	}
-
-	/**
-	 * Is the database in read-only mode?
-	 * 
-	 * @return true if so
-	 * @throws SQLException
-	 *             DOCUMENT ME!
-	 */
-	public boolean isReadOnly() throws SQLException {
-		return false;
-	}
-
-	/**
-	 * @see DatabaseMetaData#locatorsUpdateCopy()
-	 */
-	public boolean locatorsUpdateCopy() throws SQLException {
-		return !this.conn.getEmulateLocators();
-	}
-
-	/**
-	 * Are concatenations between NULL and non-NULL values NULL? A JDBC
-	 * compliant driver always returns true.
-	 * 
-	 * @return true if so
-	 * @throws SQLException
-	 *             DOCUMENT ME!
-	 */
-	public boolean nullPlusNonNullIsNull() throws SQLException {
-		return true;
-	}
-
-	/**
-	 * Are NULL values sorted at the end regardless of sort order?
-	 * 
-	 * @return true if so
-	 * @throws SQLException
-	 *             DOCUMENT ME!
-	 */
-	public boolean nullsAreSortedAtEnd() throws SQLException {
-		return false;
-	}
-
-	/**
-	 * Are NULL values sorted at the start regardless of sort order?
-	 * 
-	 * @return true if so
-	 * @throws SQLException
-	 *             DOCUMENT ME!
-	 */
-	public boolean nullsAreSortedAtStart() throws SQLException {
-		return (this.conn.versionMeetsMinimum(4, 0, 2) && !this.conn
-				.versionMeetsMinimum(4, 0, 11));
-	}
-
-	/**
-	 * Are NULL values sorted high?
-	 * 
-	 * @return true if so
-	 * @throws SQLException
-	 *             DOCUMENT ME!
-	 */
-	public boolean nullsAreSortedHigh() throws SQLException {
-		return false;
-	}
-
-	/**
-	 * Are NULL values sorted low?
-	 * 
-	 * @return true if so
-	 * @throws SQLException
-	 *             DOCUMENT ME!
-	 */
-	public boolean nullsAreSortedLow() throws SQLException {
-		return !nullsAreSortedHigh();
-	}
-
-	/**
-	 * DOCUMENT ME!
-	 * 
-	 * @param type
-	 *            DOCUMENT ME!
-	 * @return DOCUMENT ME!
-	 * @throws SQLException
-	 *             DOCUMENT ME!
-	 */
-	public boolean othersDeletesAreVisible(int type) throws SQLException {
-		return false;
-	}
-
-	/**
-	 * DOCUMENT ME!
-	 * 
-	 * @param type
-	 *            DOCUMENT ME!
-	 * @return DOCUMENT ME!
-	 * @throws SQLException
-	 *             DOCUMENT ME!
-	 */
-	public boolean othersInsertsAreVisible(int type) throws SQLException {
-		return false;
-	}
-
-	/**
-	 * JDBC 2.0 Determine whether changes made by others are visible.
-	 * 
-	 * @param type
-	 *            set type, i.e. ResultSet.TYPE_XXX
-	 * @return true if changes are visible for the result set type
-	 * @exception SQLException
-	 *                if a database-access error occurs.
-	 */
-	public boolean othersUpdatesAreVisible(int type) throws SQLException {
-		return false;
-	}
-
-	/**
-	 * DOCUMENT ME!
-	 * 
-	 * @param type
-	 *            DOCUMENT ME!
-	 * @return DOCUMENT ME!
-	 * @throws SQLException
-	 *             DOCUMENT ME!
-	 */
-	public boolean ownDeletesAreVisible(int type) throws SQLException {
-		return false;
-	}
-
-	/**
-	 * DOCUMENT ME!
-	 * 
-	 * @param type
-	 *            DOCUMENT ME!
-	 * @return DOCUMENT ME!
-	 * @throws SQLException
-	 *             DOCUMENT ME!
-	 */
-	public boolean ownInsertsAreVisible(int type) throws SQLException {
-		return false;
-	}
-
-	/**
-	 * JDBC 2.0 Determine whether a result set's own changes visible.
-	 * 
-	 * @param type
-	 *            set type, i.e. ResultSet.TYPE_XXX
-	 * @return true if changes are visible for the result set type
-	 * @exception SQLException
-	 *                if a database-access error occurs.
-	 */
-	public boolean ownUpdatesAreVisible(int type) throws SQLException {
-		return false;
-	}
-
-	protected LocalAndReferencedColumns parseTableStatusIntoLocalAndReferencedColumns(
-			String keysComment) throws SQLException {
-		// keys will equal something like this:
-		// (parent_service_id child_service_id) REFER
-		// ds/subservices(parent_service_id child_service_id)
-		//
-		// simple-columned keys: (m) REFER
-		// airline/tt(a)
-		//
-		// multi-columned keys : (m n) REFER
-		// airline/vv(a b)
-		//
-		// parse of the string into three phases:
-		// 1: parse the opening parentheses to determine how many results there
-		// will be
-		// 2: read in the schema name/table name
-		// 3: parse the closing parentheses
-
-		String columnsDelimitter = ","; // what version did this change in?
-
-		int indexOfOpenParenLocalColumns = StringUtils.indexOfIgnoreCase(0, keysComment, "(", this.quotedId,
-				this.quotedId, StringUtils.SEARCH_MODE__ALL);
-
-		if (indexOfOpenParenLocalColumns == -1) {
-			throw SQLError.createSQLException("Error parsing foreign keys definition,"
-					+ " couldn't find start of local columns list.",
-					SQLError.SQL_STATE_GENERAL_ERROR, getExceptionInterceptor());
-		}
-
-		String constraintName = StringUtils.unQuoteIdentifier(
-				keysComment.substring(0, indexOfOpenParenLocalColumns).trim(),
-				this.conn.useAnsiQuotedIdentifiers());
-		keysComment = keysComment.substring(indexOfOpenParenLocalColumns,
-				keysComment.length());
-
-		String keysCommentTrimmed = keysComment.trim();
-
-		int indexOfCloseParenLocalColumns = StringUtils.indexOfIgnoreCase(0, keysCommentTrimmed, ")", this.quotedId,
-				this.quotedId, StringUtils.SEARCH_MODE__ALL);
-
-		if (indexOfCloseParenLocalColumns == -1) {
-			throw SQLError.createSQLException("Error parsing foreign keys definition,"
-					+ " couldn't find end of local columns list.",
-					SQLError.SQL_STATE_GENERAL_ERROR, getExceptionInterceptor());
-		}
-
-		String localColumnNamesString = keysCommentTrimmed.substring(1,
-				indexOfCloseParenLocalColumns);
-
-		int indexOfRefer = StringUtils.indexOfIgnoreCase(0, keysCommentTrimmed, "REFER ", this.quotedId, this.quotedId,
-				StringUtils.SEARCH_MODE__ALL);
-
-		if (indexOfRefer == -1) {
-			throw SQLError.createSQLException("Error parsing foreign keys definition,"
-					+ " couldn't find start of referenced tables list.",
-					SQLError.SQL_STATE_GENERAL_ERROR, getExceptionInterceptor());
-		}
-
-		int indexOfOpenParenReferCol = StringUtils.indexOfIgnoreCase(indexOfRefer, keysCommentTrimmed, "(",
-				this.quotedId, this.quotedId, StringUtils.SEARCH_MODE__MRK_COM_WS);
-
-		if (indexOfOpenParenReferCol == -1) {
-			throw SQLError.createSQLException("Error parsing foreign keys definition,"
-					+ " couldn't find start of referenced columns list.",
-					SQLError.SQL_STATE_GENERAL_ERROR, getExceptionInterceptor());
-		}
-
-		String referCatalogTableString = keysCommentTrimmed.substring(
-				indexOfRefer + "REFER ".length(), indexOfOpenParenReferCol);
-
-		int indexOfSlash = StringUtils.indexOfIgnoreCase(0, referCatalogTableString, "/", this.quotedId, this.quotedId,
-				StringUtils.SEARCH_MODE__MRK_COM_WS);
-
-		if (indexOfSlash == -1) {
-			throw SQLError.createSQLException("Error parsing foreign keys definition,"
-					+ " couldn't find name of referenced catalog.",
-					SQLError.SQL_STATE_GENERAL_ERROR, getExceptionInterceptor());
-		}
-
-		String referCatalog = StringUtils.unQuoteIdentifier(
-				referCatalogTableString.substring(0, indexOfSlash),
-				this.conn.useAnsiQuotedIdentifiers());
-		String referTable = StringUtils.unQuoteIdentifier(
-				referCatalogTableString.substring(indexOfSlash + 1).trim(),
-				this.conn.useAnsiQuotedIdentifiers());
-
-		int indexOfCloseParenRefer = StringUtils.indexOfIgnoreCase(indexOfOpenParenReferCol, keysCommentTrimmed, ")",
-				this.quotedId, this.quotedId, StringUtils.SEARCH_MODE__ALL);
-
-		if (indexOfCloseParenRefer == -1) {
-			throw SQLError.createSQLException("Error parsing foreign keys definition,"
-					+ " couldn't find end of referenced columns list.",
-					SQLError.SQL_STATE_GENERAL_ERROR, getExceptionInterceptor());
-		}
-
-		String referColumnNamesString = keysCommentTrimmed.substring(
-				indexOfOpenParenReferCol + 1, indexOfCloseParenRefer);
-
-		List<String> referColumnsList = StringUtils.split(referColumnNamesString,
-				columnsDelimitter, this.quotedId, this.quotedId, false);
-		List<String> localColumnsList = StringUtils.split(localColumnNamesString,
-				columnsDelimitter, this.quotedId, this.quotedId, false);
-
-		return new LocalAndReferencedColumns(localColumnsList,
-				referColumnsList, constraintName, referCatalog, referTable);
-	}
-
-	/**
-	 * Converts the given string to bytes, using the connection's character
-	 * encoding, or if not available, the JVM default encoding.
-	 * 
-	 * @param s
-	 *            DOCUMENT ME!
-	 * @return DOCUMENT ME!
-	 */
-	protected byte[] s2b(String s) throws SQLException {
-		if (s == null) {
-			return null;
-		}
-		
-		return StringUtils.getBytes(s, this.conn.getCharacterSetMetadata(),
-				this.conn.getServerCharset(), this.conn
-						.parserKnowsUnicode(), this.conn, getExceptionInterceptor());
-	}
-
-	/**
-	 * Does the database store mixed case unquoted SQL identifiers in lower
-	 * case?
-	 * 
-	 * @return true if so
-	 * @throws SQLException
-	 *             DOCUMENT ME!
-	 */
-	public boolean storesLowerCaseIdentifiers() throws SQLException {
-		return this.conn.storesLowerCaseTableName();
-	}
-
-	/**
-	 * Does the database store mixed case quoted SQL identifiers in lower case?
-	 * A JDBC compliant driver will always return false.
-	 * 
-	 * @return true if so
-	 * @throws SQLException
-	 *             DOCUMENT ME!
-	 */
-	public boolean storesLowerCaseQuotedIdentifiers() throws SQLException {
-		return this.conn.storesLowerCaseTableName();
-	}
-
-	/**
-	 * Does the database store mixed case unquoted SQL identifiers in mixed
-	 * case?
-	 * 
-	 * @return true if so
-	 * @throws SQLException
-	 *             DOCUMENT ME!
-	 */
-	public boolean storesMixedCaseIdentifiers() throws SQLException {
-		return !this.conn.storesLowerCaseTableName();
-	}
-	/**
-	 * Does the database store mixed case quoted SQL identifiers in mixed case?
-	 * A JDBC compliant driver will always return false.
-	 * 
-	 * @return true if so
-	 * @throws SQLException
-	 *             DOCUMENT ME!
-	 */
-	public boolean storesMixedCaseQuotedIdentifiers() throws SQLException {
-		return !this.conn.storesLowerCaseTableName();
-	}
-
-	/**
-	 * Does the database store mixed case unquoted SQL identifiers in upper
-	 * case?
-	 * 
-	 * @return true if so
-	 * @throws SQLException
-	 *             DOCUMENT ME!
-	 */
-	public boolean storesUpperCaseIdentifiers() throws SQLException {
-		return false;
-	}
-
-	/**
-	 * Does the database store mixed case quoted SQL identifiers in upper case?
-	 * A JDBC compliant driver will always return true.
-	 * 
-	 * @return true if so
-	 * @throws SQLException
-	 *             DOCUMENT ME!
-	 */
-	public boolean storesUpperCaseQuotedIdentifiers() throws SQLException {
-		return true; // not actually true, but required by JDBC spec!?
-	}
-
-	/**
-	 * Is "ALTER TABLE" with add column supported?
-	 * 
-	 * @return true if so
-	 * @throws SQLException
-	 *             DOCUMENT ME!
-	 */
-	public boolean supportsAlterTableWithAddColumn() throws SQLException {
-		return true;
-	}
-
-	/**
-	 * Is "ALTER TABLE" with drop column supported?
-	 * 
-	 * @return true if so
-	 * @throws SQLException
-	 *             DOCUMENT ME!
-	 */
-	public boolean supportsAlterTableWithDropColumn() throws SQLException {
-		return true;
-	}
-
-	/**
-	 * Is the ANSI92 entry level SQL grammar supported? All JDBC compliant
-	 * drivers must return true.
-	 * 
-	 * @return true if so
-	 * @throws SQLException
-	 *             DOCUMENT ME!
-	 */
-	public boolean supportsANSI92EntryLevelSQL() throws SQLException {
-		return true;
-	}
-
-	/**
-	 * Is the ANSI92 full SQL grammar supported?
-	 * 
-	 * @return true if so
-	 * @throws SQLException
-	 *             DOCUMENT ME!
-	 */
-	public boolean supportsANSI92FullSQL() throws SQLException {
-		return false;
-	}
-
-	/**
-	 * Is the ANSI92 intermediate SQL grammar supported?
-	 * 
-	 * @return true if so
-	 * @throws SQLException
-	 *             DOCUMENT ME!
-	 */
-	public boolean supportsANSI92IntermediateSQL() throws SQLException {
-		return false;
-	}
-
-	/**
-	 * JDBC 2.0 Return true if the driver supports batch updates, else return
-	 * false.
-	 * 
-	 * @return DOCUMENT ME!
-	 * @throws SQLException
-	 *             DOCUMENT ME!
-	 */
-	public boolean supportsBatchUpdates() throws SQLException {
-		return true;
-	}
-
-	/**
-	 * Can a catalog name be used in a data manipulation statement?
-	 * 
-	 * @return true if so
-	 * @throws SQLException
-	 *             DOCUMENT ME!
-	 */
-	public boolean supportsCatalogsInDataManipulation() throws SQLException {
-		// Servers before 3.22 could not do this
-		return this.conn.versionMeetsMinimum(3, 22, 0);
-	}
-
-	/**
-	 * Can a catalog name be used in a index definition statement?
-	 * 
-	 * @return true if so
-	 * @throws SQLException
-	 *             DOCUMENT ME!
-	 */
-	public boolean supportsCatalogsInIndexDefinitions() throws SQLException {
-		// Servers before 3.22 could not do this
-		return this.conn.versionMeetsMinimum(3, 22, 0);
-	}
-
-	/**
-	 * Can a catalog name be used in a privilege definition statement?
-	 * 
-	 * @return true if so
-	 * @throws SQLException
-	 *             DOCUMENT ME!
-	 */
-	public boolean supportsCatalogsInPrivilegeDefinitions() throws SQLException {
-		// Servers before 3.22 could not do this
-		return this.conn.versionMeetsMinimum(3, 22, 0);
-	}
-
-	/**
-	 * Can a catalog name be used in a procedure call statement?
-	 * 
-	 * @return true if so
-	 * @throws SQLException
-	 *             DOCUMENT ME!
-	 */
-	public boolean supportsCatalogsInProcedureCalls() throws SQLException {
-		// Servers before 3.22 could not do this
-		return this.conn.versionMeetsMinimum(3, 22, 0);
-	}
-
-	/**
-	 * Can a catalog name be used in a table definition statement?
-	 * 
-	 * @return true if so
-	 * @throws SQLException
-	 *             DOCUMENT ME!
-	 */
-	public boolean supportsCatalogsInTableDefinitions() throws SQLException {
-		// Servers before 3.22 could not do this
-		return this.conn.versionMeetsMinimum(3, 22, 0);
-	}
-
-	/**
-	 * Is column aliasing supported?
-	 * <P>
-	 * If so, the SQL AS clause can be used to provide names for computed
-	 * columns or to provide alias names for columns as required. A JDBC
-	 * compliant driver always returns true.
-	 * </p>
-	 * 
-	 * @return true if so
-	 * @throws SQLException
-	 *             DOCUMENT ME!
-	 */
-	public boolean supportsColumnAliasing() throws SQLException {
-		return true;
-	}
-
-	/**
-	 * Is the CONVERT function between SQL types supported?
-	 * 
-	 * @return true if so
-	 * @throws SQLException
-	 *             DOCUMENT ME!
-	 */
-	public boolean supportsConvert() throws SQLException {
-		return false;
-	}
-
-	/**
-	 * Is CONVERT between the given SQL types supported?
-	 * 
-	 * @param fromType
-	 *            the type to convert from
-	 * @param toType
-	 *            the type to convert to
-	 * @return true if so
-	 * @throws SQLException
-	 *             if an error occurs
-	 * @see Types
-	 */
-	public boolean supportsConvert(int fromType, int toType)
-			throws SQLException {
-		switch (fromType) {
-		/*
-		 * The char/binary types can be converted to pretty much anything.
-		 */
-		case java.sql.Types.CHAR:
-		case java.sql.Types.VARCHAR:
-		case java.sql.Types.LONGVARCHAR:
-		case java.sql.Types.BINARY:
-		case java.sql.Types.VARBINARY:
-		case java.sql.Types.LONGVARBINARY:
-
-			switch (toType) {
-			case java.sql.Types.DECIMAL:
-			case java.sql.Types.NUMERIC:
-			case java.sql.Types.REAL:
-			case java.sql.Types.TINYINT:
-			case java.sql.Types.SMALLINT:
-			case java.sql.Types.INTEGER:
-			case java.sql.Types.BIGINT:
-			case java.sql.Types.FLOAT:
-			case java.sql.Types.DOUBLE:
-			case java.sql.Types.CHAR:
-			case java.sql.Types.VARCHAR:
-			case java.sql.Types.LONGVARCHAR:
-			case java.sql.Types.BINARY:
-			case java.sql.Types.VARBINARY:
-			case java.sql.Types.LONGVARBINARY:
-			case java.sql.Types.OTHER:
-			case java.sql.Types.DATE:
-			case java.sql.Types.TIME:
-			case java.sql.Types.TIMESTAMP:
-				return true;
-
-			default:
-				return false;
-			}
-
-		/*
-		 * We don't handle the BIT type yet.
-		 */
-		case java.sql.Types.BIT:
-			return false;
-
-		/*
-		 * The numeric types. Basically they can convert among themselves, and
-		 * with char/binary types.
-		 */
-		case java.sql.Types.DECIMAL:
-		case java.sql.Types.NUMERIC:
-		case java.sql.Types.REAL:
-		case java.sql.Types.TINYINT:
-		case java.sql.Types.SMALLINT:
-		case java.sql.Types.INTEGER:
-		case java.sql.Types.BIGINT:
-		case java.sql.Types.FLOAT:
-		case java.sql.Types.DOUBLE:
-
-			switch (toType) {
-			case java.sql.Types.DECIMAL:
-			case java.sql.Types.NUMERIC:
-			case java.sql.Types.REAL:
-			case java.sql.Types.TINYINT:
-			case java.sql.Types.SMALLINT:
-			case java.sql.Types.INTEGER:
-			case java.sql.Types.BIGINT:
-			case java.sql.Types.FLOAT:
-			case java.sql.Types.DOUBLE:
-			case java.sql.Types.CHAR:
-			case java.sql.Types.VARCHAR:
-			case java.sql.Types.LONGVARCHAR:
-			case java.sql.Types.BINARY:
-			case java.sql.Types.VARBINARY:
-			case java.sql.Types.LONGVARBINARY:
-				return true;
-
-			default:
-				return false;
-			}
-
-		/* MySQL doesn't support a NULL type. */
-		case java.sql.Types.NULL:
-			return false;
-
-		/*
-		 * With this driver, this will always be a serialized object, so the
-		 * char/binary types will work.
-		 */
-		case java.sql.Types.OTHER:
-
-			switch (toType) {
-			case java.sql.Types.CHAR:
-			case java.sql.Types.VARCHAR:
-			case java.sql.Types.LONGVARCHAR:
-			case java.sql.Types.BINARY:
-			case java.sql.Types.VARBINARY:
-			case java.sql.Types.LONGVARBINARY:
-				return true;
-
-			default:
-				return false;
-			}
-
-		/* Dates can be converted to char/binary types. */
-		case java.sql.Types.DATE:
-
-			switch (toType) {
-			case java.sql.Types.CHAR:
-			case java.sql.Types.VARCHAR:
-			case java.sql.Types.LONGVARCHAR:
-			case java.sql.Types.BINARY:
-			case java.sql.Types.VARBINARY:
-			case java.sql.Types.LONGVARBINARY:
-				return true;
-
-			default:
-				return false;
-			}
-
-		/* Time can be converted to char/binary types */
-		case java.sql.Types.TIME:
-
-			switch (toType) {
-			case java.sql.Types.CHAR:
-			case java.sql.Types.VARCHAR:
-			case java.sql.Types.LONGVARCHAR:
-			case java.sql.Types.BINARY:
-			case java.sql.Types.VARBINARY:
-			case java.sql.Types.LONGVARBINARY:
-				return true;
-
-			default:
-				return false;
-			}
-
-		/*
-		 * Timestamp can be converted to char/binary types and date/time types
-		 * (with loss of precision).
-		 */
-		case java.sql.Types.TIMESTAMP:
-
-			switch (toType) {
-			case java.sql.Types.CHAR:
-			case java.sql.Types.VARCHAR:
-			case java.sql.Types.LONGVARCHAR:
-			case java.sql.Types.BINARY:
-			case java.sql.Types.VARBINARY:
-			case java.sql.Types.LONGVARBINARY:
-			case java.sql.Types.TIME:
-			case java.sql.Types.DATE:
-				return true;
-
-			default:
-				return false;
-			}
-
-		/* We shouldn't get here! */
-		default:
-			return false; // not sure
-		}
-	}
-
-	/**
-	 * Is the ODBC Core SQL grammar supported?
-	 * 
-	 * @return true if so
-	 * @throws SQLException
-	 *             DOCUMENT ME!
-	 */
-	public boolean supportsCoreSQLGrammar() throws SQLException {
-		return true;
-	}
-
-	/**
-	 * Are correlated subqueries supported? A JDBC compliant driver always
-	 * returns true.
-	 * 
-	 * @return true if so
-	 * @throws SQLException
-	 *             DOCUMENT ME!
-	 */
-	public boolean supportsCorrelatedSubqueries() throws SQLException {
-		return this.conn.versionMeetsMinimum(4, 1, 0);
-	}
-
-	/**
-	 * Are both data definition and data manipulation statements within a
-	 * transaction supported?
-	 * 
-	 * @return true if so
-	 * @throws SQLException
-	 *             DOCUMENT ME!
-	 */
-	public boolean supportsDataDefinitionAndDataManipulationTransactions()
-			throws SQLException {
-		return false;
-	}
-
-	/**
-	 * Are only data manipulation statements within a transaction supported?
-	 * 
-	 * @return true if so
-	 * @throws SQLException
-	 *             DOCUMENT ME!
-	 */
-	public boolean supportsDataManipulationTransactionsOnly()
-			throws SQLException {
-		return false;
-	}
-
-	/**
-	 * If table correlation names are supported, are they restricted to be
-	 * different from the names of the tables? A JDBC compliant driver always
-	 * returns true.
-	 * 
-	 * @return true if so
-	 * @throws SQLException
-	 *             DOCUMENT ME!
-	 */
-	public boolean supportsDifferentTableCorrelationNames() throws SQLException {
-		return true;
-	}
-
-	/**
-	 * Are expressions in "ORDER BY" lists supported?
-	 * 
-	 * @return true if so
-	 * @throws SQLException
-	 *             DOCUMENT ME!
-	 */
-	public boolean supportsExpressionsInOrderBy() throws SQLException {
-		return true;
-	}
-
-	/**
-	 * Is the ODBC Extended SQL grammar supported?
-	 * 
-	 * @return true if so
-	 * @throws SQLException
-	 *             DOCUMENT ME!
-	 */
-	public boolean supportsExtendedSQLGrammar() throws SQLException {
-		return false;
-	}
-
-	/**
-	 * Are full nested outer joins supported?
-	 * 
-	 * @return true if so
-	 * @throws SQLException
-	 *             DOCUMENT ME!
-	 */
-	public boolean supportsFullOuterJoins() throws SQLException {
-		return false;
-	}
-
-	/**
-	 * JDBC 3.0
-	 * 
-	 * @return DOCUMENT ME!
-	 */
-	public boolean supportsGetGeneratedKeys() {
-		return true;
-	}
-
-	/**
-	 * Is some form of "GROUP BY" clause supported?
-	 * 
-	 * @return true if so
-	 * @throws SQLException
-	 *             DOCUMENT ME!
-	 */
-	public boolean supportsGroupBy() throws SQLException {
-		return true;
-	}
-
-	/**
-	 * Can a "GROUP BY" clause add columns not in the SELECT provided it
-	 * specifies all the columns in the SELECT?
-	 * 
-	 * @return true if so
-	 * @throws SQLException
-	 *             DOCUMENT ME!
-	 */
-	public boolean supportsGroupByBeyondSelect() throws SQLException {
-		return true;
-	}
-
-	/**
-	 * Can a "GROUP BY" clause use columns not in the SELECT?
-	 * 
-	 * @return true if so
-	 * @throws SQLException
-	 *             DOCUMENT ME!
-	 */
-	public boolean supportsGroupByUnrelated() throws SQLException {
-		return true;
-	}
-
-	/**
-	 * Is the SQL Integrity Enhancement Facility supported?
-	 * 
-	 * @return true if so
-	 * @throws SQLException
-	 *             DOCUMENT ME!
-	 */
-	public boolean supportsIntegrityEnhancementFacility() throws SQLException {
-		if (!this.conn.getOverrideSupportsIntegrityEnhancementFacility()) {
-			return false;
-		} 
-		
-		return true;
-	}
-
-	/**
-	 * Is the escape character in "LIKE" clauses supported? A JDBC compliant
-	 * driver always returns true.
-	 * 
-	 * @return true if so
-	 * @throws SQLException
-	 *             DOCUMENT ME!
-	 */
-	public boolean supportsLikeEscapeClause() throws SQLException {
-		return true;
-	}
-
-	/**
-	 * Is there limited support for outer joins? (This will be true if
-	 * supportFullOuterJoins is true.)
-	 * 
-	 * @return true if so
-	 * @throws SQLException
-	 *             DOCUMENT ME!
-	 */
-	public boolean supportsLimitedOuterJoins() throws SQLException {
-		return true;
-	}
-
-	/**
-	 * Is the ODBC Minimum SQL grammar supported? All JDBC compliant drivers
-	 * must return true.
-	 * 
-	 * @return true if so
-	 * @throws SQLException
-	 *             DOCUMENT ME!
-	 */
-	public boolean supportsMinimumSQLGrammar() throws SQLException {
-		return true;
-	}
-
-	/**
-	 * Does the database support mixed case unquoted SQL identifiers?
-	 * 
-	 * @return true if so
-	 * @throws SQLException
-	 *             DOCUMENT ME!
-	 */
-	public boolean supportsMixedCaseIdentifiers() throws SQLException {
-		return !this.conn.lowerCaseTableNames();
-	}
-
-	/**
-	 * Does the database support mixed case quoted SQL identifiers? A JDBC
-	 * compliant driver will always return true.
-	 * 
-	 * @return true if so
-	 * @throws SQLException
-	 *             DOCUMENT ME!
-	 */
-	public boolean supportsMixedCaseQuotedIdentifiers() throws SQLException {
-		return !this.conn.lowerCaseTableNames();
-	}
-
-	/**
-	 * @see DatabaseMetaData#supportsMultipleOpenResults()
-	 */
-	public boolean supportsMultipleOpenResults() throws SQLException {
-		return true;
-	}
-
-	/**
-	 * Are multiple ResultSets from a single execute supported?
-	 * 
-	 * @return true if so
-	 * @throws SQLException
-	 *             DOCUMENT ME!
-	 */
-	public boolean supportsMultipleResultSets() throws SQLException {
-		return this.conn.versionMeetsMinimum(4, 1, 0);
-	}
-
-	/**
-	 * Can we have multiple transactions open at once (on different
-	 * connections)?
-	 * 
-	 * @return true if so
-	 * @throws SQLException
-	 *             DOCUMENT ME!
-	 */
-	public boolean supportsMultipleTransactions() throws SQLException {
-		return true;
-	}
-
-	/**
-	 * @see DatabaseMetaData#supportsNamedParameters()
-	 */
-	public boolean supportsNamedParameters() throws SQLException {
-		return false;
-	}
-
-	/**
-	 * Can columns be defined as non-nullable? A JDBC compliant driver always
-	 * returns true.
-	 * 
-	 * @return true if so
-	 * @throws SQLException
-	 *             DOCUMENT ME!
-	 */
-	public boolean supportsNonNullableColumns() throws SQLException {
-		return true;
-	}
-
-	/**
-	 * Can cursors remain open across commits?
-	 * 
-	 * @return true if so
-	 * @throws SQLException
-	 *             if a database access error occurs
-	 * @see Connection#disableAutoClose
-	 */
-	public boolean supportsOpenCursorsAcrossCommit() throws SQLException {
-		return false;
-	}
-
-	/**
-	 * Can cursors remain open across rollbacks?
-	 * 
-	 * @return true if so
-	 * @throws SQLException
-	 *             if an error occurs
-	 * @see Connection#disableAutoClose
-	 */
-	public boolean supportsOpenCursorsAcrossRollback() throws SQLException {
-		return false;
-	}
-
-	/**
-	 * Can statements remain open across commits?
-	 * 
-	 * @return true if so
-	 * @throws SQLException
-	 *             if an error occurs
-	 * @see Connection#disableAutoClose
-	 */
-	public boolean supportsOpenStatementsAcrossCommit() throws SQLException {
-		return false;
-	}
-
-	/**
-	 * Can statements remain open across rollbacks?
-	 * 
-	 * @return true if so
-	 * @throws SQLException
-	 *             if an error occurs
-	 * @see Connection#disableAutoClose
-	 */
-	public boolean supportsOpenStatementsAcrossRollback() throws SQLException {
-		return false;
-	}
-
-	/**
-	 * Can an "ORDER BY" clause use columns not in the SELECT?
-	 * 
-	 * @return true if so
-	 * @throws SQLException
-	 *             DOCUMENT ME!
-	 */
-	public boolean supportsOrderByUnrelated() throws SQLException {
-		return false;
-	}
-
-	/**
-	 * Is some form of outer join supported?
-	 * 
-	 * @return true if so
-	 * @throws SQLException
-	 *             DOCUMENT ME!
-	 */
-	public boolean supportsOuterJoins() throws SQLException {
-		return true;
-	}
-
-	/**
-	 * Is positioned DELETE supported?
-	 * 
-	 * @return true if so
-	 * @throws SQLException
-	 *             DOCUMENT ME!
-	 */
-	public boolean supportsPositionedDelete() throws SQLException {
-		return false;
-	}
-
-	/**
-	 * Is positioned UPDATE supported?
-	 * 
-	 * @return true if so
-	 * @throws SQLException
-	 *             DOCUMENT ME!
-	 */
-	public boolean supportsPositionedUpdate() throws SQLException {
-		return false;
-	}
-
-	/**
-	 * JDBC 2.0 Does the database support the concurrency type in combination
-	 * with the given result set type?
-	 * 
-	 * @param type
-	 *            defined in java.sql.ResultSet
-	 * @param concurrency
-	 *            type defined in java.sql.ResultSet
-	 * @return true if so
-	 * @exception SQLException
-	 *                if a database-access error occurs.
-	 * @see Connection
-	 */
-	public boolean supportsResultSetConcurrency(int type, int concurrency)
-			throws SQLException {
-		switch (type) {
-		case ResultSet.TYPE_SCROLL_INSENSITIVE:
-			if ((concurrency == ResultSet.CONCUR_READ_ONLY)
-					|| (concurrency == ResultSet.CONCUR_UPDATABLE)) {
-				return true;
-			}
-			throw SQLError.createSQLException(
-				"Illegal arguments to supportsResultSetConcurrency()",
-				SQLError.SQL_STATE_ILLEGAL_ARGUMENT, getExceptionInterceptor());
-
-		case ResultSet.TYPE_FORWARD_ONLY:
-			if ((concurrency == ResultSet.CONCUR_READ_ONLY)
-					|| (concurrency == ResultSet.CONCUR_UPDATABLE)) {
-				return true;
-			}
-			throw SQLError.createSQLException(
-				"Illegal arguments to supportsResultSetConcurrency()",
-				SQLError.SQL_STATE_ILLEGAL_ARGUMENT, getExceptionInterceptor());
-
-		case ResultSet.TYPE_SCROLL_SENSITIVE:
-			return false;
-		default:
-			throw SQLError.createSQLException(
-					"Illegal arguments to supportsResultSetConcurrency()",
-					SQLError.SQL_STATE_ILLEGAL_ARGUMENT, getExceptionInterceptor());
-		}
-
-	}
-
-	/**
-	 * @see DatabaseMetaData#supportsResultSetHoldability(int)
-	 */
-	public boolean supportsResultSetHoldability(int holdability)
-			throws SQLException {
-		return (holdability == ResultSet.HOLD_CURSORS_OVER_COMMIT);
-	}
-
-	/**
-	 * JDBC 2.0 Does the database support the given result set type?
-	 * 
-	 * @param type
-	 *            defined in java.sql.ResultSet
-	 * @return true if so
-	 * @exception SQLException
-	 *                if a database-access error occurs.
-	 * @see Connection
-	 */
-	public boolean supportsResultSetType(int type) throws SQLException {
-		return (type == ResultSet.TYPE_SCROLL_INSENSITIVE);
-	}
-
-	/**
-	 * @see DatabaseMetaData#supportsSavepoints()
-	 */
-	public boolean supportsSavepoints() throws SQLException {
-
-		return (this.conn.versionMeetsMinimum(4, 0, 14) || this.conn
-				.versionMeetsMinimum(4, 1, 1));
-	}
-
-	/**
-	 * Can a schema name be used in a data manipulation statement?
-	 * 
-	 * @return true if so
-	 * @throws SQLException
-	 *             DOCUMENT ME!
-	 */
-	public boolean supportsSchemasInDataManipulation() throws SQLException {
-		return false;
-	}
-
-	/**
-	 * Can a schema name be used in an index definition statement?
-	 * 
-	 * @return true if so
-	 * @throws SQLException
-	 *             DOCUMENT ME!
-	 */
-	public boolean supportsSchemasInIndexDefinitions() throws SQLException {
-		return false;
-	}
-
-	/**
-	 * Can a schema name be used in a privilege definition statement?
-	 * 
-	 * @return true if so
-	 * @throws SQLException
-	 *             DOCUMENT ME!
-	 */
-	public boolean supportsSchemasInPrivilegeDefinitions() throws SQLException {
-		return false;
-	}
-
-	/**
-	 * Can a schema name be used in a procedure call statement?
-	 * 
-	 * @return true if so
-	 * @throws SQLException
-	 *             DOCUMENT ME!
-	 */
-	public boolean supportsSchemasInProcedureCalls() throws SQLException {
-		return false;
-	}
-
-	/**
-	 * Can a schema name be used in a table definition statement?
-	 * 
-	 * @return true if so
-	 * @throws SQLException
-	 *             DOCUMENT ME!
-	 */
-	public boolean supportsSchemasInTableDefinitions() throws SQLException {
-		return false;
-	}
-
-	/**
-	 * Is SELECT for UPDATE supported?
-	 * 
-	 * @return true if so
-	 * @throws SQLException
-	 *             DOCUMENT ME!
-	 */
-	public boolean supportsSelectForUpdate() throws SQLException {
-		return this.conn.versionMeetsMinimum(4, 0, 0);
-	}
-
-	/**
-	 * @see DatabaseMetaData#supportsStatementPooling()
-	 */
-	public boolean supportsStatementPooling() throws SQLException {
-		return false;
-	}
-
-	/**
-	 * Are stored procedure calls using the stored procedure escape syntax
-	 * supported?
-	 * 
-	 * @return true if so
-	 * @throws SQLException
-	 *             DOCUMENT ME!
-	 */
-	public boolean supportsStoredProcedures() throws SQLException {
-		return this.conn.versionMeetsMinimum(5, 0, 0);
-	}
-
-	/**
-	 * Are subqueries in comparison expressions supported? A JDBC compliant
-	 * driver always returns true.
-	 * 
-	 * @return true if so
-	 * @throws SQLException
-	 *             DOCUMENT ME!
-	 */
-	public boolean supportsSubqueriesInComparisons() throws SQLException {
-		return this.conn.versionMeetsMinimum(4, 1, 0);
-	}
-
-	/**
-	 * Are subqueries in exists expressions supported? A JDBC compliant driver
-	 * always returns true.
-	 * 
-	 * @return true if so
-	 * @throws SQLException
-	 *             DOCUMENT ME!
-	 */
-	public boolean supportsSubqueriesInExists() throws SQLException {
-		return this.conn.versionMeetsMinimum(4, 1, 0);
-	}
-
-	/**
-	 * Are subqueries in "in" statements supported? A JDBC compliant driver
-	 * always returns true.
-	 * 
-	 * @return true if so
-	 * @throws SQLException
-	 *             DOCUMENT ME!
-	 */
-	public boolean supportsSubqueriesInIns() throws SQLException {
-		return this.conn.versionMeetsMinimum(4, 1, 0);
-	}
-
-	/**
-	 * Are subqueries in quantified expressions supported? A JDBC compliant
-	 * driver always returns true.
-	 * 
-	 * @return true if so
-	 * @throws SQLException
-	 *             DOCUMENT ME!
-	 */
-	public boolean supportsSubqueriesInQuantifieds() throws SQLException {
-		return this.conn.versionMeetsMinimum(4, 1, 0);
-	}
-
-	/**
-	 * Are table correlation names supported? A JDBC compliant driver always
-	 * returns true.
-	 * 
-	 * @return true if so
-	 * @throws SQLException
-	 *             DOCUMENT ME!
-	 */
-	public boolean supportsTableCorrelationNames() throws SQLException {
-		return true;
-	}
-
-	/**
-	 * Does the database support the given transaction isolation level?
-	 * 
-	 * @param level
-	 *            the values are defined in java.sql.Connection
-	 * @return true if so
-	 * @throws SQLException
-	 *             if a database access error occurs
-	 * @see Connection
-	 */
-	public boolean supportsTransactionIsolationLevel(int level)
-			throws SQLException {
-		if (this.conn.supportsIsolationLevel()) {
-			switch (level) {
-			case java.sql.Connection.TRANSACTION_READ_COMMITTED:
-			case java.sql.Connection.TRANSACTION_READ_UNCOMMITTED:
-			case java.sql.Connection.TRANSACTION_REPEATABLE_READ:
-			case java.sql.Connection.TRANSACTION_SERIALIZABLE:
-				return true;
-
-			default:
-				return false;
-			}
-		}
-
-		return false;
-	}
-
-	/**
-	 * Are transactions supported? If not, commit is a noop and the isolation
-	 * level is TRANSACTION_NONE.
-	 * 
-	 * @return true if transactions are supported
-	 * @throws SQLException
-	 *             DOCUMENT ME!
-	 */
-	public boolean supportsTransactions() throws SQLException {
-		return this.conn.supportsTransactions();
-	}
-
-	/**
-	 * Is SQL UNION supported? A JDBC compliant driver always returns true.
-	 * 
-	 * @return true if so
-	 * @throws SQLException
-	 *             DOCUMENT ME!
-	 */
-	public boolean supportsUnion() throws SQLException {
-		return this.conn.versionMeetsMinimum(4, 0, 0);
-	}
-
-	/**
-	 * Is SQL UNION ALL supported? A JDBC compliant driver always returns true.
-	 * 
-	 * @return true if so
-	 * @throws SQLException
-	 *             DOCUMENT ME!
-	 */
-	public boolean supportsUnionAll() throws SQLException {
-		return this.conn.versionMeetsMinimum(4, 0, 0);
-	}
-
-	/**
-	 * JDBC 2.0 Determine whether or not a visible row update can be detected by
-	 * calling ResultSet.rowUpdated().
-	 * 
-	 * @param type
-	 *            set type, i.e. ResultSet.TYPE_XXX
-	 * @return true if changes are detected by the resultset type
-	 * @exception SQLException
-	 *                if a database-access error occurs.
-	 */
-	public boolean updatesAreDetected(int type) throws SQLException {
-		return false;
-	}
-
-	/**
-	 * Does the database use a file for each table?
-	 * 
-	 * @return true if the database uses a local file for each table
-	 * @throws SQLException
-	 *             DOCUMENT ME!
-	 */
-	public boolean usesLocalFilePerTable() throws SQLException {
-		return false;
-	}
-
-	/**
-	 * Does the database store tables in a local file?
-	 * 
-	 * @return true if so
-	 * @throws SQLException
-	 *             DOCUMENT ME!
-	 */
-	public boolean usesLocalFiles() throws SQLException {
-		return false;
-	}
-	
-	//
-	// JDBC-4.0 functions that aren't reliant on Java6
-	//
-	
-	/**
-	 * Retrieves a list of the client info properties that the driver supports. The result set contains the following
-	 * columns
-	 * <p>
-	 * <ol>
-	 * <li><b>NAME</b> String=> The name of the client info property<br>
-	 * <li><b>MAX_LEN</b> int=> The maximum length of the value for the property<br>
-	 * <li><b>DEFAULT_VALUE</b> String=> The default value of the property<br>
-	 * <li><b>DESCRIPTION</b> String=> A description of the property. This will typically contain information as to
-	 * where this property is stored in the database.
-	 * </ol>
-	 * <p>
-	 * The <code>ResultSet</code> is sorted by the NAME column
-	 * <p>
-	 * 
-	 * @return A <code>ResultSet</code> object; each row is a supported client info property
-	 *         <p>
-	 * @exception SQLException
-	 *                if a database access error occurs
-	 *                <p>
-	 * @since 1.6
-	 */
-	public ResultSet getClientInfoProperties() throws SQLException {
-		// We don't have any built-ins, we actually support whatever
-		// the client wants to provide, however we don't have a way
-		// to express this with the interface given
-		Field[] fields = new Field[4];
-		fields[0] = new Field("", "NAME", Types.VARCHAR, 255);
-		fields[1] = new Field("", "MAX_LEN", Types.INTEGER, 10);
-		fields[2] = new Field("", "DEFAULT_VALUE", Types.VARCHAR, 255);
-		fields[3] = new Field("", "DESCRIPTION", Types.VARCHAR, 255);
-		
-		return buildResultSet(fields, new ArrayList<ResultSetRow>(), this.conn);
-	}
-
-	/**
-     * Retrieves a description of the given catalog's system or user 
-=======
     /**
      * Retrieves a description of the given catalog's system or user
->>>>>>> 8d5e83e3
      * function parameters and return type.
-     * 
+     *
      * @see java.sql.DatabaseMetaData#getFunctionColumns(String, String, String, String)
      * @since 1.6
      */
@@ -16532,7 +8064,7 @@
      * <P>
      * Only system and user function descriptions matching the schema and function name criteria are returned. They are ordered by <code>FUNCTION_CAT</code>,
      * <code>FUNCTION_SCHEM</code>, <code>FUNCTION_NAME</code> and <code>SPECIFIC_ NAME</code>.
-     * 
+     *
      * <P>
      * Each function description has the the following columns:
      * <OL>
@@ -16551,7 +8083,7 @@
      * </OL>
      * <p>
      * A user may not have permission to execute any of the functions that are returned by <code>getFunctions</code>
-     * 
+     *
      * @param catalog
      *            a catalog name; must match the catalog name as it
      *            is stored in the database; "" retrieves those without a catalog; <code>null</code> means that the catalog name should not be used to narrow
@@ -16570,107 +8102,85 @@
      * @see #getSearchStringEscape
      * @since 1.6
      */
-<<<<<<< HEAD
-    public java.sql.ResultSet getFunctions(String catalog, String schemaPattern,
-			    String functionNamePattern) throws SQLException {
-    	Field[] fields = new Field[6];
-    	
-    	fields[0] = new Field("", "FUNCTION_CAT", Types.CHAR, 255);
-		fields[1] = new Field("", "FUNCTION_SCHEM", Types.CHAR, 255);
-		fields[2] = new Field("", "FUNCTION_NAME", Types.CHAR, 255);
-		fields[3] = new Field("", "REMARKS", Types.CHAR, 255);
-		fields[4] = new Field("", "FUNCTION_TYPE", Types.SMALLINT, 6);
-		fields[5] = new Field("", "SPECIFIC_NAME", Types.CHAR, 255);
-		
-		return getProceduresAndOrFunctions(
-				fields,
-				catalog,
-				schemaPattern,
-				functionNamePattern,
-				false,
-				true);
-    }
-
-	public boolean providesQueryObjectGenerator() throws SQLException {
-		return false;
-	}
-	
-	/**
-	 * 
-	 * @param catalog
-	 * @param schemaPattern
-	 * @return
-	 * @throws SQLException
-	 */
-	public ResultSet getSchemas(String catalog, 
-			String schemaPattern) throws SQLException {
-		Field[] fields = {
-				new Field("", "TABLE_SCHEM", Types.VARCHAR, 255),
-				new Field("", "TABLE_CATALOG", Types.VARCHAR, 255)
-		};
-		
-		return buildResultSet(fields, new ArrayList<ResultSetRow>());
-	}
-
-	public boolean supportsStoredFunctionsUsingCallSyntax() throws SQLException {
-		return true;
-	}
-	
-	/**
-	 * Get a prepared statement to query information_schema tables.
-	 * 
-	 * @return PreparedStatement
-	 * @throws SQLException
-	 */
-	protected java.sql.PreparedStatement prepareMetaDataSafeStatement(String sql)
-			throws SQLException {
-		// Can't use server-side here as we coerce a lot of types to match
-		// the spec.
-		java.sql.PreparedStatement pStmt = this.conn.clientPrepareStatement(sql);
-
-		if (pStmt.getMaxRows() != 0) {
-			pStmt.setMaxRows(0);
-		}
-
-		((com.mysql.jdbc.Statement) pStmt).setHoldResultsOpenOverClose(true);
-
-		return pStmt;
-	}
-	
-	/**
-	 * JDBC-4.1
-	 * 
-	 * @param catalog
-	 * @param schemaPattern
-	 * @param tableNamePattern
-	 * @param columnNamePattern
-	 * @return
-	 * @throws SQLException
-	 */
-	public java.sql.ResultSet getPseudoColumns(String catalog,
-			String schemaPattern, String tableNamePattern,
-			String columnNamePattern) throws SQLException {
-		Field[] fields = { new Field("", "TABLE_CAT", Types.VARCHAR, 512),
-				new Field("", "TABLE_SCHEM", Types.VARCHAR, 512),
-				new Field("", "TABLE_NAME", Types.VARCHAR, 512),
-				new Field("", "COLUMN_NAME", Types.VARCHAR, 512),
-				new Field("", "DATA_TYPE", Types.INTEGER, 12),
-				new Field("", "COLUMN_SIZE", Types.INTEGER, 12),
-				new Field("", "DECIMAL_DIGITS", Types.INTEGER, 12),
-				new Field("", "NUM_PREC_RADIX", Types.INTEGER, 12),
-				new Field("", "COLUMN_USAGE", Types.VARCHAR, 512),
-				new Field("", "REMARKS", Types.VARCHAR, 512),
-				new Field("", "CHAR_OCTET_LENGTH", Types.INTEGER, 12),
-				new Field("", "IS_NULLABLE", Types.VARCHAR, 512) };
-
-		return buildResultSet(fields, new ArrayList<ResultSetRow>());
-	}
-	
-	// JDBC-4.1
-	public boolean generatedKeyAlwaysReturned()
-            throws SQLException {
-		return true;
-	}
+    public java.sql.ResultSet getFunctions(String catalog, String schemaPattern, String functionNamePattern) throws SQLException {
+        Field[] fields = new Field[6];
+
+        fields[0] = new Field("", "FUNCTION_CAT", Types.CHAR, 255);
+        fields[1] = new Field("", "FUNCTION_SCHEM", Types.CHAR, 255);
+        fields[2] = new Field("", "FUNCTION_NAME", Types.CHAR, 255);
+        fields[3] = new Field("", "REMARKS", Types.CHAR, 255);
+        fields[4] = new Field("", "FUNCTION_TYPE", Types.SMALLINT, 6);
+        fields[5] = new Field("", "SPECIFIC_NAME", Types.CHAR, 255);
+
+        return getProceduresAndOrFunctions(fields, catalog, schemaPattern, functionNamePattern, false, true);
+    }
+
+    public boolean providesQueryObjectGenerator() throws SQLException {
+        return false;
+    }
+
+    /**
+     * 
+     * @param catalog
+     * @param schemaPattern
+     * @return
+     * @throws SQLException
+     */
+    public ResultSet getSchemas(String catalog, String schemaPattern) throws SQLException {
+        Field[] fields = { new Field("", "TABLE_SCHEM", Types.VARCHAR, 255), new Field("", "TABLE_CATALOG", Types.VARCHAR, 255) };
+
+        return buildResultSet(fields, new ArrayList<ResultSetRow>());
+    }
+
+    public boolean supportsStoredFunctionsUsingCallSyntax() throws SQLException {
+        return true;
+    }
+
+    /**
+     * Get a prepared statement to query information_schema tables.
+     * 
+     * @return PreparedStatement
+     * @throws SQLException
+     */
+    protected java.sql.PreparedStatement prepareMetaDataSafeStatement(String sql) throws SQLException {
+        // Can't use server-side here as we coerce a lot of types to match
+        // the spec.
+        java.sql.PreparedStatement pStmt = this.conn.clientPrepareStatement(sql);
+
+        if (pStmt.getMaxRows() != 0) {
+            pStmt.setMaxRows(0);
+        }
+
+        ((com.mysql.jdbc.Statement) pStmt).setHoldResultsOpenOverClose(true);
+
+        return pStmt;
+    }
+
+    /**
+     * JDBC-4.1
+     * 
+     * @param catalog
+     * @param schemaPattern
+     * @param tableNamePattern
+     * @param columnNamePattern
+     * @return
+     * @throws SQLException
+     */
+    public java.sql.ResultSet getPseudoColumns(String catalog, String schemaPattern, String tableNamePattern, String columnNamePattern) throws SQLException {
+        Field[] fields = { new Field("", "TABLE_CAT", Types.VARCHAR, 512), new Field("", "TABLE_SCHEM", Types.VARCHAR, 512),
+                new Field("", "TABLE_NAME", Types.VARCHAR, 512), new Field("", "COLUMN_NAME", Types.VARCHAR, 512),
+                new Field("", "DATA_TYPE", Types.INTEGER, 12), new Field("", "COLUMN_SIZE", Types.INTEGER, 12),
+                new Field("", "DECIMAL_DIGITS", Types.INTEGER, 12), new Field("", "NUM_PREC_RADIX", Types.INTEGER, 12),
+                new Field("", "COLUMN_USAGE", Types.VARCHAR, 512), new Field("", "REMARKS", Types.VARCHAR, 512),
+                new Field("", "CHAR_OCTET_LENGTH", Types.INTEGER, 12), new Field("", "IS_NULLABLE", Types.VARCHAR, 512) };
+
+        return buildResultSet(fields, new ArrayList<ResultSetRow>());
+    }
+
+    // JDBC-4.1
+    public boolean generatedKeyAlwaysReturned() throws SQLException {
+        return true;
+    }
 
     /**
      * Returns an object that implements the given interface to allow access to non-standard methods,
@@ -16678,26 +8188,28 @@
      * The result may be either the object found to implement the interface or a proxy for that object.
      * If the receiver implements the interface then that is the object. If the receiver is a wrapper
      * and the wrapped object implements the interface then that is the object. Otherwise the object is
-     *  the result of calling <code>unwrap</code> recursively on the wrapped object. If the receiver is not a
+     * the result of calling <code>unwrap</code> recursively on the wrapped object. If the receiver is not a
      * wrapper and does not implement the interface, then an <code>SQLException</code> is thrown.
      *
-     * @param iface A Class defining an interface that the result must implement.
+     * @param iface
+     *            A Class defining an interface that the result must implement.
      * @return an object that implements the interface. May be a proxy for the actual implementing object.
-     * @throws java.sql.SQLException If no object found that implements the interface 
+     * @throws java.sql.SQLException
+     *             If no object found that implements the interface
      * @since 1.6
      */
     public <T> T unwrap(java.lang.Class<T> iface) throws java.sql.SQLException {
-    	try {
-    		// This works for classes that aren't actually wrapping
-    		// anything
+        try {
+            // This works for classes that aren't actually wrapping
+            // anything
             return iface.cast(this);
         } catch (ClassCastException cce) {
-            throw SQLError.createSQLException("Unable to unwrap to " + iface.toString(), 
-            		SQLError.SQL_STATE_ILLEGAL_ARGUMENT, this.conn.getExceptionInterceptor());
-        }
-    }
-
-	/**
+            throw SQLError.createSQLException("Unable to unwrap to " + iface.toString(), SQLError.SQL_STATE_ILLEGAL_ARGUMENT,
+                    this.conn.getExceptionInterceptor());
+        }
+    }
+
+    /**
      * Returns true if this either implements the interface argument or is directly or indirectly a wrapper
      * for an object that does. Returns false otherwise. If this implements the interface then return true,
      * else if this is a wrapper then return the result of recursively calling <code>isWrapperFor</code> on the wrapped
@@ -16706,103 +8218,25 @@
      * callers can use this method to avoid expensive <code>unwrap</code> calls that may fail. If this method
      * returns true then calling <code>unwrap</code> with the same argument should succeed.
      *
-     * @param interfaces a Class defining an interface.
+     * @param interfaces
+     *            a Class defining an interface.
      * @return true if this implements the interface or directly or indirectly wraps an object that does.
-     * @throws java.sql.SQLException  if an error occurs while determining whether this is a wrapper
-     * for an object with the given interface.
+     * @throws java.sql.SQLException
+     *             if an error occurs while determining whether this is a wrapper
+     *             for an object with the given interface.
      * @since 1.6
      */
-	public boolean isWrapperFor(Class<?> iface) throws SQLException {
-		// This works for classes that aren't actually wrapping
-		// anything
-		return iface.isInstance(this);
-	}
-
-	public RowIdLifetime getRowIdLifetime() throws SQLException {
-		return RowIdLifetime.ROWID_UNSUPPORTED;
-	}
+    public boolean isWrapperFor(Class<?> iface) throws SQLException {
+        // This works for classes that aren't actually wrapping
+        // anything
+        return iface.isInstance(this);
+    }
+
+    public RowIdLifetime getRowIdLifetime() throws SQLException {
+        return RowIdLifetime.ROWID_UNSUPPORTED;
+    }
 
     public boolean autoCommitFailureClosesAllResultSets() throws SQLException {
-    	return false;
-=======
-    public java.sql.ResultSet getFunctions(String catalog, String schemaPattern, String functionNamePattern) throws SQLException {
-        Field[] fields = new Field[6];
-
-        fields[0] = new Field("", "FUNCTION_CAT", Types.CHAR, 255);
-        fields[1] = new Field("", "FUNCTION_SCHEM", Types.CHAR, 255);
-        fields[2] = new Field("", "FUNCTION_NAME", Types.CHAR, 255);
-        fields[3] = new Field("", "REMARKS", Types.CHAR, 255);
-        fields[4] = new Field("", "FUNCTION_TYPE", Types.SMALLINT, 6);
-        fields[5] = new Field("", "SPECIFIC_NAME", Types.CHAR, 255);
-
-        return getProceduresAndOrFunctions(fields, catalog, schemaPattern, functionNamePattern, false, true);
-    }
-
-    public boolean providesQueryObjectGenerator() throws SQLException {
         return false;
     }
-
-    /**
-     * 
-     * @param catalog
-     * @param schemaPattern
-     * @return
-     * @throws SQLException
-     */
-    public ResultSet getSchemas(String catalog, String schemaPattern) throws SQLException {
-        Field[] fields = { new Field("", "TABLE_SCHEM", Types.VARCHAR, 255), new Field("", "TABLE_CATALOG", Types.VARCHAR, 255) };
-
-        return buildResultSet(fields, new ArrayList<ResultSetRow>());
-    }
-
-    public boolean supportsStoredFunctionsUsingCallSyntax() throws SQLException {
-        return true;
-    }
-
-    /**
-     * Get a prepared statement to query information_schema tables.
-     * 
-     * @return PreparedStatement
-     * @throws SQLException
-     */
-    protected java.sql.PreparedStatement prepareMetaDataSafeStatement(String sql) throws SQLException {
-        // Can't use server-side here as we coerce a lot of types to match
-        // the spec.
-        java.sql.PreparedStatement pStmt = this.conn.clientPrepareStatement(sql);
-
-        if (pStmt.getMaxRows() != 0) {
-            pStmt.setMaxRows(0);
-        }
-
-        ((com.mysql.jdbc.Statement) pStmt).setHoldResultsOpenOverClose(true);
-
-        return pStmt;
-    }
-
-    /**
-     * JDBC-4.1
-     * 
-     * @param catalog
-     * @param schemaPattern
-     * @param tableNamePattern
-     * @param columnNamePattern
-     * @return
-     * @throws SQLException
-     */
-    public java.sql.ResultSet getPseudoColumns(String catalog, String schemaPattern, String tableNamePattern, String columnNamePattern) throws SQLException {
-        Field[] fields = { new Field("", "TABLE_CAT", Types.VARCHAR, 512), new Field("", "TABLE_SCHEM", Types.VARCHAR, 512),
-                new Field("", "TABLE_NAME", Types.VARCHAR, 512), new Field("", "COLUMN_NAME", Types.VARCHAR, 512),
-                new Field("", "DATA_TYPE", Types.INTEGER, 12), new Field("", "COLUMN_SIZE", Types.INTEGER, 12),
-                new Field("", "DECIMAL_DIGITS", Types.INTEGER, 12), new Field("", "NUM_PREC_RADIX", Types.INTEGER, 12),
-                new Field("", "COLUMN_USAGE", Types.VARCHAR, 512), new Field("", "REMARKS", Types.VARCHAR, 512),
-                new Field("", "CHAR_OCTET_LENGTH", Types.INTEGER, 12), new Field("", "IS_NULLABLE", Types.VARCHAR, 512) };
-
-        return buildResultSet(fields, new ArrayList<ResultSetRow>());
-    }
-
-    // JDBC-4.1
-    public boolean generatedKeyAlwaysReturned() throws SQLException {
-        return true;
->>>>>>> 8d5e83e3
-    }
 }