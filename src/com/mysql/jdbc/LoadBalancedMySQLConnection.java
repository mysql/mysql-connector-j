--- conflicted
+++ resolved
@@ -2675,17 +2675,17 @@
         return getActiveMySQLConnection().getSocksProxyPort();
     }
 
-<<<<<<< HEAD
     @Override
     public String getProcessHost() throws Exception {
         return getActiveMySQLConnection().getProcessHost();
-=======
+    }
+
     public boolean getReadOnlyPropagatesToServer() {
         return getActiveMySQLConnection().getReadOnlyPropagatesToServer();
     }
 
     public void setReadOnlyPropagatesToServer(boolean flag) {
         getActiveMySQLConnection().setReadOnlyPropagatesToServer(flag);
->>>>>>> af753dc5
-    }
+    }
+
 }