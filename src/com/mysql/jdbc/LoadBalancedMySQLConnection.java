--- conflicted
+++ resolved
@@ -23,2466 +23,11 @@
 
 package com.mysql.jdbc;
 
-<<<<<<< HEAD
-import java.sql.Blob;
-import java.sql.CallableStatement;
-import java.sql.Clob;
-import java.sql.DatabaseMetaData;
-import java.sql.NClob;
-import java.sql.PreparedStatement;
-import java.sql.SQLClientInfoException;
-import java.sql.SQLException;
-import java.sql.SQLWarning;
-import java.sql.SQLXML;
-import java.sql.Savepoint;
-import java.sql.Statement;
-import java.sql.Struct;
-import java.util.Calendar;
-import java.util.List;
-import java.util.Map;
-import java.util.Properties;
-import java.util.TimeZone;
-import java.util.Timer;
-import java.util.concurrent.Executor;
-
-import com.mysql.cj.api.CharsetConverter;
-import com.mysql.cj.api.ExceptionInterceptor;
-import com.mysql.cj.api.Extension;
-import com.mysql.cj.api.ProfilerEventHandler;
-import com.mysql.cj.api.log.Log;
-import com.mysql.cj.core.ServerVersion;
-import com.mysql.cj.core.io.Buffer;
-import com.mysql.jdbc.exceptions.SQLError;
-import com.mysql.jdbc.interceptors.StatementInterceptorV2;
-
-public class LoadBalancedMySQLConnection implements LoadBalancedConnection {
-
-    protected LoadBalancingConnectionProxy proxy;
-
-    public LoadBalancingConnectionProxy getProxy() {
-        return this.proxy;
-    }
-
-    protected MysqlJdbcConnection getActiveMySQLConnection() {
-        synchronized (this.proxy) {
-            return this.proxy.currentConn;
-        }
-    }
-
-    public LoadBalancedMySQLConnection(LoadBalancingConnectionProxy proxy) {
-        this.proxy = proxy;
-    }
-
-    public void abortInternal() throws SQLException {
-        getActiveMySQLConnection().abortInternal();
-    }
-
-    public void changeUser(String userName, String newPassword) throws SQLException {
-        getActiveMySQLConnection().changeUser(userName, newPassword);
-    }
-
-    public void checkClosed() throws SQLException {
-        getActiveMySQLConnection().checkClosed();
-    }
-
-    public void clearHasTriedMaster() {
-        getActiveMySQLConnection().clearHasTriedMaster();
-    }
-
-    public void clearWarnings() throws SQLException {
-        getActiveMySQLConnection().clearWarnings();
-    }
-
-    public PreparedStatement clientPrepareStatement(String sql, int resultSetType, int resultSetConcurrency, int resultSetHoldability) throws SQLException {
-        return getActiveMySQLConnection().clientPrepareStatement(sql, resultSetType, resultSetConcurrency, resultSetHoldability);
-    }
-
-    public PreparedStatement clientPrepareStatement(String sql, int resultSetType, int resultSetConcurrency) throws SQLException {
-        return getActiveMySQLConnection().clientPrepareStatement(sql, resultSetType, resultSetConcurrency);
-    }
-
-    public PreparedStatement clientPrepareStatement(String sql, int autoGenKeyIndex) throws SQLException {
-        return getActiveMySQLConnection().clientPrepareStatement(sql, autoGenKeyIndex);
-    }
-
-    public PreparedStatement clientPrepareStatement(String sql, int[] autoGenKeyIndexes) throws SQLException {
-        return getActiveMySQLConnection().clientPrepareStatement(sql, autoGenKeyIndexes);
-    }
-
-    public PreparedStatement clientPrepareStatement(String sql, String[] autoGenKeyColNames) throws SQLException {
-        return getActiveMySQLConnection().clientPrepareStatement(sql, autoGenKeyColNames);
-    }
-
-    public PreparedStatement clientPrepareStatement(String sql) throws SQLException {
-        return getActiveMySQLConnection().clientPrepareStatement(sql);
-    }
-
-    public void close() throws SQLException {
-        getActiveMySQLConnection().close();
-    }
-
-    public void commit() throws SQLException {
-        getActiveMySQLConnection().commit();
-    }
-
-    public void createNewIO(boolean isForReconnect) throws SQLException {
-        getActiveMySQLConnection().createNewIO(isForReconnect);
-    }
-
-    public Statement createStatement() throws SQLException {
-        return getActiveMySQLConnection().createStatement();
-    }
-
-    public Statement createStatement(int resultSetType, int resultSetConcurrency, int resultSetHoldability) throws SQLException {
-        return getActiveMySQLConnection().createStatement(resultSetType, resultSetConcurrency, resultSetHoldability);
-    }
-
-    public Statement createStatement(int resultSetType, int resultSetConcurrency) throws SQLException {
-        return getActiveMySQLConnection().createStatement(resultSetType, resultSetConcurrency);
-    }
-
-    public JdbcConnection duplicate() throws SQLException {
-        return getActiveMySQLConnection().duplicate();
-    }
-
-    public ResultSetInternalMethods execSQL(StatementImpl callingStatement, String sql, int maxRows, Buffer packet, int resultSetType,
-            int resultSetConcurrency, boolean streamResults, String catalog, Field[] cachedMetadata, boolean isBatch) throws SQLException {
-        return getActiveMySQLConnection().execSQL(callingStatement, sql, maxRows, packet, resultSetType, resultSetConcurrency, streamResults, catalog,
-                cachedMetadata, isBatch);
-    }
-
-    public ResultSetInternalMethods execSQL(StatementImpl callingStatement, String sql, int maxRows, Buffer packet, int resultSetType,
-            int resultSetConcurrency, boolean streamResults, String catalog, Field[] cachedMetadata) throws SQLException {
-        return getActiveMySQLConnection().execSQL(callingStatement, sql, maxRows, packet, resultSetType, resultSetConcurrency, streamResults, catalog,
-                cachedMetadata);
-    }
-
-    public String exposeAsXml() throws SQLException {
-        return getActiveMySQLConnection().exposeAsXml();
-    }
-
-    public boolean getAllowLoadLocalInfile() {
-        return getActiveMySQLConnection().getAllowLoadLocalInfile();
-    }
-
-    public boolean getAllowMultiQueries() {
-        return getActiveMySQLConnection().getAllowMultiQueries();
-    }
-
-    public boolean getAllowNanAndInf() {
-        return getActiveMySQLConnection().getAllowNanAndInf();
-    }
-
-    public boolean getAllowUrlInLocalInfile() {
-        return getActiveMySQLConnection().getAllowUrlInLocalInfile();
-    }
-
-    public boolean getAlwaysSendSetIsolation() {
-        return getActiveMySQLConnection().getAlwaysSendSetIsolation();
-    }
-
-    public boolean getAutoClosePStmtStreams() {
-        return getActiveMySQLConnection().getAutoClosePStmtStreams();
-    }
-
-    public boolean getAutoDeserialize() {
-        return getActiveMySQLConnection().getAutoDeserialize();
-    }
-
-    public boolean getAutoGenerateTestcaseScript() {
-        return getActiveMySQLConnection().getAutoGenerateTestcaseScript();
-    }
-
-    public boolean getAutoReconnectForPools() {
-        return getActiveMySQLConnection().getAutoReconnectForPools();
-    }
-
-    public boolean getAutoSlowLog() {
-        return getActiveMySQLConnection().getAutoSlowLog();
-    }
-
-    public int getBlobSendChunkSize() {
-        return getActiveMySQLConnection().getBlobSendChunkSize();
-    }
-
-    public boolean getBlobsAreStrings() {
-        return getActiveMySQLConnection().getBlobsAreStrings();
-    }
-
-    public boolean getCacheCallableStatements() {
-        return getActiveMySQLConnection().getCacheCallableStatements();
-    }
-
-    public boolean getCacheCallableStmts() {
-        return getActiveMySQLConnection().getCacheCallableStmts();
-    }
-
-    public boolean getCachePrepStmts() {
-        return getActiveMySQLConnection().getCachePrepStmts();
-    }
-
-    public boolean getCachePreparedStatements() {
-        return getActiveMySQLConnection().getCachePreparedStatements();
-    }
-
-    public boolean getCacheResultSetMetadata() {
-        return getActiveMySQLConnection().getCacheResultSetMetadata();
-    }
-
-    public boolean getCacheServerConfiguration() {
-        return getActiveMySQLConnection().getCacheServerConfiguration();
-    }
-
-    public int getCallableStatementCacheSize() {
-        return getActiveMySQLConnection().getCallableStatementCacheSize();
-    }
-
-    public int getCallableStmtCacheSize() {
-        return getActiveMySQLConnection().getCallableStmtCacheSize();
-    }
-
-    public boolean getCapitalizeTypeNames() {
-        return getActiveMySQLConnection().getCapitalizeTypeNames();
-    }
-
-    public String getCharacterSetResults() {
-        return getActiveMySQLConnection().getCharacterSetResults();
-    }
-
-    public String getClientCertificateKeyStorePassword() {
-        return getActiveMySQLConnection().getClientCertificateKeyStorePassword();
-    }
-
-    public String getClientCertificateKeyStoreType() {
-        return getActiveMySQLConnection().getClientCertificateKeyStoreType();
-    }
-
-    public String getClientCertificateKeyStoreUrl() {
-        return getActiveMySQLConnection().getClientCertificateKeyStoreUrl();
-    }
-
-    public String getClientInfoProvider() {
-        return getActiveMySQLConnection().getClientInfoProvider();
-    }
-
-    public String getClobCharacterEncoding() {
-        return getActiveMySQLConnection().getClobCharacterEncoding();
-    }
-
-    public boolean getClobberStreamingResults() {
-        return getActiveMySQLConnection().getClobberStreamingResults();
-    }
-
-    public boolean getCompensateOnDuplicateKeyUpdateCounts() {
-        return getActiveMySQLConnection().getCompensateOnDuplicateKeyUpdateCounts();
-    }
-
-    public int getConnectTimeout() {
-        return getActiveMySQLConnection().getConnectTimeout();
-    }
-
-    public String getConnectionCollation() {
-        return getActiveMySQLConnection().getConnectionCollation();
-    }
-
-    public String getConnectionLifecycleInterceptors() {
-        return getActiveMySQLConnection().getConnectionLifecycleInterceptors();
-    }
-
-    public boolean getContinueBatchOnError() {
-        return getActiveMySQLConnection().getContinueBatchOnError();
-    }
-
-    public boolean getCreateDatabaseIfNotExist() {
-        return getActiveMySQLConnection().getCreateDatabaseIfNotExist();
-    }
-
-    public int getDefaultFetchSize() {
-        return getActiveMySQLConnection().getDefaultFetchSize();
-    }
-
-    public boolean getDontTrackOpenResources() {
-        return getActiveMySQLConnection().getDontTrackOpenResources();
-    }
-
-    public boolean getDumpMetadataOnColumnNotFound() {
-        return getActiveMySQLConnection().getDumpMetadataOnColumnNotFound();
-    }
-
-    public boolean getDumpQueriesOnException() {
-        return getActiveMySQLConnection().getDumpQueriesOnException();
-    }
-
-    public boolean getDynamicCalendars() {
-        return getActiveMySQLConnection().getDynamicCalendars();
-    }
-
-    public boolean getElideSetAutoCommits() {
-        return getActiveMySQLConnection().getElideSetAutoCommits();
-    }
-
-    public boolean getEmptyStringsConvertToZero() {
-        return getActiveMySQLConnection().getEmptyStringsConvertToZero();
-    }
-
-    public boolean getEmulateLocators() {
-        return getActiveMySQLConnection().getEmulateLocators();
-    }
-
-    public boolean getEmulateUnsupportedPstmts() {
-        return getActiveMySQLConnection().getEmulateUnsupportedPstmts();
-    }
-
-    public boolean getEnablePacketDebug() {
-        return getActiveMySQLConnection().getEnablePacketDebug();
-    }
-
-    public boolean getEnableQueryTimeouts() {
-        return getActiveMySQLConnection().getEnableQueryTimeouts();
-    }
-
-    public String getEncoding() {
-        return getActiveMySQLConnection().getEncoding();
-    }
-
-    public String getExceptionInterceptors() {
-        return getActiveMySQLConnection().getExceptionInterceptors();
-    }
-
-    public boolean getExplainSlowQueries() {
-        return getActiveMySQLConnection().getExplainSlowQueries();
-    }
-
-    public boolean getFailOverReadOnly() {
-        return getActiveMySQLConnection().getFailOverReadOnly();
-    }
-
-    public boolean getFunctionsNeverReturnBlobs() {
-        return getActiveMySQLConnection().getFunctionsNeverReturnBlobs();
-    }
-
-    public boolean getGatherPerfMetrics() {
-        return getActiveMySQLConnection().getGatherPerfMetrics();
-    }
-
-    public boolean getGatherPerformanceMetrics() {
-        return getActiveMySQLConnection().getGatherPerformanceMetrics();
-    }
-
-    public boolean getGenerateSimpleParameterMetadata() {
-        return getActiveMySQLConnection().getGenerateSimpleParameterMetadata();
-    }
-
-    public boolean getIgnoreNonTxTables() {
-        return getActiveMySQLConnection().getIgnoreNonTxTables();
-    }
-
-    public boolean getIncludeInnodbStatusInDeadlockExceptions() {
-        return getActiveMySQLConnection().getIncludeInnodbStatusInDeadlockExceptions();
-    }
-
-    public int getInitialTimeout() {
-        return getActiveMySQLConnection().getInitialTimeout();
-    }
-
-    public boolean getInteractiveClient() {
-        return getActiveMySQLConnection().getInteractiveClient();
-    }
-
-    public boolean getIsInteractiveClient() {
-        return getActiveMySQLConnection().getIsInteractiveClient();
-    }
-
-    public boolean getJdbcCompliantTruncation() {
-        return getActiveMySQLConnection().getJdbcCompliantTruncation();
-    }
-
-    public boolean getJdbcCompliantTruncationForReads() {
-        return getActiveMySQLConnection().getJdbcCompliantTruncationForReads();
-    }
-
-    public String getLargeRowSizeThreshold() {
-        return getActiveMySQLConnection().getLargeRowSizeThreshold();
-    }
-
-    public int getLoadBalanceBlacklistTimeout() {
-        return getActiveMySQLConnection().getLoadBalanceBlacklistTimeout();
-    }
-
-    public int getLoadBalancePingTimeout() {
-        return getActiveMySQLConnection().getLoadBalancePingTimeout();
-    }
-
-    public String getLoadBalanceStrategy() {
-        return getActiveMySQLConnection().getLoadBalanceStrategy();
-    }
-
-    public boolean getLoadBalanceValidateConnectionOnSwapServer() {
-        return getActiveMySQLConnection().getLoadBalanceValidateConnectionOnSwapServer();
-    }
-
-    public String getLocalSocketAddress() {
-        return getActiveMySQLConnection().getLocalSocketAddress();
-    }
-
-    public int getLocatorFetchBufferSize() {
-        return getActiveMySQLConnection().getLocatorFetchBufferSize();
-    }
-
-    public boolean getLogSlowQueries() {
-        return getActiveMySQLConnection().getLogSlowQueries();
-    }
-
-    public boolean getLogXaCommands() {
-        return getActiveMySQLConnection().getLogXaCommands();
-    }
-
-    public String getLogger() {
-        return getActiveMySQLConnection().getLogger();
-    }
-
-    public String getLoggerClassName() {
-        return getActiveMySQLConnection().getLoggerClassName();
-    }
-
-    public boolean getMaintainTimeStats() {
-        return getActiveMySQLConnection().getMaintainTimeStats();
-    }
-
-    public int getMaxAllowedPacket() {
-        return getActiveMySQLConnection().getMaxAllowedPacket();
-    }
-
-    public int getMaxQuerySizeToLog() {
-        return getActiveMySQLConnection().getMaxQuerySizeToLog();
-    }
-
-    public int getMaxReconnects() {
-        return getActiveMySQLConnection().getMaxReconnects();
-    }
-
-    public int getMaxRows() {
-        return getActiveMySQLConnection().getMaxRows();
-    }
-
-    public int getMetadataCacheSize() {
-        return getActiveMySQLConnection().getMetadataCacheSize();
-    }
-
-    public int getNetTimeoutForStreamingResults() {
-        return getActiveMySQLConnection().getNetTimeoutForStreamingResults();
-    }
-
-    public boolean getNoAccessToProcedureBodies() {
-        return getActiveMySQLConnection().getNoAccessToProcedureBodies();
-    }
-
-    public boolean getNoDatetimeStringSync() {
-        return getActiveMySQLConnection().getNoDatetimeStringSync();
-    }
-
-    public boolean getNoTimezoneConversionForTimeType() {
-        return getActiveMySQLConnection().getNoTimezoneConversionForTimeType();
-    }
-
-    public boolean getNoTimezoneConversionForDateType() {
-        return getActiveMySQLConnection().getNoTimezoneConversionForDateType();
-    }
-
-    public boolean getCacheDefaultTimezone() {
-        return getActiveMySQLConnection().getCacheDefaultTimezone();
-    }
-
-    public boolean getNullCatalogMeansCurrent() {
-        return getActiveMySQLConnection().getNullCatalogMeansCurrent();
-    }
-
-    public boolean getNullNamePatternMatchesAll() {
-        return getActiveMySQLConnection().getNullNamePatternMatchesAll();
-    }
-
-    public boolean getOverrideSupportsIntegrityEnhancementFacility() {
-        return getActiveMySQLConnection().getOverrideSupportsIntegrityEnhancementFacility();
-    }
-
-    public int getPacketDebugBufferSize() {
-        return getActiveMySQLConnection().getPacketDebugBufferSize();
-    }
-
-    public boolean getPadCharsWithSpace() {
-        return getActiveMySQLConnection().getPadCharsWithSpace();
-    }
-
-    public boolean getParanoid() {
-        return getActiveMySQLConnection().getParanoid();
-    }
-
-    public String getPasswordCharacterEncoding() {
-        return getActiveMySQLConnection().getPasswordCharacterEncoding();
-    }
-
-    public boolean getPedantic() {
-        return getActiveMySQLConnection().getPedantic();
-    }
-
-    public boolean getPinGlobalTxToPhysicalConnection() {
-        return getActiveMySQLConnection().getPinGlobalTxToPhysicalConnection();
-    }
-
-    public boolean getPopulateInsertRowWithDefaultValues() {
-        return getActiveMySQLConnection().getPopulateInsertRowWithDefaultValues();
-    }
-
-    public int getPrepStmtCacheSize() {
-        return getActiveMySQLConnection().getPrepStmtCacheSize();
-    }
-
-    public int getPrepStmtCacheSqlLimit() {
-        return getActiveMySQLConnection().getPrepStmtCacheSqlLimit();
-    }
-
-    public int getPreparedStatementCacheSize() {
-        return getActiveMySQLConnection().getPreparedStatementCacheSize();
-    }
-
-    public int getPreparedStatementCacheSqlLimit() {
-        return getActiveMySQLConnection().getPreparedStatementCacheSqlLimit();
-    }
-
-    public boolean getProcessEscapeCodesForPrepStmts() {
-        return getActiveMySQLConnection().getProcessEscapeCodesForPrepStmts();
-    }
-
-    public boolean getProfileSQL() {
-        return getActiveMySQLConnection().getProfileSQL();
-    }
-
-    public boolean getProfileSql() {
-        return getActiveMySQLConnection().getProfileSql();
-    }
-
-    public String getProfilerEventHandler() {
-        return getActiveMySQLConnection().getProfilerEventHandler();
-    }
-
-    public String getPropertiesTransform() {
-        return getActiveMySQLConnection().getPropertiesTransform();
-    }
-
-    public int getQueriesBeforeRetryMaster() {
-        return getActiveMySQLConnection().getQueriesBeforeRetryMaster();
-    }
-
-    public boolean getQueryTimeoutKillsConnection() {
-        return getActiveMySQLConnection().getQueryTimeoutKillsConnection();
-    }
-
-    public boolean getReconnectAtTxEnd() {
-        return getActiveMySQLConnection().getReconnectAtTxEnd();
-    }
-
-    public boolean getRelaxAutoCommit() {
-        return getActiveMySQLConnection().getRelaxAutoCommit();
-    }
-
-    public int getReportMetricsIntervalMillis() {
-        return getActiveMySQLConnection().getReportMetricsIntervalMillis();
-    }
-
-    public boolean getRequireSSL() {
-        return getActiveMySQLConnection().getRequireSSL();
-    }
-
-    public String getResourceId() {
-        return getActiveMySQLConnection().getResourceId();
-    }
-
-    public int getResultSetSizeThreshold() {
-        return getActiveMySQLConnection().getResultSetSizeThreshold();
-    }
-
-    public int getRetriesAllDown() {
-        return getActiveMySQLConnection().getRetriesAllDown();
-    }
-
-    public boolean getRewriteBatchedStatements() {
-        return getActiveMySQLConnection().getRewriteBatchedStatements();
-    }
-
-    public boolean getRollbackOnPooledClose() {
-        return getActiveMySQLConnection().getRollbackOnPooledClose();
-    }
-
-    public boolean getRoundRobinLoadBalance() {
-        return getActiveMySQLConnection().getRoundRobinLoadBalance();
-    }
-
-    public boolean getRunningCTS13() {
-        return getActiveMySQLConnection().getRunningCTS13();
-    }
-
-    public int getSecondsBeforeRetryMaster() {
-        return getActiveMySQLConnection().getSecondsBeforeRetryMaster();
-    }
-
-    public int getSelfDestructOnPingMaxOperations() {
-        return getActiveMySQLConnection().getSelfDestructOnPingMaxOperations();
-    }
-
-    public int getSelfDestructOnPingSecondsLifetime() {
-        return getActiveMySQLConnection().getSelfDestructOnPingSecondsLifetime();
-    }
-
-    public String getServerTimezone() {
-        return getActiveMySQLConnection().getServerTimezone();
-    }
-
-    public String getSessionVariables() {
-        return getActiveMySQLConnection().getSessionVariables();
-    }
-
-    public int getSlowQueryThresholdMillis() {
-        return getActiveMySQLConnection().getSlowQueryThresholdMillis();
-    }
-
-    public long getSlowQueryThresholdNanos() {
-        return getActiveMySQLConnection().getSlowQueryThresholdNanos();
-    }
-
-    public String getSocketFactory() {
-        return getActiveMySQLConnection().getSocketFactory();
-    }
-
-    public String getSocketFactoryClassName() {
-        return getActiveMySQLConnection().getSocketFactoryClassName();
-    }
-
-    public int getSocketTimeout() {
-        return getActiveMySQLConnection().getSocketTimeout();
-    }
-
-    public String getStatementInterceptors() {
-        return getActiveMySQLConnection().getStatementInterceptors();
-    }
-
-    public boolean getStrictFloatingPoint() {
-        return getActiveMySQLConnection().getStrictFloatingPoint();
-    }
-
-    public boolean getStrictUpdates() {
-        return getActiveMySQLConnection().getStrictUpdates();
-    }
-
-    public boolean getTcpKeepAlive() {
-        return getActiveMySQLConnection().getTcpKeepAlive();
-    }
-
-    public boolean getTcpNoDelay() {
-        return getActiveMySQLConnection().getTcpNoDelay();
-    }
-
-    public int getTcpRcvBuf() {
-        return getActiveMySQLConnection().getTcpRcvBuf();
-    }
-
-    public int getTcpSndBuf() {
-        return getActiveMySQLConnection().getTcpSndBuf();
-    }
-
-    public int getTcpTrafficClass() {
-        return getActiveMySQLConnection().getTcpTrafficClass();
-    }
-
-    public boolean getTinyInt1isBit() {
-        return getActiveMySQLConnection().getTinyInt1isBit();
-    }
-
-    public boolean getTraceProtocol() {
-        return getActiveMySQLConnection().getTraceProtocol();
-    }
-
-    public boolean getTransformedBitIsBoolean() {
-        return getActiveMySQLConnection().getTransformedBitIsBoolean();
-    }
-
-    public boolean getTreatUtilDateAsTimestamp() {
-        return getActiveMySQLConnection().getTreatUtilDateAsTimestamp();
-    }
-
-    public String getTrustCertificateKeyStorePassword() {
-        return getActiveMySQLConnection().getTrustCertificateKeyStorePassword();
-    }
-
-    public String getTrustCertificateKeyStoreType() {
-        return getActiveMySQLConnection().getTrustCertificateKeyStoreType();
-    }
-
-    public String getTrustCertificateKeyStoreUrl() {
-        return getActiveMySQLConnection().getTrustCertificateKeyStoreUrl();
-    }
-
-    public boolean getUltraDevHack() {
-        return getActiveMySQLConnection().getUltraDevHack();
-    }
-
-    public boolean getUseAffectedRows() {
-        return getActiveMySQLConnection().getUseAffectedRows();
-    }
-
-    public boolean getUseBlobToStoreUTF8OutsideBMP() {
-        return getActiveMySQLConnection().getUseBlobToStoreUTF8OutsideBMP();
-    }
-
-    public boolean getUseColumnNamesInFindColumn() {
-        return getActiveMySQLConnection().getUseColumnNamesInFindColumn();
-    }
-
-    public boolean getUseCompression() {
-        return getActiveMySQLConnection().getUseCompression();
-    }
-
-    public String getUseConfigs() {
-        return getActiveMySQLConnection().getUseConfigs();
-    }
-
-    public boolean getUseCursorFetch() {
-        return getActiveMySQLConnection().getUseCursorFetch();
-    }
-
-    public boolean getUseDirectRowUnpack() {
-        return getActiveMySQLConnection().getUseDirectRowUnpack();
-    }
-
-    public boolean getUseDynamicCharsetInfo() {
-        return getActiveMySQLConnection().getUseDynamicCharsetInfo();
-    }
-
-    public boolean getUseFastDateParsing() {
-        return getActiveMySQLConnection().getUseFastDateParsing();
-    }
-
-    public boolean getUseFastIntParsing() {
-        return getActiveMySQLConnection().getUseFastIntParsing();
-    }
-
-    public boolean getUseGmtMillisForDatetimes() {
-        return getActiveMySQLConnection().getUseGmtMillisForDatetimes();
-    }
-
-    public boolean getUseHostsInPrivileges() {
-        return getActiveMySQLConnection().getUseHostsInPrivileges();
-    }
-
-    public boolean getUseInformationSchema() {
-        return getActiveMySQLConnection().getUseInformationSchema();
-    }
-
-    public boolean getUseJDBCCompliantTimezoneShift() {
-        return getActiveMySQLConnection().getUseJDBCCompliantTimezoneShift();
-    }
-
-    public boolean getUseJvmCharsetConverters() {
-        return getActiveMySQLConnection().getUseJvmCharsetConverters();
-    }
-
-    public boolean getUseLegacyDatetimeCode() {
-        return getActiveMySQLConnection().getUseLegacyDatetimeCode();
-    }
-
-    public boolean getUseLocalSessionState() {
-        return getActiveMySQLConnection().getUseLocalSessionState();
-    }
-
-    public boolean getUseLocalTransactionState() {
-        return getActiveMySQLConnection().getUseLocalTransactionState();
-    }
-
-    public boolean getUseNanosForElapsedTime() {
-        return getActiveMySQLConnection().getUseNanosForElapsedTime();
-    }
-
-    public boolean getUseOldAliasMetadataBehavior() {
-        return getActiveMySQLConnection().getUseOldAliasMetadataBehavior();
-    }
-
-    public boolean getUseOldUTF8Behavior() {
-        return getActiveMySQLConnection().getUseOldUTF8Behavior();
-    }
-
-    public boolean getUseOnlyServerErrorMessages() {
-        return getActiveMySQLConnection().getUseOnlyServerErrorMessages();
-    }
-
-    public boolean getUseReadAheadInput() {
-        return getActiveMySQLConnection().getUseReadAheadInput();
-    }
-
-    public boolean getUseSSL() {
-        return getActiveMySQLConnection().getUseSSL();
-    }
-
-    public boolean getUseSSPSCompatibleTimezoneShift() {
-        return getActiveMySQLConnection().getUseSSPSCompatibleTimezoneShift();
-    }
-
-    public boolean getUseServerPrepStmts() {
-        return getActiveMySQLConnection().getUseServerPrepStmts();
-    }
-
-    public boolean getUseServerPreparedStmts() {
-        return getActiveMySQLConnection().getUseServerPreparedStmts();
-    }
-
-    public boolean getUseStreamLengthsInPrepStmts() {
-        return getActiveMySQLConnection().getUseStreamLengthsInPrepStmts();
-    }
-
-    public boolean getUseTimezone() {
-        return getActiveMySQLConnection().getUseTimezone();
-    }
-
-    public boolean getUseUltraDevWorkAround() {
-        return getActiveMySQLConnection().getUseUltraDevWorkAround();
-    }
-
-    public boolean getUseUnbufferedInput() {
-        return getActiveMySQLConnection().getUseUnbufferedInput();
-    }
-
-    public boolean getUseUnicode() {
-        return getActiveMySQLConnection().getUseUnicode();
-    }
-
-    public boolean getUseUsageAdvisor() {
-        return getActiveMySQLConnection().getUseUsageAdvisor();
-    }
-
-    public String getUtf8OutsideBmpExcludedColumnNamePattern() {
-        return getActiveMySQLConnection().getUtf8OutsideBmpExcludedColumnNamePattern();
-    }
-
-    public String getUtf8OutsideBmpIncludedColumnNamePattern() {
-        return getActiveMySQLConnection().getUtf8OutsideBmpIncludedColumnNamePattern();
-    }
-
-    public boolean getVerifyServerCertificate() {
-        return getActiveMySQLConnection().getVerifyServerCertificate();
-    }
-
-    public boolean getYearIsDateType() {
-        return getActiveMySQLConnection().getYearIsDateType();
-    }
-
-    public String getZeroDateTimeBehavior() {
-        return getActiveMySQLConnection().getZeroDateTimeBehavior();
-    }
-
-    public void setAllowLoadLocalInfile(boolean property) {
-        getActiveMySQLConnection().setAllowLoadLocalInfile(property);
-    }
-
-    public void setAllowMultiQueries(boolean property) {
-        getActiveMySQLConnection().setAllowMultiQueries(property);
-    }
-
-    public void setAllowNanAndInf(boolean flag) {
-        getActiveMySQLConnection().setAllowNanAndInf(flag);
-    }
-
-    public void setAllowUrlInLocalInfile(boolean flag) {
-        getActiveMySQLConnection().setAllowUrlInLocalInfile(flag);
-    }
-
-    public void setAlwaysSendSetIsolation(boolean flag) {
-        getActiveMySQLConnection().setAlwaysSendSetIsolation(flag);
-    }
-
-    public void setAutoClosePStmtStreams(boolean flag) {
-        getActiveMySQLConnection().setAutoClosePStmtStreams(flag);
-    }
-
-    public void setAutoDeserialize(boolean flag) {
-        getActiveMySQLConnection().setAutoDeserialize(flag);
-    }
-
-    public void setAutoGenerateTestcaseScript(boolean flag) {
-        getActiveMySQLConnection().setAutoGenerateTestcaseScript(flag);
-    }
-
-    public void setAutoReconnect(boolean flag) {
-        getActiveMySQLConnection().setAutoReconnect(flag);
-    }
-
-    public void setAutoReconnectForConnectionPools(boolean property) {
-        getActiveMySQLConnection().setAutoReconnectForConnectionPools(property);
-    }
-
-    public void setAutoReconnectForPools(boolean flag) {
-        getActiveMySQLConnection().setAutoReconnectForPools(flag);
-    }
-
-    public void setAutoSlowLog(boolean flag) {
-        getActiveMySQLConnection().setAutoSlowLog(flag);
-    }
-
-    public void setBlobSendChunkSize(String value) throws SQLException {
-        getActiveMySQLConnection().setBlobSendChunkSize(value);
-    }
-
-    public void setBlobsAreStrings(boolean flag) {
-        getActiveMySQLConnection().setBlobsAreStrings(flag);
-    }
-
-    public void setCacheCallableStatements(boolean flag) {
-        getActiveMySQLConnection().setCacheCallableStatements(flag);
-    }
-
-    public void setCacheCallableStmts(boolean flag) {
-        getActiveMySQLConnection().setCacheCallableStmts(flag);
-    }
-
-    public void setCachePrepStmts(boolean flag) {
-        getActiveMySQLConnection().setCachePrepStmts(flag);
-    }
-
-    public void setCachePreparedStatements(boolean flag) {
-        getActiveMySQLConnection().setCachePreparedStatements(flag);
-    }
-
-    public void setCacheResultSetMetadata(boolean property) {
-        getActiveMySQLConnection().setCacheResultSetMetadata(property);
-    }
-
-    public void setCacheServerConfiguration(boolean flag) {
-        getActiveMySQLConnection().setCacheServerConfiguration(flag);
-    }
-
-    public void setCallableStatementCacheSize(int size) throws SQLException {
-        getActiveMySQLConnection().setCallableStatementCacheSize(size);
-    }
-
-    public void setCallableStmtCacheSize(int cacheSize) throws SQLException {
-        getActiveMySQLConnection().setCallableStmtCacheSize(cacheSize);
-    }
-
-    public void setCapitalizeDBMDTypes(boolean property) {
-        getActiveMySQLConnection().setCapitalizeDBMDTypes(property);
-    }
-
-    public void setCapitalizeTypeNames(boolean flag) {
-        getActiveMySQLConnection().setCapitalizeTypeNames(flag);
-    }
-
-    public void setCharacterEncoding(String encoding) {
-        getActiveMySQLConnection().setCharacterEncoding(encoding);
-    }
-
-    public void setCharacterSetResults(String characterSet) {
-        getActiveMySQLConnection().setCharacterSetResults(characterSet);
-    }
-
-    public void setClientCertificateKeyStorePassword(String value) {
-        getActiveMySQLConnection().setClientCertificateKeyStorePassword(value);
-    }
-
-    public void setClientCertificateKeyStoreType(String value) {
-        getActiveMySQLConnection().setClientCertificateKeyStoreType(value);
-    }
-
-    public void setClientCertificateKeyStoreUrl(String value) {
-        getActiveMySQLConnection().setClientCertificateKeyStoreUrl(value);
-    }
-
-    public void setClientInfoProvider(String classname) {
-        getActiveMySQLConnection().setClientInfoProvider(classname);
-    }
-
-    public void setClobCharacterEncoding(String encoding) {
-        getActiveMySQLConnection().setClobCharacterEncoding(encoding);
-    }
-
-    public void setClobberStreamingResults(boolean flag) {
-        getActiveMySQLConnection().setClobberStreamingResults(flag);
-    }
-
-    public void setCompensateOnDuplicateKeyUpdateCounts(boolean flag) {
-        getActiveMySQLConnection().setCompensateOnDuplicateKeyUpdateCounts(flag);
-    }
-
-    public void setConnectTimeout(int timeoutMs) throws SQLException {
-        getActiveMySQLConnection().setConnectTimeout(timeoutMs);
-    }
-
-    public void setConnectionCollation(String collation) {
-        getActiveMySQLConnection().setConnectionCollation(collation);
-    }
-
-    public void setConnectionLifecycleInterceptors(String interceptors) {
-        getActiveMySQLConnection().setConnectionLifecycleInterceptors(interceptors);
-    }
-
-    public void setContinueBatchOnError(boolean property) {
-        getActiveMySQLConnection().setContinueBatchOnError(property);
-    }
-
-    public void setCreateDatabaseIfNotExist(boolean flag) {
-        getActiveMySQLConnection().setCreateDatabaseIfNotExist(flag);
-    }
-
-    public void setDefaultFetchSize(int n) throws SQLException {
-        getActiveMySQLConnection().setDefaultFetchSize(n);
-    }
-
-    public void setDetectServerPreparedStmts(boolean property) {
-        getActiveMySQLConnection().setDetectServerPreparedStmts(property);
-    }
-
-    public void setDontTrackOpenResources(boolean flag) {
-        getActiveMySQLConnection().setDontTrackOpenResources(flag);
-    }
-
-    public void setDumpMetadataOnColumnNotFound(boolean flag) {
-        getActiveMySQLConnection().setDumpMetadataOnColumnNotFound(flag);
-    }
-
-    public void setDumpQueriesOnException(boolean flag) {
-        getActiveMySQLConnection().setDumpQueriesOnException(flag);
-    }
-
-    public void setDynamicCalendars(boolean flag) {
-        getActiveMySQLConnection().setDynamicCalendars(flag);
-    }
-
-    public void setElideSetAutoCommits(boolean flag) {
-        getActiveMySQLConnection().setElideSetAutoCommits(flag);
-    }
-
-    public void setEmptyStringsConvertToZero(boolean flag) {
-        getActiveMySQLConnection().setEmptyStringsConvertToZero(flag);
-    }
-
-    public void setEmulateLocators(boolean property) {
-        getActiveMySQLConnection().setEmulateLocators(property);
-    }
-
-    public void setEmulateUnsupportedPstmts(boolean flag) {
-        getActiveMySQLConnection().setEmulateUnsupportedPstmts(flag);
-    }
-
-    public void setEnablePacketDebug(boolean flag) {
-        getActiveMySQLConnection().setEnablePacketDebug(flag);
-    }
-
-    public void setEnableQueryTimeouts(boolean flag) {
-        getActiveMySQLConnection().setEnableQueryTimeouts(flag);
-    }
-
-    public void setEncoding(String property) {
-        getActiveMySQLConnection().setEncoding(property);
-    }
-
-    public void setExceptionInterceptors(String exceptionInterceptors) {
-        getActiveMySQLConnection().setExceptionInterceptors(exceptionInterceptors);
-    }
-
-    public void setExplainSlowQueries(boolean flag) {
-        getActiveMySQLConnection().setExplainSlowQueries(flag);
-    }
-
-    public void setFailOverReadOnly(boolean flag) {
-        getActiveMySQLConnection().setFailOverReadOnly(flag);
-    }
-
-    public void setFunctionsNeverReturnBlobs(boolean flag) {
-        getActiveMySQLConnection().setFunctionsNeverReturnBlobs(flag);
-    }
-
-    public void setGatherPerfMetrics(boolean flag) {
-        getActiveMySQLConnection().setGatherPerfMetrics(flag);
-    }
-
-    public void setGatherPerformanceMetrics(boolean flag) {
-        getActiveMySQLConnection().setGatherPerformanceMetrics(flag);
-    }
-
-    public void setGenerateSimpleParameterMetadata(boolean flag) {
-        getActiveMySQLConnection().setGenerateSimpleParameterMetadata(flag);
-    }
-
-    public void setHoldResultsOpenOverStatementClose(boolean flag) {
-        getActiveMySQLConnection().setHoldResultsOpenOverStatementClose(flag);
-    }
-
-    public void setIgnoreNonTxTables(boolean property) {
-        getActiveMySQLConnection().setIgnoreNonTxTables(property);
-    }
-
-    public void setIncludeInnodbStatusInDeadlockExceptions(boolean flag) {
-        getActiveMySQLConnection().setIncludeInnodbStatusInDeadlockExceptions(flag);
-    }
-
-    public void setInitialTimeout(int property) throws SQLException {
-        getActiveMySQLConnection().setInitialTimeout(property);
-    }
-
-    public void setInteractiveClient(boolean property) {
-        getActiveMySQLConnection().setInteractiveClient(property);
-    }
-
-    public void setIsInteractiveClient(boolean property) {
-        getActiveMySQLConnection().setIsInteractiveClient(property);
-    }
-
-    public void setJdbcCompliantTruncation(boolean flag) {
-        getActiveMySQLConnection().setJdbcCompliantTruncation(flag);
-    }
-
-    public void setJdbcCompliantTruncationForReads(boolean jdbcCompliantTruncationForReads) {
-        getActiveMySQLConnection().setJdbcCompliantTruncationForReads(jdbcCompliantTruncationForReads);
-    }
-
-    public void setLargeRowSizeThreshold(String value) throws SQLException {
-        getActiveMySQLConnection().setLargeRowSizeThreshold(value);
-    }
-
-    public void setLoadBalanceBlacklistTimeout(int loadBalanceBlacklistTimeout) throws SQLException {
-        getActiveMySQLConnection().setLoadBalanceBlacklistTimeout(loadBalanceBlacklistTimeout);
-    }
-
-    public void setLoadBalancePingTimeout(int loadBalancePingTimeout) throws SQLException {
-        getActiveMySQLConnection().setLoadBalancePingTimeout(loadBalancePingTimeout);
-    }
-
-    public void setLoadBalanceStrategy(String strategy) {
-        getActiveMySQLConnection().setLoadBalanceStrategy(strategy);
-    }
-
-    public void setLoadBalanceValidateConnectionOnSwapServer(boolean loadBalanceValidateConnectionOnSwapServer) {
-
-        getActiveMySQLConnection().setLoadBalanceValidateConnectionOnSwapServer(loadBalanceValidateConnectionOnSwapServer);
-    }
-
-    public void setLocalSocketAddress(String address) {
-
-        getActiveMySQLConnection().setLocalSocketAddress(address);
-    }
-
-    public void setLocatorFetchBufferSize(String value) throws SQLException {
-
-        getActiveMySQLConnection().setLocatorFetchBufferSize(value);
-    }
-
-    public void setLogSlowQueries(boolean flag) {
-
-        getActiveMySQLConnection().setLogSlowQueries(flag);
-    }
-
-    public void setLogXaCommands(boolean flag) {
-
-        getActiveMySQLConnection().setLogXaCommands(flag);
-    }
-
-    public void setLogger(String property) {
-
-        getActiveMySQLConnection().setLogger(property);
-    }
-
-    public void setLoggerClassName(String className) {
-
-        getActiveMySQLConnection().setLoggerClassName(className);
-    }
-
-    public void setMaintainTimeStats(boolean flag) {
-
-        getActiveMySQLConnection().setMaintainTimeStats(flag);
-    }
-
-    public void setMaxQuerySizeToLog(int sizeInBytes) throws SQLException {
-
-        getActiveMySQLConnection().setMaxQuerySizeToLog(sizeInBytes);
-    }
-
-    public void setMaxReconnects(int property) throws SQLException {
-
-        getActiveMySQLConnection().setMaxReconnects(property);
-    }
-
-    public void setMaxRows(int property) throws SQLException {
-
-        getActiveMySQLConnection().setMaxRows(property);
-    }
-
-    public void setMetadataCacheSize(int value) throws SQLException {
-
-        getActiveMySQLConnection().setMetadataCacheSize(value);
-    }
-
-    public void setNetTimeoutForStreamingResults(int value) throws SQLException {
-
-        getActiveMySQLConnection().setNetTimeoutForStreamingResults(value);
-    }
-
-    public void setNoAccessToProcedureBodies(boolean flag) {
-
-        getActiveMySQLConnection().setNoAccessToProcedureBodies(flag);
-    }
-
-    public void setNoDatetimeStringSync(boolean flag) {
-
-        getActiveMySQLConnection().setNoDatetimeStringSync(flag);
-    }
-
-    public void setNoTimezoneConversionForTimeType(boolean flag) {
-
-        getActiveMySQLConnection().setNoTimezoneConversionForTimeType(flag);
-    }
-
-    public void setNoTimezoneConversionForDateType(boolean flag) {
-
-        getActiveMySQLConnection().setNoTimezoneConversionForDateType(flag);
-    }
-
-    public void setCacheDefaultTimezone(boolean flag) {
-
-        getActiveMySQLConnection().setCacheDefaultTimezone(flag);
-    }
-
-    public void setNullCatalogMeansCurrent(boolean value) {
-
-        getActiveMySQLConnection().setNullCatalogMeansCurrent(value);
-    }
-
-    public void setNullNamePatternMatchesAll(boolean value) {
-
-        getActiveMySQLConnection().setNullNamePatternMatchesAll(value);
-    }
-
-    public void setOverrideSupportsIntegrityEnhancementFacility(boolean flag) {
-
-        getActiveMySQLConnection().setOverrideSupportsIntegrityEnhancementFacility(flag);
-    }
-
-    public void setPacketDebugBufferSize(int size) throws SQLException {
-
-        getActiveMySQLConnection().setPacketDebugBufferSize(size);
-    }
-
-    public void setPadCharsWithSpace(boolean flag) {
-
-        getActiveMySQLConnection().setPadCharsWithSpace(flag);
-    }
-
-    public void setParanoid(boolean property) {
-
-        getActiveMySQLConnection().setParanoid(property);
-    }
-
-    public void setPasswordCharacterEncoding(String characterSet) {
-
-        getActiveMySQLConnection().setPasswordCharacterEncoding(characterSet);
-    }
-
-    public void setPedantic(boolean property) {
-
-        getActiveMySQLConnection().setPedantic(property);
-    }
-
-    public void setPinGlobalTxToPhysicalConnection(boolean flag) {
-
-        getActiveMySQLConnection().setPinGlobalTxToPhysicalConnection(flag);
-    }
-
-    public void setPopulateInsertRowWithDefaultValues(boolean flag) {
-
-        getActiveMySQLConnection().setPopulateInsertRowWithDefaultValues(flag);
-    }
-
-    public void setPrepStmtCacheSize(int cacheSize) throws SQLException {
-
-        getActiveMySQLConnection().setPrepStmtCacheSize(cacheSize);
-    }
-
-    public void setPrepStmtCacheSqlLimit(int sqlLimit) throws SQLException {
-
-        getActiveMySQLConnection().setPrepStmtCacheSqlLimit(sqlLimit);
-    }
-
-    public void setPreparedStatementCacheSize(int cacheSize) throws SQLException {
-
-        getActiveMySQLConnection().setPreparedStatementCacheSize(cacheSize);
-    }
-
-    public void setPreparedStatementCacheSqlLimit(int cacheSqlLimit) throws SQLException {
-
-        getActiveMySQLConnection().setPreparedStatementCacheSqlLimit(cacheSqlLimit);
-    }
-
-    public void setProcessEscapeCodesForPrepStmts(boolean flag) {
-
-        getActiveMySQLConnection().setProcessEscapeCodesForPrepStmts(flag);
-    }
-
-    public void setProfileSQL(boolean flag) {
-
-        getActiveMySQLConnection().setProfileSQL(flag);
-    }
-
-    public void setProfileSql(boolean property) {
-
-        getActiveMySQLConnection().setProfileSql(property);
-    }
-
-    public void setProfilerEventHandler(String handler) {
-
-        getActiveMySQLConnection().setProfilerEventHandler(handler);
-    }
-
-    public void setPropertiesTransform(String value) {
-
-        getActiveMySQLConnection().setPropertiesTransform(value);
-    }
-
-    public void setQueriesBeforeRetryMaster(int property) throws SQLException {
-
-        getActiveMySQLConnection().setQueriesBeforeRetryMaster(property);
-    }
-
-    public void setQueryTimeoutKillsConnection(boolean queryTimeoutKillsConnection) {
-
-        getActiveMySQLConnection().setQueryTimeoutKillsConnection(queryTimeoutKillsConnection);
-    }
-
-    public void setReconnectAtTxEnd(boolean property) {
-
-        getActiveMySQLConnection().setReconnectAtTxEnd(property);
-    }
-
-    public void setRelaxAutoCommit(boolean property) {
-
-        getActiveMySQLConnection().setRelaxAutoCommit(property);
-    }
-
-    public void setReportMetricsIntervalMillis(int millis) throws SQLException {
-
-        getActiveMySQLConnection().setReportMetricsIntervalMillis(millis);
-    }
-
-    public void setRequireSSL(boolean property) {
-
-        getActiveMySQLConnection().setRequireSSL(property);
-    }
-
-    public void setResourceId(String resourceId) {
-
-        getActiveMySQLConnection().setResourceId(resourceId);
-    }
-
-    public void setResultSetSizeThreshold(int threshold) throws SQLException {
-
-        getActiveMySQLConnection().setResultSetSizeThreshold(threshold);
-    }
-
-    public void setRetriesAllDown(int retriesAllDown) throws SQLException {
-
-        getActiveMySQLConnection().setRetriesAllDown(retriesAllDown);
-    }
-
-    public void setRewriteBatchedStatements(boolean flag) {
-
-        getActiveMySQLConnection().setRewriteBatchedStatements(flag);
-    }
-
-    public void setRollbackOnPooledClose(boolean flag) {
-
-        getActiveMySQLConnection().setRollbackOnPooledClose(flag);
-    }
-
-    public void setRoundRobinLoadBalance(boolean flag) {
-
-        getActiveMySQLConnection().setRoundRobinLoadBalance(flag);
-    }
-
-    public void setRunningCTS13(boolean flag) {
-
-        getActiveMySQLConnection().setRunningCTS13(flag);
-    }
-
-    public void setSecondsBeforeRetryMaster(int property) throws SQLException {
-
-        getActiveMySQLConnection().setSecondsBeforeRetryMaster(property);
-    }
-
-    public void setSelfDestructOnPingMaxOperations(int maxOperations) throws SQLException {
-
-        getActiveMySQLConnection().setSelfDestructOnPingMaxOperations(maxOperations);
-    }
-
-    public void setSelfDestructOnPingSecondsLifetime(int seconds) throws SQLException {
-
-        getActiveMySQLConnection().setSelfDestructOnPingSecondsLifetime(seconds);
-    }
-
-    public void setServerTimezone(String property) {
-
-        getActiveMySQLConnection().setServerTimezone(property);
-    }
-
-    public void setSessionVariables(String variables) {
-
-        getActiveMySQLConnection().setSessionVariables(variables);
-    }
-
-    public void setSlowQueryThresholdMillis(int millis) throws SQLException {
-
-        getActiveMySQLConnection().setSlowQueryThresholdMillis(millis);
-    }
-
-    public void setSlowQueryThresholdNanos(long nanos) throws SQLException {
-
-        getActiveMySQLConnection().setSlowQueryThresholdNanos(nanos);
-    }
-
-    public void setSocketFactory(String name) {
-
-        getActiveMySQLConnection().setSocketFactory(name);
-    }
-
-    public void setSocketFactoryClassName(String property) {
-
-        getActiveMySQLConnection().setSocketFactoryClassName(property);
-    }
-
-    public void setSocketTimeout(int property) throws SQLException {
-
-        getActiveMySQLConnection().setSocketTimeout(property);
-    }
-
-    public void setStatementInterceptors(String value) {
-
-        getActiveMySQLConnection().setStatementInterceptors(value);
-    }
-
-    public void setStrictFloatingPoint(boolean property) {
-
-        getActiveMySQLConnection().setStrictFloatingPoint(property);
-    }
-
-    public void setStrictUpdates(boolean property) {
-
-        getActiveMySQLConnection().setStrictUpdates(property);
-    }
-
-    public void setTcpKeepAlive(boolean flag) {
-
-        getActiveMySQLConnection().setTcpKeepAlive(flag);
-    }
-
-    public void setTcpNoDelay(boolean flag) {
-
-        getActiveMySQLConnection().setTcpNoDelay(flag);
-    }
-
-    public void setTcpRcvBuf(int bufSize) throws SQLException {
-
-        getActiveMySQLConnection().setTcpRcvBuf(bufSize);
-    }
-
-    public void setTcpSndBuf(int bufSize) throws SQLException {
-
-        getActiveMySQLConnection().setTcpSndBuf(bufSize);
-    }
-
-    public void setTcpTrafficClass(int classFlags) throws SQLException {
-
-        getActiveMySQLConnection().setTcpTrafficClass(classFlags);
-    }
-
-    public void setTinyInt1isBit(boolean flag) {
-
-        getActiveMySQLConnection().setTinyInt1isBit(flag);
-    }
-
-    public void setTraceProtocol(boolean flag) {
-
-        getActiveMySQLConnection().setTraceProtocol(flag);
-    }
-
-    public void setTransformedBitIsBoolean(boolean flag) {
-
-        getActiveMySQLConnection().setTransformedBitIsBoolean(flag);
-    }
-
-    public void setTreatUtilDateAsTimestamp(boolean flag) {
-
-        getActiveMySQLConnection().setTreatUtilDateAsTimestamp(flag);
-    }
-
-    public void setTrustCertificateKeyStorePassword(String value) {
-
-        getActiveMySQLConnection().setTrustCertificateKeyStorePassword(value);
-    }
-
-    public void setTrustCertificateKeyStoreType(String value) {
-
-        getActiveMySQLConnection().setTrustCertificateKeyStoreType(value);
-    }
-
-    public void setTrustCertificateKeyStoreUrl(String value) {
-
-        getActiveMySQLConnection().setTrustCertificateKeyStoreUrl(value);
-    }
-
-    public void setUltraDevHack(boolean flag) {
-
-        getActiveMySQLConnection().setUltraDevHack(flag);
-    }
-
-    public void setUseAffectedRows(boolean flag) {
-
-        getActiveMySQLConnection().setUseAffectedRows(flag);
-    }
-
-    public void setUseBlobToStoreUTF8OutsideBMP(boolean flag) {
-
-        getActiveMySQLConnection().setUseBlobToStoreUTF8OutsideBMP(flag);
-    }
-
-    public void setUseColumnNamesInFindColumn(boolean flag) {
-
-        getActiveMySQLConnection().setUseColumnNamesInFindColumn(flag);
-    }
-
-    public void setUseCompression(boolean property) {
-
-        getActiveMySQLConnection().setUseCompression(property);
-    }
-
-    public void setUseConfigs(String configs) {
-
-        getActiveMySQLConnection().setUseConfigs(configs);
-    }
-
-    public void setUseCursorFetch(boolean flag) {
-
-        getActiveMySQLConnection().setUseCursorFetch(flag);
-    }
-
-    public void setUseDirectRowUnpack(boolean flag) {
-
-        getActiveMySQLConnection().setUseDirectRowUnpack(flag);
-    }
-
-    public void setUseDynamicCharsetInfo(boolean flag) {
-
-        getActiveMySQLConnection().setUseDynamicCharsetInfo(flag);
-    }
-
-    public void setUseFastDateParsing(boolean flag) {
-
-        getActiveMySQLConnection().setUseFastDateParsing(flag);
-    }
-
-    public void setUseFastIntParsing(boolean flag) {
-
-        getActiveMySQLConnection().setUseFastIntParsing(flag);
-    }
-
-    public void setUseGmtMillisForDatetimes(boolean flag) {
-
-        getActiveMySQLConnection().setUseGmtMillisForDatetimes(flag);
-    }
-
-    public void setUseHostsInPrivileges(boolean property) {
-
-        getActiveMySQLConnection().setUseHostsInPrivileges(property);
-    }
-
-    public void setUseInformationSchema(boolean flag) {
-
-        getActiveMySQLConnection().setUseInformationSchema(flag);
-    }
-
-    public void setUseJDBCCompliantTimezoneShift(boolean flag) {
-
-        getActiveMySQLConnection().setUseJDBCCompliantTimezoneShift(flag);
-    }
-
-    public void setUseJvmCharsetConverters(boolean flag) {
-
-        getActiveMySQLConnection().setUseJvmCharsetConverters(flag);
-    }
-
-    public void setUseLegacyDatetimeCode(boolean flag) {
-
-        getActiveMySQLConnection().setUseLegacyDatetimeCode(flag);
-    }
-
-    public void setUseLocalSessionState(boolean flag) {
-
-        getActiveMySQLConnection().setUseLocalSessionState(flag);
-    }
-
-    public void setUseLocalTransactionState(boolean flag) {
-
-        getActiveMySQLConnection().setUseLocalTransactionState(flag);
-    }
-
-    public void setUseNanosForElapsedTime(boolean flag) {
-
-        getActiveMySQLConnection().setUseNanosForElapsedTime(flag);
-    }
-
-    public void setUseOldAliasMetadataBehavior(boolean flag) {
-
-        getActiveMySQLConnection().setUseOldAliasMetadataBehavior(flag);
-    }
-
-    public void setUseOldUTF8Behavior(boolean flag) {
-
-        getActiveMySQLConnection().setUseOldUTF8Behavior(flag);
-    }
-
-    public void setUseOnlyServerErrorMessages(boolean flag) {
-
-        getActiveMySQLConnection().setUseOnlyServerErrorMessages(flag);
-    }
-
-    public void setUseReadAheadInput(boolean flag) {
-
-        getActiveMySQLConnection().setUseReadAheadInput(flag);
-    }
-
-    public void setUseSSL(boolean property) {
-
-        getActiveMySQLConnection().setUseSSL(property);
-    }
-
-    public void setUseSSPSCompatibleTimezoneShift(boolean flag) {
-
-        getActiveMySQLConnection().setUseSSPSCompatibleTimezoneShift(flag);
-    }
-
-    public void setUseServerPrepStmts(boolean flag) {
-
-        getActiveMySQLConnection().setUseServerPrepStmts(flag);
-    }
-
-    public void setUseServerPreparedStmts(boolean flag) {
-
-        getActiveMySQLConnection().setUseServerPreparedStmts(flag);
-    }
-
-    public void setUseStreamLengthsInPrepStmts(boolean property) {
-
-        getActiveMySQLConnection().setUseStreamLengthsInPrepStmts(property);
-    }
-
-    public void setUseTimezone(boolean property) {
-
-        getActiveMySQLConnection().setUseTimezone(property);
-    }
-
-    public void setUseUltraDevWorkAround(boolean property) {
-
-        getActiveMySQLConnection().setUseUltraDevWorkAround(property);
-    }
-
-    public void setUseUnbufferedInput(boolean flag) {
-
-        getActiveMySQLConnection().setUseUnbufferedInput(flag);
-    }
-
-    public void setUseUnicode(boolean flag) {
-
-        getActiveMySQLConnection().setUseUnicode(flag);
-    }
-
-    public void setUseUsageAdvisor(boolean useUsageAdvisorFlag) {
-
-        getActiveMySQLConnection().setUseUsageAdvisor(useUsageAdvisorFlag);
-    }
-
-    public void setUtf8OutsideBmpExcludedColumnNamePattern(String regexPattern) {
-
-        getActiveMySQLConnection().setUtf8OutsideBmpExcludedColumnNamePattern(regexPattern);
-    }
-
-    public void setUtf8OutsideBmpIncludedColumnNamePattern(String regexPattern) {
-
-        getActiveMySQLConnection().setUtf8OutsideBmpIncludedColumnNamePattern(regexPattern);
-    }
-
-    public void setVerifyServerCertificate(boolean flag) {
-
-        getActiveMySQLConnection().setVerifyServerCertificate(flag);
-    }
-
-    public void setYearIsDateType(boolean flag) {
-
-        getActiveMySQLConnection().setYearIsDateType(flag);
-    }
-
-    public void setZeroDateTimeBehavior(String behavior) {
-
-        getActiveMySQLConnection().setZeroDateTimeBehavior(behavior);
-    }
-
-    public boolean useUnbufferedInput() {
-
-        return getActiveMySQLConnection().useUnbufferedInput();
-    }
-
-    public StringBuilder generateConnectionCommentBlock(StringBuilder buf) {
-
-        return getActiveMySQLConnection().generateConnectionCommentBlock(buf);
-    }
-
-    public int getActiveStatementCount() {
-
-        return getActiveMySQLConnection().getActiveStatementCount();
-    }
-
-    public boolean getAutoCommit() throws SQLException {
-
-        return getActiveMySQLConnection().getAutoCommit();
-    }
-
-    public int getAutoIncrementIncrement() {
-
-        return getActiveMySQLConnection().getAutoIncrementIncrement();
-    }
-
-    public CachedResultSetMetaData getCachedMetaData(String sql) {
-
-        return getActiveMySQLConnection().getCachedMetaData(sql);
-    }
-
-    public Calendar getCalendarInstanceForSessionOrNew() {
-
-        return getActiveMySQLConnection().getCalendarInstanceForSessionOrNew();
-    }
-
-    public Timer getCancelTimer() {
-
-        return getActiveMySQLConnection().getCancelTimer();
-    }
-
-    public String getCatalog() throws SQLException {
-
-        return getActiveMySQLConnection().getCatalog();
-    }
-
-    public String getCharacterSetMetadata() {
-
-        return getActiveMySQLConnection().getCharacterSetMetadata();
-    }
-
-    public CharsetConverter getCharsetConverter(String javaEncodingName) throws SQLException {
-
-        return getActiveMySQLConnection().getCharsetConverter(javaEncodingName);
-    }
-
-    /**
-     * @deprecated replaced by <code>getEncodingForIndex(int charsetIndex)</code>
-     */
-    @Deprecated
-    public String getCharsetNameForIndex(int charsetIndex) throws SQLException {
-        return getEncodingForIndex(charsetIndex);
-    }
-
-    public String getEncodingForIndex(int collationIndex) throws SQLException {
-
-        return getActiveMySQLConnection().getEncodingForIndex(collationIndex);
-    }
-
-    public TimeZone getDefaultTimeZone() {
-
-        return getActiveMySQLConnection().getDefaultTimeZone();
-    }
-
-    public String getErrorMessageEncoding() {
-
-        return getActiveMySQLConnection().getErrorMessageEncoding();
-    }
-
-    public ExceptionInterceptor getExceptionInterceptor() {
-
-        return getActiveMySQLConnection().getExceptionInterceptor();
-    }
-
-    public int getHoldability() throws SQLException {
-
-        return getActiveMySQLConnection().getHoldability();
-    }
-
-    public String getHost() {
-
-        return getActiveMySQLConnection().getHost();
-    }
-
-    public long getId() {
-
-        return getActiveMySQLConnection().getId();
-    }
-
-    public long getIdleFor() {
-
-        return getActiveMySQLConnection().getIdleFor();
-    }
-
-    public MysqlIO getIO() throws SQLException {
-
-        return getActiveMySQLConnection().getIO();
-    }
-
-    public MysqlJdbcConnection getLoadBalanceSafeProxy() {
-
-        return getActiveMySQLConnection().getLoadBalanceSafeProxy();
-    }
-
-    public Log getLog() throws SQLException {
-
-        try {
-            return getActiveMySQLConnection().getLog();
-        } catch (SQLException ex) {
-            throw ex;
-        } catch (Exception ex) {
-            throw SQLError.createSQLException(ex.getMessage(), SQLError.SQL_STATE_GENERAL_ERROR, ex, getExceptionInterceptor());
-        }
-    }
-
-    public int getMaxBytesPerChar(String javaCharsetName) throws SQLException {
-
-        return getActiveMySQLConnection().getMaxBytesPerChar(javaCharsetName);
-    }
-
-    public int getMaxBytesPerChar(Integer charsetIndex, String javaCharsetName) throws SQLException {
-
-        return getActiveMySQLConnection().getMaxBytesPerChar(charsetIndex, javaCharsetName);
-    }
-
-    public DatabaseMetaData getMetaData() throws SQLException {
-
-        return getActiveMySQLConnection().getMetaData();
-    }
-
-    public Statement getMetadataSafeStatement() throws SQLException {
-
-        return getActiveMySQLConnection().getMetadataSafeStatement();
-    }
-
-    public int getNetBufferLength() {
-
-        return getActiveMySQLConnection().getNetBufferLength();
-    }
-
-    public Properties getProperties() {
-
-        return getActiveMySQLConnection().getProperties();
-    }
-
-    public boolean getRequiresEscapingEncoder() {
-
-        return getActiveMySQLConnection().getRequiresEscapingEncoder();
-    }
-
-    /**
-     * @deprecated replaced by <code>getServerCharset()</code>
-     */
-    @Deprecated
-    public String getServerCharacterEncoding() {
-        return getServerCharset();
-    }
-
-    public String getServerCharset() {
-
-        return getActiveMySQLConnection().getServerCharset();
-    }
-
-    public ServerVersion getServerVersion() {
-
-        return getActiveMySQLConnection().getServerVersion();
-    }
-
-    public TimeZone getServerTimezoneTZ() {
-
-        return getActiveMySQLConnection().getServerTimezoneTZ();
-    }
-
-    public String getServerVariable(String variableName) {
-
-        return getActiveMySQLConnection().getServerVariable(variableName);
-    }
-
-    public Calendar getSessionLockedCalendar() {
-
-        return getActiveMySQLConnection().getSessionLockedCalendar();
-    }
-
-    public String getStatementComment() {
-
-        return getActiveMySQLConnection().getStatementComment();
-    }
-
-    public List<StatementInterceptorV2> getStatementInterceptorsInstances() {
-
-        return getActiveMySQLConnection().getStatementInterceptorsInstances();
-    }
-
-    public int getTransactionIsolation() throws SQLException {
-
-        return getActiveMySQLConnection().getTransactionIsolation();
-    }
-
-    public Map<String, Class<?>> getTypeMap() throws SQLException {
-
-        return getActiveMySQLConnection().getTypeMap();
-    }
-
-    public String getURL() {
-
-        return getActiveMySQLConnection().getURL();
-    }
-
-    public String getUser() {
-
-        return getActiveMySQLConnection().getUser();
-    }
-
-    public Calendar getUtcCalendar() {
-
-        return getActiveMySQLConnection().getUtcCalendar();
-    }
-
-    public SQLWarning getWarnings() throws SQLException {
-
-        return getActiveMySQLConnection().getWarnings();
-    }
-
-    public boolean hasSameProperties(JdbcConnection c) {
-
-        return getActiveMySQLConnection().hasSameProperties(c);
-    }
-
-    public boolean hasTriedMaster() {
-
-        return getActiveMySQLConnection().hasTriedMaster();
-    }
-
-    public void incrementNumberOfPreparedExecutes() {
-
-        getActiveMySQLConnection().incrementNumberOfPreparedExecutes();
-    }
-
-    public void incrementNumberOfPrepares() {
-
-        getActiveMySQLConnection().incrementNumberOfPrepares();
-    }
-
-    public void incrementNumberOfResultSetsCreated() {
-
-        getActiveMySQLConnection().incrementNumberOfResultSetsCreated();
-    }
-
-    public void initializeExtension(Extension ex) throws SQLException {
-
-        getActiveMySQLConnection().initializeExtension(ex);
-    }
-
-    public void initializeResultsMetadataFromCache(String sql, CachedResultSetMetaData cachedMetaData, ResultSetInternalMethods resultSet) throws SQLException {
-
-        getActiveMySQLConnection().initializeResultsMetadataFromCache(sql, cachedMetaData, resultSet);
-    }
-
-    public void initializeSafeStatementInterceptors() throws SQLException {
-
-        getActiveMySQLConnection().initializeSafeStatementInterceptors();
-    }
-
-    public boolean isAbonormallyLongQuery(long millisOrNanos) {
-
-        return getActiveMySQLConnection().isAbonormallyLongQuery(millisOrNanos);
-    }
-
-    public boolean isClientTzUTC() {
-
-        return getActiveMySQLConnection().isClientTzUTC();
-    }
-
-    public boolean isInGlobalTx() {
-
-        return getActiveMySQLConnection().isInGlobalTx();
-    }
-
-    public boolean isMasterConnection() {
-
-        return getActiveMySQLConnection().isMasterConnection();
-    }
-
-    public boolean isNoBackslashEscapesSet() {
-
-        return getActiveMySQLConnection().isNoBackslashEscapesSet();
-    }
-
-    public boolean isReadInfoMsgEnabled() {
-
-        return getActiveMySQLConnection().isReadInfoMsgEnabled();
-    }
-
-    public boolean isReadOnly() throws SQLException {
-
-        return getActiveMySQLConnection().isReadOnly();
-    }
-
-    public boolean isReadOnly(boolean useSessionStatus) throws SQLException {
-
-        return getActiveMySQLConnection().isReadOnly(useSessionStatus);
-    }
-
-    public boolean isSameResource(JdbcConnection otherConnection) {
-
-        return getActiveMySQLConnection().isSameResource(otherConnection);
-    }
-
-    public boolean isServerTzUTC() {
-
-        return getActiveMySQLConnection().isServerTzUTC();
-    }
-
-    public boolean lowerCaseTableNames() {
-
-        return getActiveMySQLConnection().lowerCaseTableNames();
-    }
-
-    public String nativeSQL(String sql) throws SQLException {
-
-        return getActiveMySQLConnection().nativeSQL(sql);
-    }
-
-    public void ping() throws SQLException {
-        ping(true);
-    }
-
-    public void ping(boolean allConnections) throws SQLException {
-        if (allConnections) {
-            this.proxy.doPing();
-        } else {
-            getActiveMySQLConnection().ping();
-        }
-    }
-
-    public void pingInternal(boolean checkForClosedConnection, int timeoutMillis) throws SQLException {
-
-        getActiveMySQLConnection().pingInternal(checkForClosedConnection, timeoutMillis);
-    }
-
-    public CallableStatement prepareCall(String sql, int resultSetType, int resultSetConcurrency, int resultSetHoldability) throws SQLException {
-
-        return getActiveMySQLConnection().prepareCall(sql, resultSetType, resultSetConcurrency, resultSetHoldability);
-    }
-
-    public CallableStatement prepareCall(String sql, int resultSetType, int resultSetConcurrency) throws SQLException {
-
-        return getActiveMySQLConnection().prepareCall(sql, resultSetType, resultSetConcurrency);
-    }
-
-    public CallableStatement prepareCall(String sql) throws SQLException {
-
-        return getActiveMySQLConnection().prepareCall(sql);
-    }
-
-    public PreparedStatement prepareStatement(String sql, int resultSetType, int resultSetConcurrency, int resultSetHoldability) throws SQLException {
-
-        return getActiveMySQLConnection().prepareStatement(sql, resultSetType, resultSetConcurrency, resultSetHoldability);
-    }
-
-    public PreparedStatement prepareStatement(String sql, int resultSetType, int resultSetConcurrency) throws SQLException {
-
-        return getActiveMySQLConnection().prepareStatement(sql, resultSetType, resultSetConcurrency);
-    }
-
-    public PreparedStatement prepareStatement(String sql, int autoGenKeyIndex) throws SQLException {
-
-        return getActiveMySQLConnection().prepareStatement(sql, autoGenKeyIndex);
-    }
-
-    public PreparedStatement prepareStatement(String sql, int[] autoGenKeyIndexes) throws SQLException {
-
-        return getActiveMySQLConnection().prepareStatement(sql, autoGenKeyIndexes);
-    }
-
-    public PreparedStatement prepareStatement(String sql, String[] autoGenKeyColNames) throws SQLException {
-
-        return getActiveMySQLConnection().prepareStatement(sql, autoGenKeyColNames);
-    }
-
-    public PreparedStatement prepareStatement(String sql) throws SQLException {
-
-        return getActiveMySQLConnection().prepareStatement(sql);
-    }
-
-    public void realClose(boolean calledExplicitly, boolean issueRollback, boolean skipLocalTeardown, Throwable reason) throws SQLException {
-
-        getActiveMySQLConnection().realClose(calledExplicitly, issueRollback, skipLocalTeardown, reason);
-    }
-
-    public void recachePreparedStatement(ServerPreparedStatement pstmt) throws SQLException {
-
-        getActiveMySQLConnection().recachePreparedStatement(pstmt);
-    }
-
-    public void decachePreparedStatement(ServerPreparedStatement pstmt) throws SQLException {
-
-        getActiveMySQLConnection().decachePreparedStatement(pstmt);
-    }
-
-    public void registerQueryExecutionTime(long queryTimeMs) {
-
-        getActiveMySQLConnection().registerQueryExecutionTime(queryTimeMs);
-    }
-
-    public void registerStatement(com.mysql.jdbc.Statement stmt) {
-
-        getActiveMySQLConnection().registerStatement(stmt);
-    }
-
-    public void releaseSavepoint(Savepoint arg0) throws SQLException {
-
-        getActiveMySQLConnection().releaseSavepoint(arg0);
-    }
-
-    public void reportNumberOfTablesAccessed(int numTablesAccessed) {
-
-        getActiveMySQLConnection().reportNumberOfTablesAccessed(numTablesAccessed);
-    }
-
-    public void reportQueryTime(long millisOrNanos) {
-
-        getActiveMySQLConnection().reportQueryTime(millisOrNanos);
-    }
-
-    public void resetServerState() throws SQLException {
-
-        getActiveMySQLConnection().resetServerState();
-    }
-
-    public void rollback() throws SQLException {
-
-        getActiveMySQLConnection().rollback();
-    }
-
-    public void rollback(Savepoint savepoint) throws SQLException {
-
-        getActiveMySQLConnection().rollback(savepoint);
-    }
-
-    public PreparedStatement serverPrepareStatement(String sql, int resultSetType, int resultSetConcurrency, int resultSetHoldability) throws SQLException {
-
-        return getActiveMySQLConnection().serverPrepareStatement(sql, resultSetType, resultSetConcurrency, resultSetHoldability);
-    }
-
-    public PreparedStatement serverPrepareStatement(String sql, int resultSetType, int resultSetConcurrency) throws SQLException {
-
-        return getActiveMySQLConnection().serverPrepareStatement(sql, resultSetType, resultSetConcurrency);
-    }
-
-    public PreparedStatement serverPrepareStatement(String sql, int autoGenKeyIndex) throws SQLException {
-
-        return getActiveMySQLConnection().serverPrepareStatement(sql, autoGenKeyIndex);
-    }
-
-    public PreparedStatement serverPrepareStatement(String sql, int[] autoGenKeyIndexes) throws SQLException {
-
-        return getActiveMySQLConnection().serverPrepareStatement(sql, autoGenKeyIndexes);
-    }
-
-    public PreparedStatement serverPrepareStatement(String sql, String[] autoGenKeyColNames) throws SQLException {
-
-        return getActiveMySQLConnection().serverPrepareStatement(sql, autoGenKeyColNames);
-    }
-
-    public PreparedStatement serverPrepareStatement(String sql) throws SQLException {
-
-        return getActiveMySQLConnection().serverPrepareStatement(sql);
-    }
-
-    public void setAutoCommit(boolean autoCommitFlag) throws SQLException {
-
-        getActiveMySQLConnection().setAutoCommit(autoCommitFlag);
-    }
-
-    public void setCatalog(String catalog) throws SQLException {
-
-        getActiveMySQLConnection().setCatalog(catalog);
-    }
-
-    public void setFailedOver(boolean flag) {
-
-        getActiveMySQLConnection().setFailedOver(flag);
-    }
-
-    public void setHoldability(int arg0) throws SQLException {
-
-        getActiveMySQLConnection().setHoldability(arg0);
-    }
-
-    public void setInGlobalTx(boolean flag) {
-
-        getActiveMySQLConnection().setInGlobalTx(flag);
-    }
-
-    public void setProxy(MysqlJdbcConnection proxy) {
-
-        getActiveMySQLConnection().setProxy(proxy);
-    }
-
-    public void setReadInfoMsgEnabled(boolean flag) {
-
-        getActiveMySQLConnection().setReadInfoMsgEnabled(flag);
-    }
-
-    public void setReadOnly(boolean readOnlyFlag) throws SQLException {
-
-        getActiveMySQLConnection().setReadOnly(readOnlyFlag);
-    }
-
-    public void setReadOnlyInternal(boolean readOnlyFlag) throws SQLException {
-        getActiveMySQLConnection().setReadOnlyInternal(readOnlyFlag);
-    }
-
-    public Savepoint setSavepoint() throws SQLException {
-        return getActiveMySQLConnection().setSavepoint();
-    }
-
-    public Savepoint setSavepoint(String name) throws SQLException {
-        return getActiveMySQLConnection().setSavepoint(name);
-    }
-
-    public void setStatementComment(String comment) {
-        getActiveMySQLConnection().setStatementComment(comment);
-    }
-
-    public void setTransactionIsolation(int level) throws SQLException {
-        getActiveMySQLConnection().setTransactionIsolation(level);
-    }
-
-    public void shutdownServer() throws SQLException {
-        getActiveMySQLConnection().shutdownServer();
-    }
-
-    public boolean storesLowerCaseTableName() {
-        return getActiveMySQLConnection().storesLowerCaseTableName();
-    }
-
-    public void throwConnectionClosedException() throws SQLException {
-        getActiveMySQLConnection().throwConnectionClosedException();
-    }
-
-    public void transactionBegun() throws SQLException {
-        getActiveMySQLConnection().transactionBegun();
-    }
-
-    public void transactionCompleted() throws SQLException {
-        getActiveMySQLConnection().transactionCompleted();
-    }
-
-    public void unregisterStatement(com.mysql.jdbc.Statement stmt) {
-        getActiveMySQLConnection().unregisterStatement(stmt);
-    }
-
-    public void unSafeStatementInterceptors() throws SQLException {
-        getActiveMySQLConnection().unSafeStatementInterceptors();
-    }
-
-    public boolean useAnsiQuotedIdentifiers() {
-        return getActiveMySQLConnection().useAnsiQuotedIdentifiers();
-    }
-
-    public boolean versionMeetsMinimum(int major, int minor, int subminor) throws SQLException {
-        return getActiveMySQLConnection().versionMeetsMinimum(major, minor, subminor);
-    }
-
-    public boolean isClosed() throws SQLException {
-        return getActiveMySQLConnection().isClosed();
-    }
-
-    public boolean getHoldResultsOpenOverStatementClose() {
-        return getActiveMySQLConnection().getHoldResultsOpenOverStatementClose();
-    }
-
-    public String getLoadBalanceConnectionGroup() {
-        return getActiveMySQLConnection().getLoadBalanceConnectionGroup();
-    }
-
-    public boolean getLoadBalanceEnableJMX() {
-        return getActiveMySQLConnection().getLoadBalanceEnableJMX();
-    }
-
-    public String getLoadBalanceExceptionChecker() {
-        return getActiveMySQLConnection().getLoadBalanceExceptionChecker();
-    }
-
-    public String getLoadBalanceSQLExceptionSubclassFailover() {
-        return getActiveMySQLConnection().getLoadBalanceSQLExceptionSubclassFailover();
-    }
-
-    public String getLoadBalanceSQLStateFailover() {
-        return getActiveMySQLConnection().getLoadBalanceSQLStateFailover();
-    }
-
-    public void setLoadBalanceConnectionGroup(String loadBalanceConnectionGroup) {
-        getActiveMySQLConnection().setLoadBalanceConnectionGroup(loadBalanceConnectionGroup);
-
-    }
-
-    public void setLoadBalanceEnableJMX(boolean loadBalanceEnableJMX) {
-        getActiveMySQLConnection().setLoadBalanceEnableJMX(loadBalanceEnableJMX);
-
-    }
-
-    public void setLoadBalanceExceptionChecker(String loadBalanceExceptionChecker) {
-        getActiveMySQLConnection().setLoadBalanceExceptionChecker(loadBalanceExceptionChecker);
-
-    }
-
-    public void setLoadBalanceSQLExceptionSubclassFailover(String loadBalanceSQLExceptionSubclassFailover) {
-        getActiveMySQLConnection().setLoadBalanceSQLExceptionSubclassFailover(loadBalanceSQLExceptionSubclassFailover);
-
-    }
-
-    public void setLoadBalanceSQLStateFailover(String loadBalanceSQLStateFailover) {
-        getActiveMySQLConnection().setLoadBalanceSQLStateFailover(loadBalanceSQLStateFailover);
-
-    }
-
-    public boolean shouldExecutionTriggerServerSwapAfter(String SQL) {
-        return false;
-    }
-
-    public boolean isProxySet() {
-        return this.getActiveMySQLConnection().isProxySet();
-    }
-
-    public String getLoadBalanceAutoCommitStatementRegex() {
-        return getActiveMySQLConnection().getLoadBalanceAutoCommitStatementRegex();
-    }
-
-    public int getLoadBalanceAutoCommitStatementThreshold() {
-        return getActiveMySQLConnection().getLoadBalanceAutoCommitStatementThreshold();
-    }
-
-    public void setLoadBalanceAutoCommitStatementRegex(String loadBalanceAutoCommitStatementRegex) {
-        getActiveMySQLConnection().setLoadBalanceAutoCommitStatementRegex(loadBalanceAutoCommitStatementRegex);
-
-    }
-
-    public void setLoadBalanceAutoCommitStatementThreshold(int loadBalanceAutoCommitStatementThreshold) throws SQLException {
-        getActiveMySQLConnection().setLoadBalanceAutoCommitStatementThreshold(loadBalanceAutoCommitStatementThreshold);
-
-    }
-
-    public boolean getIncludeThreadDumpInDeadlockExceptions() {
-        return getActiveMySQLConnection().getIncludeThreadDumpInDeadlockExceptions();
-    }
-
-    public void setIncludeThreadDumpInDeadlockExceptions(boolean flag) {
-        getActiveMySQLConnection().setIncludeThreadDumpInDeadlockExceptions(flag);
-    }
-
-    public void setTypeMap(Map<String, Class<?>> map) throws SQLException {
-        getActiveMySQLConnection().setTypeMap(map);
-    }
-
-    public boolean getIncludeThreadNamesAsStatementComment() {
-        return getActiveMySQLConnection().getIncludeThreadNamesAsStatementComment();
-    }
-
-    public void setIncludeThreadNamesAsStatementComment(boolean flag) {
-        getActiveMySQLConnection().setIncludeThreadNamesAsStatementComment(flag);
-    }
-
-    public boolean isServerLocal() throws SQLException {
-        return getActiveMySQLConnection().isServerLocal();
-    }
-
-    public void setAuthenticationPlugins(String authenticationPlugins) {
-        getActiveMySQLConnection().setAuthenticationPlugins(authenticationPlugins);
-    }
-
-    public String getAuthenticationPlugins() {
-        return getActiveMySQLConnection().getAuthenticationPlugins();
-    }
-
-    public void setDisabledAuthenticationPlugins(String disabledAuthenticationPlugins) {
-        getActiveMySQLConnection().setDisabledAuthenticationPlugins(disabledAuthenticationPlugins);
-    }
-
-    public String getDisabledAuthenticationPlugins() {
-        return getActiveMySQLConnection().getDisabledAuthenticationPlugins();
-    }
-
-    public void setDefaultAuthenticationPlugin(String defaultAuthenticationPlugin) {
-        getActiveMySQLConnection().setDefaultAuthenticationPlugin(defaultAuthenticationPlugin);
-    }
-
-    public String getDefaultAuthenticationPlugin() {
-        return getActiveMySQLConnection().getDefaultAuthenticationPlugin();
-    }
-
-    public void setParseInfoCacheFactory(String factoryClassname) {
-        getActiveMySQLConnection().setParseInfoCacheFactory(factoryClassname);
-    }
-
-    public String getParseInfoCacheFactory() {
-        return getActiveMySQLConnection().getParseInfoCacheFactory();
-    }
-
-    public void setSchema(String schema) throws SQLException {
-        getActiveMySQLConnection().setSchema(schema);
-    }
-
-    public String getSchema() throws SQLException {
-        return getActiveMySQLConnection().getSchema();
-    }
-
-    public void abort(Executor executor) throws SQLException {
-        getActiveMySQLConnection().abort(executor);
-    }
-
-    public void setNetworkTimeout(Executor executor, int milliseconds) throws SQLException {
-        getActiveMySQLConnection().setNetworkTimeout(executor, milliseconds);
-    }
-
-    public int getNetworkTimeout() throws SQLException {
-        return getActiveMySQLConnection().getNetworkTimeout();
-    }
-
-    public void setServerConfigCacheFactory(String factoryClassname) {
-        getActiveMySQLConnection().setServerConfigCacheFactory(factoryClassname);
-    }
-
-    public String getServerConfigCacheFactory() {
-        return getActiveMySQLConnection().getServerConfigCacheFactory();
-    }
-
-    public void setDisconnectOnExpiredPasswords(boolean disconnectOnExpiredPasswords) {
-        getActiveMySQLConnection().setDisconnectOnExpiredPasswords(disconnectOnExpiredPasswords);
-    }
-
-    public boolean getDisconnectOnExpiredPasswords() {
-        return getActiveMySQLConnection().getDisconnectOnExpiredPasswords();
-    }
-
-    public void setGetProceduresReturnsFunctions(boolean getProcedureReturnsFunctions) {
-        getActiveMySQLConnection().setGetProceduresReturnsFunctions(getProcedureReturnsFunctions);
-=======
 import java.sql.SQLException;
 
 public class LoadBalancedMySQLConnection extends MultiHostMySQLConnection implements LoadBalancedConnection {
-
     public LoadBalancedMySQLConnection(LoadBalancingConnectionProxy proxy) {
         super(proxy);
->>>>>>> ffc9a60b
     }
 
     @Override
@@ -2512,185 +57,6 @@
     }
 
     public void removeHostWhenNotInUse(String host) throws SQLException {
-<<<<<<< HEAD
-        this.proxy.removeHostWhenNotInUse(host);
-
+        getProxy().removeHostWhenNotInUse(host);
     }
-
-    public boolean getAllowMasterDownConnections() {
-        return false;
-    }
-
-    public void setAllowMasterDownConnections(boolean connectIfMasterDown) {
-        // don't do anything here
-    }
-
-    public boolean getReplicationEnableJMX() {
-        return false;
-    }
-
-    public void setReplicationEnableJMX(boolean replicationEnableJMX) {
-        // nothing to do here.
-    }
-
-    public void setDetectCustomCollations(boolean detectCustomCollations) {
-        getActiveMySQLConnection().setDetectCustomCollations(detectCustomCollations);
-    }
-
-    public boolean getDetectCustomCollations() {
-        return getActiveMySQLConnection().getDetectCustomCollations();
-    }
-
-    public int getSessionMaxRows() {
-        return getActiveMySQLConnection().getSessionMaxRows();
-    }
-
-    public void setSessionMaxRows(int max) throws SQLException {
-        getActiveMySQLConnection().setSessionMaxRows(max);
-    }
-
-    public ProfilerEventHandler getProfilerEventHandlerInstance() {
-        return getActiveMySQLConnection().getProfilerEventHandlerInstance();
-    }
-
-    public void setProfilerEventHandlerInstance(ProfilerEventHandler h) {
-        getActiveMySQLConnection().setProfilerEventHandlerInstance(h);
-    }
-
-    public String getServerRSAPublicKeyFile() {
-        return getActiveMySQLConnection().getServerRSAPublicKeyFile();
-    }
-
-    public void setServerRSAPublicKeyFile(String serverRSAPublicKeyFile) throws SQLException {
-        getActiveMySQLConnection().setServerRSAPublicKeyFile(serverRSAPublicKeyFile);
-    }
-
-    public boolean getAllowPublicKeyRetrieval() {
-        return getActiveMySQLConnection().getAllowPublicKeyRetrieval();
-    }
-
-    public void setAllowPublicKeyRetrieval(boolean allowPublicKeyRetrieval) throws SQLException {
-        getActiveMySQLConnection().setAllowPublicKeyRetrieval(allowPublicKeyRetrieval);
-    }
-
-    public SQLXML createSQLXML() throws SQLException {
-        return getActiveMySQLConnection().createSQLXML();
-    }
-
-    public java.sql.Array createArrayOf(String typeName, Object[] elements) throws SQLException {
-        return getActiveMySQLConnection().createArrayOf(typeName, elements);
-    }
-
-    public Struct createStruct(String typeName, Object[] attributes) throws SQLException {
-        return getActiveMySQLConnection().createStruct(typeName, attributes);
-    }
-
-    public Properties getClientInfo() throws SQLException {
-        return getActiveMySQLConnection().getClientInfo();
-    }
-
-    public String getClientInfo(String name) throws SQLException {
-        return getActiveMySQLConnection().getClientInfo(name);
-    }
-
-    public boolean isValid(int timeout) throws SQLException {
-        synchronized (this.proxy) {
-            return getActiveMySQLConnection().isValid(timeout);
-        }
-    }
-
-    public void setClientInfo(Properties properties) throws SQLClientInfoException {
-        getActiveMySQLConnection().setClientInfo(properties);
-    }
-
-    public void setClientInfo(String name, String value) throws SQLClientInfoException {
-        getActiveMySQLConnection().setClientInfo(name, value);
-    }
-
-    public boolean isWrapperFor(Class<?> iface) throws SQLException {
-        checkClosed();
-
-        // This works for classes that aren't actually wrapping anything
-        return iface.isInstance(this);
-    }
-
-    public <T> T unwrap(java.lang.Class<T> iface) throws java.sql.SQLException {
-        try {
-            // This works for classes that aren't actually wrapping anything
-            return iface.cast(this);
-        } catch (ClassCastException cce) {
-            throw SQLError.createSQLException("Unable to unwrap to " + iface.toString(), SQLError.SQL_STATE_ILLEGAL_ARGUMENT, getExceptionInterceptor());
-        }
-    }
-
-    /**
-     * @throws SQLException
-     * @see java.sql.Connection#createBlob()
-     */
-    public Blob createBlob() throws SQLException {
-        return getActiveMySQLConnection().createBlob();
-    }
-
-    /**
-     * @throws SQLException
-     * @see java.sql.Connection#createClob()
-     */
-    public Clob createClob() throws SQLException {
-        return getActiveMySQLConnection().createClob();
-    }
-
-    /**
-     * @throws SQLException
-     * @see java.sql.Connection#createNClob()
-     */
-    public NClob createNClob() throws SQLException {
-        return getActiveMySQLConnection().createNClob();
-    }
-
-    protected ClientInfoProvider getClientInfoProviderImpl() throws SQLException {
-        synchronized (this.proxy) {
-            return ((ConnectionImpl) getActiveMySQLConnection()).getClientInfoProviderImpl();
-        }
-    }
-
-    public void setDontCheckOnDuplicateKeyUpdateInSQL(boolean dontCheckOnDuplicateKeyUpdateInSQL) {
-        getActiveMySQLConnection().setDontCheckOnDuplicateKeyUpdateInSQL(dontCheckOnDuplicateKeyUpdateInSQL);
-    }
-
-    public boolean getDontCheckOnDuplicateKeyUpdateInSQL() {
-        return getActiveMySQLConnection().getDontCheckOnDuplicateKeyUpdateInSQL();
-    }
-
-    public void setSocksProxyHost(String socksProxyHost) {
-        getActiveMySQLConnection().setSocksProxyHost(socksProxyHost);
-    }
-
-    public String getSocksProxyHost() {
-        return getActiveMySQLConnection().getSocksProxyHost();
-    }
-
-    public void setSocksProxyPort(int socksProxyPort) throws SQLException {
-        getActiveMySQLConnection().setSocksProxyPort(socksProxyPort);
-    }
-
-    public int getSocksProxyPort() {
-        return getActiveMySQLConnection().getSocksProxyPort();
-    }
-
-    @Override
-    public String getProcessHost() throws Exception {
-        return getActiveMySQLConnection().getProcessHost();
-    }
-
-    public boolean getReadOnlyPropagatesToServer() {
-        return getActiveMySQLConnection().getReadOnlyPropagatesToServer();
-    }
-
-    public void setReadOnlyPropagatesToServer(boolean flag) {
-        getActiveMySQLConnection().setReadOnlyPropagatesToServer(flag);
-=======
-        getProxy().removeHostWhenNotInUse(host);
->>>>>>> ffc9a60b
-    }
-
 }