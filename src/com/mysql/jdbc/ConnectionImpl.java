--- conflicted
+++ resolved
@@ -144,15 +144,7 @@
         return (this.proxy != null) ? this.proxy : (MysqlJdbcConnection) this;
     }
 
-<<<<<<< HEAD
-    public MysqlJdbcConnection getLoadBalanceSafeProxy() {
-=======
-    public MySQLConnection getLoadBalanceSafeProxy() {
-        return getMultiHostSafeProxy();
-    }
-
-    public MySQLConnection getMultiHostSafeProxy() {
->>>>>>> ffc9a60b
+    public MysqlJdbcConnection getMultiHostSafeProxy() {
         return this.getProxy();
     }
 
@@ -1005,85 +997,7 @@
             }
         }
 
-<<<<<<< HEAD
         return StringUtils.canHandleAsServerPreparedStatementNoCache(sql);
-=======
-        return canHandleAsServerPreparedStatementNoCache(sql);
-    }
-
-    private boolean canHandleAsServerPreparedStatementNoCache(String sql) throws SQLException {
-
-        // Can't use server-side prepare for CALL
-        if (StringUtils.startsWithIgnoreCaseAndNonAlphaNumeric(sql, "CALL")) {
-            return false;
-        }
-
-        boolean canHandleAsStatement = true;
-
-        if (!versionMeetsMinimum(5, 0, 7)
-                && (StringUtils.startsWithIgnoreCaseAndNonAlphaNumeric(sql, "SELECT") || StringUtils.startsWithIgnoreCaseAndNonAlphaNumeric(sql, "DELETE")
-                        || StringUtils.startsWithIgnoreCaseAndNonAlphaNumeric(sql, "INSERT")
-                        || StringUtils.startsWithIgnoreCaseAndNonAlphaNumeric(sql, "UPDATE") || StringUtils.startsWithIgnoreCaseAndNonAlphaNumeric(sql,
-                        "REPLACE"))) {
-
-            // check for limit ?[,?]
-
-            /*
-             * The grammar for this (from the server) is: ULONG_NUM | ULONG_NUM ',' ULONG_NUM | ULONG_NUM OFFSET_SYM ULONG_NUM
-             */
-
-            int currentPos = 0;
-            int statementLength = sql.length();
-            int lastPosToLook = statementLength - 7; // "LIMIT ".length()
-            boolean allowBackslashEscapes = !this.noBackslashEscapes;
-            String quoteChar = this.useAnsiQuotes ? "\"" : "'";
-            boolean foundLimitWithPlaceholder = false;
-
-            while (currentPos < lastPosToLook) {
-                int limitStart = StringUtils.indexOfIgnoreCase(currentPos, sql, "LIMIT ", quoteChar, quoteChar,
-                        allowBackslashEscapes ? StringUtils.SEARCH_MODE__ALL : StringUtils.SEARCH_MODE__MRK_COM_WS);
-
-                if (limitStart == -1) {
-                    break;
-                }
-
-                currentPos = limitStart + 7;
-
-                while (currentPos < statementLength) {
-                    char c = sql.charAt(currentPos);
-
-                    //
-                    // Have we reached the end of what can be in a LIMIT clause?
-                    //
-
-                    if (!Character.isDigit(c) && !Character.isWhitespace(c) && c != ',' && c != '?') {
-                        break;
-                    }
-
-                    if (c == '?') {
-                        foundLimitWithPlaceholder = true;
-                        break;
-                    }
-
-                    currentPos++;
-                }
-            }
-
-            canHandleAsStatement = !foundLimitWithPlaceholder;
-        } else if (StringUtils.startsWithIgnoreCaseAndWs(sql, "XA ")) {
-            canHandleAsStatement = false;
-        } else if (StringUtils.startsWithIgnoreCaseAndWs(sql, "CREATE TABLE")) {
-            canHandleAsStatement = false;
-        } else if (StringUtils.startsWithIgnoreCaseAndWs(sql, "DO")) {
-            canHandleAsStatement = false;
-        } else if (StringUtils.startsWithIgnoreCaseAndWs(sql, "SET")) {
-            canHandleAsStatement = false;
-        } else if (StringUtils.startsWithIgnoreCaseAndWs(sql, "SHOW WARNINGS") && versionMeetsMinimum(5, 7, 2)) {
-            canHandleAsStatement = false;
-        }
-
-        return canHandleAsStatement;
->>>>>>> ffc9a60b
     }
 
     /**
@@ -1612,7 +1526,8 @@
 
                         setEncoding(realJavaEncoding);
                     } /* not utf-8 */else {
-                        String mysqlCharsetName = CharsetMapping.getMysqlCharsetForJavaEncoding(realJavaEncoding.toUpperCase(Locale.ENGLISH), getServerVersion());
+                        String mysqlCharsetName = CharsetMapping.getMysqlCharsetForJavaEncoding(realJavaEncoding.toUpperCase(Locale.ENGLISH),
+                                getServerVersion());
 
                         if (mysqlCharsetName != null) {
 
@@ -3603,11 +3518,7 @@
             return null;
         }
 
-<<<<<<< HEAD
-        Object escapedSqlResult = EscapeProcessor.escapeSQL(sql, getLoadBalanceSafeProxy());
-=======
-        Object escapedSqlResult = EscapeProcessor.escapeSQL(sql, serverSupportsConvertFn(), getMultiHostSafeProxy());
->>>>>>> ffc9a60b
+        Object escapedSqlResult = EscapeProcessor.escapeSQL(sql, getMultiHostSafeProxy());
 
         if (escapedSqlResult instanceof String) {
             return (String) escapedSqlResult;
@@ -3617,11 +3528,7 @@
     }
 
     private CallableStatement parseCallableStatement(String sql) throws SQLException {
-<<<<<<< HEAD
-        Object escapedSqlResult = EscapeProcessor.escapeSQL(sql, getLoadBalanceSafeProxy());
-=======
-        Object escapedSqlResult = EscapeProcessor.escapeSQL(sql, serverSupportsConvertFn(), getMultiHostSafeProxy());
->>>>>>> ffc9a60b
+        Object escapedSqlResult = EscapeProcessor.escapeSQL(sql, getMultiHostSafeProxy());
 
         boolean isFunctionCall = false;
         String parsedSql = null;
@@ -3700,18 +3607,11 @@
             synchronized (this.parsedCallableStatementCache) {
                 CompoundCacheKey key = new CompoundCacheKey(getCatalog(), sql);
 
-<<<<<<< HEAD
                 CallableStatement.CallableStatementParamInfo cachedParamInfo = (CallableStatement.CallableStatementParamInfo) this.parsedCallableStatementCache
                         .get(key);
-=======
-                    if (cachedParamInfo != null) {
-                        cStmt = CallableStatement.getInstance(getMultiHostSafeProxy(), cachedParamInfo);
-                    } else {
-                        cStmt = parseCallableStatement(sql);
->>>>>>> ffc9a60b
 
                 if (cachedParamInfo != null) {
-                    cStmt = CallableStatement.getInstance(getLoadBalanceSafeProxy(), cachedParamInfo);
+                    cStmt = CallableStatement.getInstance(getMultiHostSafeProxy(), cachedParamInfo);
                 } else {
                     cStmt = parseCallableStatement(sql);
 
