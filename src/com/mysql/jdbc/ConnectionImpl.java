--- conflicted
+++ resolved
@@ -2968,12 +2968,6 @@
 
         configureClientCharacterSet(false);
 
-<<<<<<< HEAD
-=======
-        this.errorMessageEncoding = CharsetMapping
-                .getCharacterEncodingForErrorMessages(this.getServerVariable(ConnectionImpl.JDBC_LOCAL_CHARACTER_SET_RESULTS));
-
->>>>>>> 82f69c75
         if (!overrideDefaultAutocommit) {
             try {
                 setAutoCommit(true); // to override anything the server is set to...reqd by JDBC spec.
