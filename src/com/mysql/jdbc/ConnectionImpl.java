--- conflicted
+++ resolved
@@ -64,6 +64,7 @@
 import java.util.concurrent.Executor;
 
 import com.mysql.jdbc.PreparedStatement.ParseInfo;
+import com.mysql.jdbc.exceptions.CommunicationsException;
 import com.mysql.jdbc.log.Log;
 import com.mysql.jdbc.log.LogFactory;
 import com.mysql.jdbc.log.LogUtils;
@@ -115,167 +116,6 @@
         this.realProxy = proxy;
     }
 
-<<<<<<< HEAD
-	/**
-	 * Actual mysql charset name to mblen map of user defined charsets for given server URLs.
-	 */
-	private static final Map<String, Map<String, Integer>> customCharsetToMblenMapByUrl = new HashMap<String, Map<String, Integer>>();
-	
-	private CacheAdapter<String, Map<String, String>> serverConfigCache;
-
-	private long queryTimeCount;
-	private double queryTimeSum;
-	private double queryTimeSumSquares;
-	private double queryTimeMean;
-	
-	private transient Timer cancelTimer;
-	
-	private List<Extension> connectionLifecycleInterceptors;
-	
-	private static final int DEFAULT_RESULT_SET_TYPE = ResultSet.TYPE_FORWARD_ONLY;
-	
-	private static final int DEFAULT_RESULT_SET_CONCURRENCY = ResultSet.CONCUR_READ_ONLY;
-	
-	static {
-		mapTransIsolationNameToValue = new HashMap<String, Integer>(8);
-		mapTransIsolationNameToValue.put("READ-UNCOMMITED", TRANSACTION_READ_UNCOMMITTED);
-		mapTransIsolationNameToValue.put("READ-UNCOMMITTED", TRANSACTION_READ_UNCOMMITTED);
-		mapTransIsolationNameToValue.put("READ-COMMITTED", TRANSACTION_READ_COMMITTED);
-		mapTransIsolationNameToValue.put("REPEATABLE-READ", TRANSACTION_REPEATABLE_READ);
-		mapTransIsolationNameToValue.put("SERIALIZABLE", TRANSACTION_SERIALIZABLE);
-	}
-
-	protected static SQLException appendMessageToException(SQLException sqlEx,
-			String messageToAppend, ExceptionInterceptor interceptor) {
-		String origMessage = sqlEx.getMessage();
-		String sqlState = sqlEx.getSQLState();
-		int vendorErrorCode = sqlEx.getErrorCode();
-
-		StringBuffer messageBuf = new StringBuffer(origMessage.length()
-				+ messageToAppend.length());
-		messageBuf.append(origMessage);
-		messageBuf.append(messageToAppend);
-
-		SQLException sqlExceptionWithNewMessage = SQLError.createSQLException(messageBuf
-				.toString(), sqlState, vendorErrorCode, interceptor);
-
-		//
-		// Try and maintain the original stack trace,
-		// only works on JDK-1.4 and newer
-		//
-
-		try {
-			// Have to do this with reflection, otherwise older JVMs croak
-			Method getStackTraceMethod = null;
-			Method setStackTraceMethod = null;
-			Object theStackTraceAsObject = null;
-
-			Class<?> stackTraceElementClass = Class.forName("java.lang.StackTraceElement");
-			Class<?> stackTraceElementArrayClass = Array.newInstance(
-					stackTraceElementClass, new int[] { 0 }).getClass();
-
-			getStackTraceMethod = Throwable.class.getMethod("getStackTrace",
-					new Class[] {});
-
-			setStackTraceMethod = Throwable.class.getMethod("setStackTrace",
-					new Class[] { stackTraceElementArrayClass });
-
-			if (getStackTraceMethod != null && setStackTraceMethod != null) {
-				theStackTraceAsObject = getStackTraceMethod.invoke(sqlEx,
-						new Object[0]);
-				setStackTraceMethod.invoke(sqlExceptionWithNewMessage,
-						new Object[] { theStackTraceAsObject });
-			}
-		} catch (NoClassDefFoundError noClassDefFound) {
-
-		} catch (NoSuchMethodException noSuchMethodEx) {
-
-		} catch (Throwable catchAll) {
-
-		}
-
-		return sqlExceptionWithNewMessage;
-	}
-
-	public Timer getCancelTimer() {
-		synchronized (getConnectionMutex()) {
-			if (cancelTimer == null) {
-				boolean createdNamedTimer = false;
-				
-				// Use reflection magic to try this on JDK's 1.5 and newer, fallback to non-named
-				// timer on older VMs.
-				try {
-					Constructor<Timer> ctr = Timer.class.getConstructor(new Class[] {String.class, Boolean.TYPE});
-					
-					cancelTimer = ctr.newInstance(new Object[] { "MySQL Statement Cancellation Timer", Boolean.TRUE});
-					createdNamedTimer = true;
-				} catch (Throwable t) {
-					createdNamedTimer = false;
-				}
-				
-				if (!createdNamedTimer) {
-					cancelTimer = new Timer(true);
-				}
-			}
-			
-			return cancelTimer;
-		}
-	}
-
-	
-	/**
-	 * Creates a connection instance
-	 */
-	protected static Connection getInstance(String hostToConnectTo,
-			int portToConnectTo, Properties info, String databaseToConnectTo,
-			String url) throws SQLException {
-		return new ConnectionImpl(hostToConnectTo, portToConnectTo, info,
-				databaseToConnectTo, url);
-	}
-
-	private static final Random random = new Random();
-	
-	/**
-	 * 
-	 * @param url
-	 * @param hostList
-	 * @return
-	 */
-	protected static synchronized int getNextRoundRobinHostIndex(String url,
-			List<?> hostList) {
-		// we really do "random" here, because you don't get even
-		// distribution when this is coupled with connection pools
-		
-		int indexRange = hostList.size();
-		
-		int index = random.nextInt(indexRange);
-		
-		return index;
-	}
-
-	private static boolean nullSafeCompare(String s1, String s2) {
-		if (s1 == null && s2 == null) {
-			return true;
-		}
-
-		if (s1 == null && s2 != null) {
-			return false;
-		}
-
-		return s1 != null && s1.equals(s2);
-	}
-
-	/** Are we in autoCommit mode? */
-	private boolean autoCommit = true;
-
-	/** A cache of SQL to parsed prepared statement parameters. */
-	private CacheAdapter<String, ParseInfo> cachedPreparedStatementParams;
-
-	/**
-	 * For servers > 4.1.0, what character set is the metadata returned in?
-	 */
-	private String characterSetMetadata = null;
-=======
     // We have to proxy ourselves when we're load balanced so that
     // statements get routed to the right physical connection
     // (when load balanced, we're a "logical" connection)
@@ -286,7 +126,6 @@
     public MySQLConnection getLoadBalanceSafeProxy() {
         return this.getProxy();
     }
->>>>>>> 8d5e83e3
 
     public Object getConnectionMutex() {
         return (this.realProxy != null) ? this.realProxy : this;
@@ -296,7 +135,8 @@
         List<Extension> interceptors;
 
         ExceptionInterceptorChain(String interceptorClasses) throws SQLException {
-            this.interceptors = Util.loadExtensions(ConnectionImpl.this, ConnectionImpl.this.props, interceptorClasses, "Connection.BadExceptionInterceptor", this);
+            this.interceptors = Util.loadExtensions(ConnectionImpl.this, ConnectionImpl.this.props, interceptorClasses, "Connection.BadExceptionInterceptor",
+                    this);
         }
 
         void addRingZero(ExceptionInterceptor interceptor) throws SQLException {
@@ -455,8 +295,6 @@
 
     private List<Extension> connectionLifecycleInterceptors;
 
-    private static final Constructor<?> JDBC_4_CONNECTION_CTOR;
-
     private static final int DEFAULT_RESULT_SET_TYPE = ResultSet.TYPE_FORWARD_ONLY;
 
     private static final int DEFAULT_RESULT_SET_CONCURRENCY = ResultSet.CONCUR_READ_ONLY;
@@ -468,21 +306,6 @@
         mapTransIsolationNameToValue.put("READ-COMMITTED", TRANSACTION_READ_COMMITTED);
         mapTransIsolationNameToValue.put("REPEATABLE-READ", TRANSACTION_REPEATABLE_READ);
         mapTransIsolationNameToValue.put("SERIALIZABLE", TRANSACTION_SERIALIZABLE);
-
-        if (Util.isJdbc4()) {
-            try {
-                JDBC_4_CONNECTION_CTOR = Class.forName("com.mysql.jdbc.JDBC4Connection").getConstructor(
-                        new Class[] { String.class, Integer.TYPE, Properties.class, String.class, String.class });
-            } catch (SecurityException e) {
-                throw new RuntimeException(e);
-            } catch (NoSuchMethodException e) {
-                throw new RuntimeException(e);
-            } catch (ClassNotFoundException e) {
-                throw new RuntimeException(e);
-            }
-        } else {
-            JDBC_4_CONNECTION_CTOR = null;
-        }
     }
 
     protected static SQLException appendMessageToException(SQLException sqlEx, String messageToAppend, ExceptionInterceptor interceptor) {
@@ -555,20 +378,11 @@
     }
 
     /**
-     * Creates a connection instance -- We need to provide factory-style methods
-     * so we can support both JDBC3 (and older) and JDBC4 runtimes, otherwise
-     * the class verifier complains when it tries to load JDBC4-only interface
-     * classes that are present in JDBC4 method signatures.
-     */
-
+     * Creates a connection instance
+     */
     protected static Connection getInstance(String hostToConnectTo, int portToConnectTo, Properties info, String databaseToConnectTo, String url)
             throws SQLException {
-        if (!Util.isJdbc4()) {
-            return new ConnectionImpl(hostToConnectTo, portToConnectTo, info, databaseToConnectTo, url);
-        }
-
-        return (Connection) Util.handleNewInstance(JDBC_4_CONNECTION_CTOR, new Object[] { hostToConnectTo, Integer.valueOf(portToConnectTo), info,
-                databaseToConnectTo, url }, null);
+        return new ConnectionImpl(hostToConnectTo, portToConnectTo, info, databaseToConnectTo, url);
     }
 
     private static final Random random = new Random();
@@ -787,259 +601,6 @@
      * The type map for UDTs (not implemented, but used by some third-party
      * vendors, most notably IBM WebSphere)
      */
-<<<<<<< HEAD
-	public void abort(Executor executor) throws SQLException {
-		SecurityManager sec = System.getSecurityManager();
-		
-		if (sec != null) {
-		    sec.checkPermission(ABORT_PERM);
-		}
-		
-		if (executor == null) {
-			throw SQLError.createSQLException("Executor can not be null", SQLError.SQL_STATE_ILLEGAL_ARGUMENT, getExceptionInterceptor());
-		}
-		
-		executor.execute(new Runnable() {
-
-			public void run() {
-				try {
-					abortInternal();
-				} catch (SQLException e) {
-					throw new RuntimeException(e);
-				}
-			}
-		});
-	}
-	
-	// JDBC-4.1
-	public void setNetworkTimeout(Executor executor, final int milliseconds) throws SQLException {
-		synchronized (getConnectionMutex()) {
-			SecurityManager sec = System.getSecurityManager();
-			
-			if (sec != null) {
-			    sec.checkPermission(SET_NETWORK_TIMEOUT_PERM);
-			}
-			
-			if (executor == null) {
-				throw SQLError.createSQLException("Executor can not be null", SQLError.SQL_STATE_ILLEGAL_ARGUMENT, getExceptionInterceptor());
-			}
-			
-			checkClosed();
-			final MysqlIO mysqlIo = this.io;
-			
-			executor.execute(new Runnable() {
-	
-				public void run() {
-					try {
-						setSocketTimeout(milliseconds); // for re-connects
-						mysqlIo.setSocketTimeout(milliseconds);
-					} catch (SQLException e) {
-						throw new RuntimeException(e);
-					}
-				}});
-		}
-	}
-	
-	// JDBC-4.1
-	public int getNetworkTimeout() throws SQLException {
-		synchronized (getConnectionMutex()) {
-			checkClosed();
-			return getSocketTimeout();
-		}
-	}
-
-	public ProfilerEventHandler getProfilerEventHandlerInstance() {
-		return this.eventSink;
-	}
-
-	public void setProfilerEventHandlerInstance(ProfilerEventHandler h) {
-		this.eventSink = h;
-	}
-
-	public Clob createClob() {
-	    return new com.mysql.jdbc.Clob(getExceptionInterceptor());
-	}
-
-	public Blob createBlob() {
-	    return new com.mysql.jdbc.Blob(getExceptionInterceptor());
-	}
-
-	public NClob createNClob() {
-	    return new com.mysql.jdbc.NClob(getExceptionInterceptor());
-	}
-
-	public SQLXML createSQLXML() throws SQLException {
-		return new MysqlSQLXML(getExceptionInterceptor());
-	}
-
-	/**
-	 * Returns true if the connection has not been closed and is still valid.  
-	 * The driver shall submit a query on the connection or use some other 
-	 * mechanism that positively verifies the connection is still valid when 
-	 * this method is called.
-	 * <p>
-	 * The query submitted by the driver to validate the connection shall be 
-	 * executed in the context of the current transaction.
-	 * 
-	 * @param timeout -		The time in seconds to wait for the database operation 
-	 * 						used to validate the connection to complete.  If 
-	 * 						the timeout period expires before the operation 
-	 * 						completes, this method returns false.  A value of 
-	 * 						0 indicates a timeout is not applied to the 
-	 * 						database operation.
-	 * <p>
-	 * @return true if the connection is valid, false otherwise
-         * @exception SQLException if the value supplied for <code>timeout</code> 
-         * is less then 0
-         * @since 1.6
-	 */
-	public boolean isValid(int timeout) throws SQLException {
-		synchronized (getConnectionMutex()) {
-			if (isClosed()) {
-				return false;
-			}
-			
-			try {
-				try {
-					pingInternal(false, timeout * 1000);
-				} catch (Throwable t) {
-					try {
-						abortInternal();
-					} catch (Throwable ignoreThrown) {
-						// we're dead now anyway
-					}
-					
-					return false;
-				}
-	
-			} catch (Throwable t) {
-				return false;
-			}
-			
-			return true;
-		}
-	}
-
-	private ClientInfoProvider infoProvider;
-
-	protected ClientInfoProvider getClientInfoProviderImpl() throws SQLException {
-		synchronized (getConnectionMutex()) {
-			if (this.infoProvider == null) {
-				try {
-					try {
-						this.infoProvider = (ClientInfoProvider)Util.getInstance(getClientInfoProvider(), 
-								new Class[0], new Object[0], getExceptionInterceptor());
-					} catch (SQLException sqlEx) {
-						if (sqlEx.getCause() instanceof ClassCastException) {
-							// try with package name prepended
-							this.infoProvider = (ClientInfoProvider)Util.getInstance(
-									"com.mysql.jdbc." + getClientInfoProvider(), 
-									new Class[0], new Object[0], getExceptionInterceptor());
-						}
-					}
-				} catch (ClassCastException cce) {
-					throw SQLError.createSQLException(Messages
-							.getString("Connection.ClientInfoNotImplemented", new Object[] {getClientInfoProvider()}), 
-							SQLError.SQL_STATE_ILLEGAL_ARGUMENT, getExceptionInterceptor());
-				}
-				
-				this.infoProvider.initialize(this, this.props);
-			}
-			
-			return this.infoProvider;
-		}
-	}
-
-	public void setClientInfo(String name, String value) throws SQLClientInfoException {
-		try {
-			getClientInfoProviderImpl().setClientInfo(this, name, value);
-		} catch (SQLClientInfoException ciEx) {
-			throw ciEx;
-		} catch (SQLException sqlEx) {
-			SQLClientInfoException clientInfoEx = new SQLClientInfoException();
-			clientInfoEx.initCause(sqlEx);
-
-			throw clientInfoEx;
-		}
-	}
-
-	public void setClientInfo(Properties properties) throws SQLClientInfoException {
-		try {
-			getClientInfoProviderImpl().setClientInfo(this, properties);
-		} catch (SQLClientInfoException ciEx) {
-			throw ciEx;
-		} catch (SQLException sqlEx) {
-			SQLClientInfoException clientInfoEx = new SQLClientInfoException();
-			clientInfoEx.initCause(sqlEx);
-
-			throw clientInfoEx;
-		}
-	}
-
-	public String getClientInfo(String name) throws SQLException {
-		return getClientInfoProviderImpl().getClientInfo(this, name);
-	}
-
-	public Properties getClientInfo() throws SQLException {
-		return getClientInfoProviderImpl().getClientInfo(this);
-	}
-
-	public java.sql.Array createArrayOf(String typeName, Object[] elements) throws SQLException {
-		throw SQLError.notImplemented();
-	}
-
-	public Struct createStruct(String typeName, Object[] attributes) throws SQLException {
-		throw SQLError.notImplemented();
-	}
-
-    /**
-     * Returns an object that implements the given interface to allow access to non-standard methods,
-     * or standard methods not exposed by the proxy.
-     * The result may be either the object found to implement the interface or a proxy for that object.
-     * If the receiver implements the interface then that is the object. If the receiver is a wrapper
-     * and the wrapped object implements the interface then that is the object. Otherwise the object is
-     *  the result of calling <code>unwrap</code> recursively on the wrapped object. If the receiver is not a
-     * wrapper and does not implement the interface, then an <code>SQLException</code> is thrown.
-     *
-     * @param iface A Class defining an interface that the result must implement.
-     * @return an object that implements the interface. May be a proxy for the actual implementing object.
-     * @throws java.sql.SQLException If no object found that implements the interface 
-     * @since 1.6
-     */
-    public <T> T unwrap(java.lang.Class<T> iface) throws java.sql.SQLException {
-    	try {
-    		// This works for classes that aren't actually wrapping
-    		// anything
-            return iface.cast(this);
-        } catch (ClassCastException cce) {
-            throw SQLError.createSQLException("Unable to unwrap to " + iface.toString(), 
-            		SQLError.SQL_STATE_ILLEGAL_ARGUMENT, getExceptionInterceptor());
-        }
-    }
-
-    /**
-     * Returns true if this either implements the interface argument or is directly or indirectly a wrapper
-     * for an object that does. Returns false otherwise. If this implements the interface then return true,
-     * else if this is a wrapper then return the result of recursively calling <code>isWrapperFor</code> on the wrapped
-     * object. If this does not implement the interface and is not a wrapper, return false.
-     * This method should be implemented as a low-cost operation compared to <code>unwrap</code> so that
-     * callers can use this method to avoid expensive <code>unwrap</code> calls that may fail. If this method
-     * returns true then calling <code>unwrap</code> with the same argument should succeed.
-     *
-     * @param interfaces a Class defining an interface.
-     * @return true if this implements the interface or directly or indirectly wraps an object that does.
-     * @throws java.sql.SQLException  if an error occurs while determining whether this is a wrapper
-     * for an object with the given interface.
-     * @since 1.6
-     */
-	public boolean isWrapperFor(Class<?> iface) throws SQLException {
-		checkClosed();
-		
-		// This works for classes that aren't actually wrapping
-		// anything
-		return iface.isInstance(this);
-	}
-=======
     private Map<String, Class<?>> typeMap;
 
     /** Has ANSI_QUOTES been enabled on the server? */
@@ -5885,7 +5446,7 @@
      *            metadata (if it exists) to populate the cache.
      * @param resultSet
      *            the result set to retreive metadata from, or apply to.
-     * 
+     *
      * @throws SQLException
      */
     public void initializeResultsMetadataFromCache(String sql, CachedResultSetMetaData cachedMetaData, ResultSetInternalMethods resultSet) throws SQLException {
@@ -6167,5 +5728,189 @@
     public void setProfilerEventHandlerInstance(ProfilerEventHandler h) {
         this.eventSink = h;
     }
->>>>>>> 8d5e83e3
+
+    public Clob createClob() {
+        return new com.mysql.jdbc.Clob(getExceptionInterceptor());
+    }
+
+    public Blob createBlob() {
+        return new com.mysql.jdbc.Blob(getExceptionInterceptor());
+    }
+
+    public NClob createNClob() {
+        return new com.mysql.jdbc.NClob(getExceptionInterceptor());
+    }
+
+    public SQLXML createSQLXML() throws SQLException {
+        return new MysqlSQLXML(getExceptionInterceptor());
+    }
+
+    /**
+     * Returns true if the connection has not been closed and is still valid.
+     * The driver shall submit a query on the connection or use some other
+     * mechanism that positively verifies the connection is still valid when
+     * this method is called.
+     * <p>
+     * The query submitted by the driver to validate the connection shall be executed in the context of the current transaction.
+     * 
+     * @param timeout
+     *            - The time in seconds to wait for the database operation
+     *            used to validate the connection to complete. If
+     *            the timeout period expires before the operation
+     *            completes, this method returns false. A value of
+     *            0 indicates a timeout is not applied to the
+     *            database operation.
+     *            <p>
+     * @return true if the connection is valid, false otherwise
+     * @exception SQLException
+     *                if the value supplied for <code>timeout</code> is less then 0
+     * @since 1.6
+     */
+    public boolean isValid(int timeout) throws SQLException {
+        synchronized (getConnectionMutex()) {
+            if (isClosed()) {
+                return false;
+            }
+
+            try {
+                try {
+                    pingInternal(false, timeout * 1000);
+                } catch (Throwable t) {
+                    try {
+                        abortInternal();
+                    } catch (Throwable ignoreThrown) {
+                        // we're dead now anyway
+                    }
+
+                    return false;
+                }
+
+            } catch (Throwable t) {
+                return false;
+            }
+
+            return true;
+        }
+    }
+
+    private ClientInfoProvider infoProvider;
+
+    protected ClientInfoProvider getClientInfoProviderImpl() throws SQLException {
+        synchronized (getConnectionMutex()) {
+            if (this.infoProvider == null) {
+                try {
+                    try {
+                        this.infoProvider = (ClientInfoProvider) Util.getInstance(getClientInfoProvider(), new Class[0], new Object[0],
+                                getExceptionInterceptor());
+                    } catch (SQLException sqlEx) {
+                        if (sqlEx.getCause() instanceof ClassCastException) {
+                            // try with package name prepended
+                            this.infoProvider = (ClientInfoProvider) Util.getInstance("com.mysql.jdbc." + getClientInfoProvider(), new Class[0], new Object[0],
+                                    getExceptionInterceptor());
+                        }
+                    }
+                } catch (ClassCastException cce) {
+                    throw SQLError.createSQLException(Messages.getString("Connection.ClientInfoNotImplemented", new Object[] { getClientInfoProvider() }),
+                            SQLError.SQL_STATE_ILLEGAL_ARGUMENT, getExceptionInterceptor());
+                }
+
+                this.infoProvider.initialize(this, this.props);
+            }
+
+            return this.infoProvider;
+        }
+    }
+
+    public void setClientInfo(String name, String value) throws SQLClientInfoException {
+        try {
+            getClientInfoProviderImpl().setClientInfo(this, name, value);
+        } catch (SQLClientInfoException ciEx) {
+            throw ciEx;
+        } catch (SQLException sqlEx) {
+            SQLClientInfoException clientInfoEx = new SQLClientInfoException();
+            clientInfoEx.initCause(sqlEx);
+
+            throw clientInfoEx;
+        }
+    }
+
+    public void setClientInfo(Properties properties) throws SQLClientInfoException {
+        try {
+            getClientInfoProviderImpl().setClientInfo(this, properties);
+        } catch (SQLClientInfoException ciEx) {
+            throw ciEx;
+        } catch (SQLException sqlEx) {
+            SQLClientInfoException clientInfoEx = new SQLClientInfoException();
+            clientInfoEx.initCause(sqlEx);
+
+            throw clientInfoEx;
+        }
+    }
+
+    public String getClientInfo(String name) throws SQLException {
+        return getClientInfoProviderImpl().getClientInfo(this, name);
+    }
+
+    public Properties getClientInfo() throws SQLException {
+        return getClientInfoProviderImpl().getClientInfo(this);
+    }
+
+    public java.sql.Array createArrayOf(String typeName, Object[] elements) throws SQLException {
+        throw SQLError.notImplemented();
+    }
+
+    public Struct createStruct(String typeName, Object[] attributes) throws SQLException {
+        throw SQLError.notImplemented();
+    }
+
+    /**
+     * Returns an object that implements the given interface to allow access to non-standard methods,
+     * or standard methods not exposed by the proxy.
+     * The result may be either the object found to implement the interface or a proxy for that object.
+     * If the receiver implements the interface then that is the object. If the receiver is a wrapper
+     * and the wrapped object implements the interface then that is the object. Otherwise the object is
+     * the result of calling <code>unwrap</code> recursively on the wrapped object. If the receiver is not a
+     * wrapper and does not implement the interface, then an <code>SQLException</code> is thrown.
+     *
+     * @param iface
+     *            A Class defining an interface that the result must implement.
+     * @return an object that implements the interface. May be a proxy for the actual implementing object.
+     * @throws java.sql.SQLException
+     *             If no object found that implements the interface
+     * @since 1.6
+     */
+    public <T> T unwrap(java.lang.Class<T> iface) throws java.sql.SQLException {
+        try {
+            // This works for classes that aren't actually wrapping
+            // anything
+            return iface.cast(this);
+        } catch (ClassCastException cce) {
+            throw SQLError.createSQLException("Unable to unwrap to " + iface.toString(), SQLError.SQL_STATE_ILLEGAL_ARGUMENT, getExceptionInterceptor());
+        }
+    }
+
+    /**
+     * Returns true if this either implements the interface argument or is directly or indirectly a wrapper
+     * for an object that does. Returns false otherwise. If this implements the interface then return true,
+     * else if this is a wrapper then return the result of recursively calling <code>isWrapperFor</code> on the wrapped
+     * object. If this does not implement the interface and is not a wrapper, return false.
+     * This method should be implemented as a low-cost operation compared to <code>unwrap</code> so that
+     * callers can use this method to avoid expensive <code>unwrap</code> calls that may fail. If this method
+     * returns true then calling <code>unwrap</code> with the same argument should succeed.
+     *
+     * @param interfaces
+     *            a Class defining an interface.
+     * @return true if this implements the interface or directly or indirectly wraps an object that does.
+     * @throws java.sql.SQLException
+     *             if an error occurs while determining whether this is a wrapper
+     *             for an object with the given interface.
+     * @since 1.6
+     */
+    public boolean isWrapperFor(Class<?> iface) throws SQLException {
+        checkClosed();
+
+        // This works for classes that aren't actually wrapping
+        // anything
+        return iface.isInstance(this);
+    }
 }