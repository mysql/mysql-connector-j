--- conflicted
+++ resolved
@@ -42,52 +42,6 @@
  * Various utility methods for the driver.
  */
 public class Util {
-<<<<<<< HEAD
-    protected final static Method systemNanoTimeMethod;
-
-    static {
-        Method aMethod;
-
-        try {
-            aMethod = System.class.getMethod("nanoTime", (Class[]) null);
-        } catch (SecurityException e) {
-            aMethod = null;
-        } catch (NoSuchMethodException e) {
-            aMethod = null;
-        }
-
-        systemNanoTimeMethod = aMethod;
-    }
-
-    public static boolean nanoTimeAvailable() {
-        return systemNanoTimeMethod != null;
-    }
-
-    // cache this ourselves, as the method call is statically-synchronized in all but JDK6!
-
-    private static final TimeZone DEFAULT_TIMEZONE = TimeZone.getDefault();
-
-    static final TimeZone getDefaultTimeZone() {
-        return (TimeZone) DEFAULT_TIMEZONE.clone();
-    }
-=======
-    private static Method CAST_METHOD;
-
-    class RandStructcture {
-        long maxValue;
-
-        double maxValueDbl;
-
-        long seed1;
-
-        long seed2;
-    }
-
-    private static Util enclosingInstance = new Util();
-
-    private static boolean isJdbc4 = false;
->>>>>>> e0afc8e6
-
     private static boolean isColdFusion = false;
 
     static {
@@ -227,43 +181,6 @@
         } catch (Throwable t) {
             return false;
         }
-    }
-
-<<<<<<< HEAD
-    public static long getCurrentTimeNanosOrMillis() {
-        if (systemNanoTimeMethod != null) {
-            try {
-                return ((Long) systemNanoTimeMethod.invoke(null, (Object[]) null)).longValue();
-            } catch (IllegalArgumentException e) {
-                // ignore - fall through to currentTimeMillis()
-            } catch (IllegalAccessException e) {
-                // ignore - fall through to currentTimeMillis()
-            } catch (InvocationTargetException e) {
-                // ignore - fall through to currentTimeMillis()
-            }
-        }
-
-        return System.currentTimeMillis();
-=======
-    /**
-     * Reflexive access on JDK-1.5's Class.cast() method so we don't have to
-     * move that out into separate classes built for JDBC-4.0.
-     * 
-     * @param invokeOn
-     * @param toCast
-     * @return
-     */
-    public static Object cast(Object invokeOn, Object toCast) {
-        if (CAST_METHOD != null) {
-            try {
-                return CAST_METHOD.invoke(invokeOn, new Object[] { toCast });
-            } catch (Throwable t) {
-                return null;
-            }
-        }
-
-        return null;
->>>>>>> e0afc8e6
     }
 
     @SuppressWarnings({ "rawtypes", "unchecked" })
