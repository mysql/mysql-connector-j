--- conflicted
+++ resolved
@@ -387,12 +387,8 @@
 
         try {
             if (!this.noMoreRows) {
-<<<<<<< HEAD
-                this.nextRow = this.io.nextRow(this.metadata, this.columnCount, this.isBinaryEncoded, java.sql.ResultSet.CONCUR_READ_ONLY, true);
-=======
                 this.nextRow = this.io.getResultsHandler().nextRow(this.metadata, this.columnCount, this.isBinaryEncoded, java.sql.ResultSet.CONCUR_READ_ONLY,
-                        true, this.useBufferRowExplicit, true, null);
->>>>>>> 3193d991
+                        true);
 
                 if (this.nextRow == null) {
                     this.noMoreRows = true;
