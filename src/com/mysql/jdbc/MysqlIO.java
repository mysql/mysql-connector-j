--- conflicted
+++ resolved
@@ -2656,11 +2656,7 @@
 
                 ProfilerEventHandler eventSink = ProfilerEventHandlerFactory.getInstance(this.connection);
 
-<<<<<<< HEAD
-                eventSink.consumeEvent(new ProfilerEvent(ProfilerEvent.TYPE_SLOW_QUERY, "", catalog, this.connection.getId(), //$NON-NLS-1$
-=======
                 eventSink.consumeEvent(new ProfilerEvent(ProfilerEvent.TYPE_SLOW_QUERY, "", catalog, this.connection.getId(),
->>>>>>> d8174ce4
                         (callingStatement != null) ? callingStatement.getId() : 999, ((ResultSetImpl) rs).resultId, System.currentTimeMillis(),
                         (int) (queryEndTime - queryStartTime), this.queryTimingUnits, null, LogUtils.findCallingClassAndMethod(new Throwable()), mesgBuf
                                 .toString()));
