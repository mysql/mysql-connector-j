/*
  Copyright (c) 2002, 2014, Oracle and/or its affiliates. All rights reserved.

  The MySQL Connector/J is licensed under the terms of the GPLv2
  <http://www.gnu.org/licenses/old-licenses/gpl-2.0.html>, like most MySQL Connectors.
  There are special exceptions to the terms and conditions of the GPLv2 as it is applied to
  this software, see the FLOSS License Exception
  <http://www.mysql.com/about/legal/licensing/foss-exception.html>.

  This program is free software; you can redistribute it and/or modify it under the terms
  of the GNU General Public License as published by the Free Software Foundation; version 2
  of the License.

  This program is distributed in the hope that it will be useful, but WITHOUT ANY WARRANTY;
  without even the implied warranty of MERCHANTABILITY or FITNESS FOR A PARTICULAR PURPOSE.
  See the GNU General Public License for more details.

  You should have received a copy of the GNU General Public License along with this
  program; if not, write to the Free Software Foundation, Inc., 51 Franklin St, Fifth
  Floor, Boston, MA 02110-1301  USA

 */

package com.mysql.jdbc;

import java.io.BufferedInputStream;
import java.io.BufferedOutputStream;
import java.io.ByteArrayOutputStream;
import java.io.EOFException;
import java.io.FileInputStream;
import java.io.IOException;
import java.io.InputStream;
import java.io.OutputStreamWriter;
import java.io.UnsupportedEncodingException;
import java.lang.management.ManagementFactory;
import java.lang.management.ThreadInfo;
import java.lang.management.ThreadMXBean;
import java.lang.ref.SoftReference;
import java.math.BigInteger;
import java.net.MalformedURLException;
import java.net.Socket;
import java.net.SocketException;
import java.net.URL;
import java.sql.ResultSet;
import java.sql.SQLException;
import java.sql.Types;
import java.util.ArrayList;
import java.util.HashMap;
import java.util.Iterator;
import java.util.LinkedList;
import java.util.List;
import java.util.Map;
import java.util.Properties;
import java.util.zip.Deflater;

import com.mysql.jdbc.authentication.MysqlClearPasswordPlugin;
import com.mysql.jdbc.authentication.MysqlNativePasswordPlugin;
import com.mysql.jdbc.authentication.Sha256PasswordPlugin;
import com.mysql.jdbc.exceptions.CommunicationsException;
import com.mysql.jdbc.exceptions.MySQLStatementCancelledException;
import com.mysql.jdbc.exceptions.MySQLTimeoutException;
import com.mysql.jdbc.log.LogUtils;
import com.mysql.jdbc.profiler.ProfilerEvent;
import com.mysql.jdbc.profiler.ProfilerEventHandler;
import com.mysql.jdbc.util.ReadAheadInputStream;
import com.mysql.jdbc.util.ResultSetUtil;

/**
 * This class is used by Connection for communicating with the MySQL server.
 */
public class MysqlIO {
    protected static final int NULL_LENGTH = ~0;
    protected static final int COMP_HEADER_LENGTH = 3;
    protected static final int MIN_COMPRESS_LEN = 50;
    protected static final int HEADER_LENGTH = 4;
    protected static final int AUTH_411_OVERHEAD = 33;
    private static int maxBufferSize = 65535;

    private static final String NONE = "none";

    private static final int CLIENT_LONG_PASSWORD = 0x00000001; /* new more secure passwords */
    private static final int CLIENT_FOUND_ROWS = 0x00000002;
    private static final int CLIENT_LONG_FLAG = 0x00000004; /* Get all column flags */
    protected static final int CLIENT_CONNECT_WITH_DB = 0x00000008;
    private static final int CLIENT_COMPRESS = 0x00000020; /* Can use compression protcol */
    private static final int CLIENT_LOCAL_FILES = 0x00000080; /* Can use LOAD DATA LOCAL */
    private static final int CLIENT_PROTOCOL_41 = 0x00000200; // for > 4.1.1
    private static final int CLIENT_INTERACTIVE = 0x00000400;
    protected static final int CLIENT_SSL = 0x00000800;
    private static final int CLIENT_TRANSACTIONS = 0x00002000; // Client knows about transactions
    protected static final int CLIENT_RESERVED = 0x00004000; // for 4.1.0 only
    protected static final int CLIENT_SECURE_CONNECTION = 0x00008000;
    private static final int CLIENT_MULTI_STATEMENTS = 0x00010000; // Enable/disable multiquery support
    private static final int CLIENT_MULTI_RESULTS = 0x00020000; // Enable/disable multi-results
    private static final int CLIENT_PLUGIN_AUTH = 0x00080000;
    private static final int CLIENT_CONNECT_ATTRS = 0x00100000;
    private static final int CLIENT_PLUGIN_AUTH_LENENC_CLIENT_DATA = 0x00200000;
    private static final int CLIENT_CAN_HANDLE_EXPIRED_PASSWORD = 0x00400000;

    private static final int SERVER_STATUS_IN_TRANS = 1;
    private static final int SERVER_STATUS_AUTOCOMMIT = 2; // Server in auto_commit mode
    static final int SERVER_MORE_RESULTS_EXISTS = 8; // Multi query - next query exists
    private static final int SERVER_QUERY_NO_GOOD_INDEX_USED = 16;
    private static final int SERVER_QUERY_NO_INDEX_USED = 32;
    private static final int SERVER_QUERY_WAS_SLOW = 2048;
    private static final int SERVER_STATUS_CURSOR_EXISTS = 64;
    protected static final int MAX_QUERY_SIZE_TO_LOG = 1024; // truncate logging of queries at 1K
    protected static final int MAX_QUERY_SIZE_TO_EXPLAIN = 1024 * 1024; // don't explain queries above 1MB
    protected static final int INITIAL_PACKET_SIZE = 1024;
    protected static final int MAX_THREE_BYTES = (256 * 256 * 256) - 1;
    /**
     * We store the platform 'encoding' here, only used to avoid munging filenames for LOAD DATA LOCAL INFILE...
     */
    private static String jvmPlatformCharset = null;

    /**
     * We need to have a 'marker' for all-zero datetimes so that ResultSet can decide what to do based on connection setting
     */
    protected final static String ZERO_DATE_VALUE_MARKER = "0000-00-00";
    protected final static String ZERO_DATETIME_VALUE_MARKER = "0000-00-00 00:00:00";

    private static final String EXPLAINABLE_STATEMENT = "SELECT";
    private static final String[] EXPLAINABLE_STATEMENT_EXTENSION = new String[] { "INSERT", "UPDATE", "REPLACE", "DELETE" };

    static {
        OutputStreamWriter outWriter = null;

        //
        // Use the I/O system to get the encoding (if possible), to avoid security restrictions on System.getProperty("file.encoding") in applets (why is that
        // restricted?)
        //
        try {
            outWriter = new OutputStreamWriter(new ByteArrayOutputStream());
            jvmPlatformCharset = outWriter.getEncoding();
        } finally {
            try {
                if (outWriter != null) {
                    outWriter.close();
                }
            } catch (IOException ioEx) {
                // ignore
            }
        }
    }

    /** Max number of bytes to dump when tracing the protocol */
    private final static int MAX_PACKET_DUMP_LENGTH = 1024;
    private boolean packetSequenceReset = false;
    protected int serverCharsetIndex;

    //
    // Use this when reading in rows to avoid thousands of new() calls, because the byte arrays just get copied out of the packet anyway
    //
    private Buffer reusablePacket = null;
    private Buffer sendPacket = null;
    private Buffer sharedSendPacket = null;

    /** Data to the server */
    protected BufferedOutputStream mysqlOutput = null;
    protected MySQLConnection connection;
    private Deflater deflater = null;
    protected InputStream mysqlInput = null;
    private LinkedList<StringBuilder> packetDebugRingBuffer = null;
    private RowData streamingData = null;

    /** The connection to the server */
    public Socket mysqlConnection = null;
    protected SocketFactory socketFactory = null;

    //
    // Packet used for 'LOAD DATA LOCAL INFILE'
    //
    // We use a SoftReference, so that we don't penalize intermittent use of this feature
    //
    private SoftReference<Buffer> loadFileBufRef;

    //
    // Used to send large packets to the server versions 4+
    // We use a SoftReference, so that we don't penalize intermittent use of this feature
    //
    private SoftReference<Buffer> splitBufRef;
    private SoftReference<Buffer> compressBufRef;
    protected String host = null;
    protected String seed;
    private String serverVersion = null;
    private String socketFactoryClassName = null;
    private byte[] packetHeaderBuf = new byte[4];
    private boolean hadWarnings = false;

    /** Does the server support long column info? */
    private boolean hasLongColumnInfo = false;
    private boolean isInteractiveClient = false;
    private boolean logSlowQueries = false;

    /**
     * Does the character set of this connection match the character set of the
     * platform
     */
    private boolean platformDbCharsetMatches = true; // changed once we've connected.
    private boolean profileSql = false;
    private boolean queryBadIndexUsed = false;
    private boolean queryNoIndexUsed = false;
    private boolean serverQueryWasSlow = false;

    private boolean useCompression = false;
    private byte packetSequence = 0;
    private byte compressedPacketSequence = 0;
    private byte readPacketSequence = -1;
    private boolean checkPacketSequence = false;
    private byte protocolVersion = 0;
    private int maxAllowedPacket = 1024 * 1024;
    protected int port = 3306;
    protected int serverCapabilities;
    private int serverMajorVersion = 0;
    private int serverMinorVersion = 0;
    private int oldServerStatus = 0;
    private int serverStatus = 0;
    private int serverSubMinorVersion = 0;
    private int warningCount = 0;
    protected long clientParam = 0;
    protected long lastPacketSentTimeMs = 0;
    protected long lastPacketReceivedTimeMs = 0;
    private boolean traceProtocol = false;
    private boolean enablePacketDebug = false;
    private boolean useConnectWithDb;
    private boolean needToGrabQueryFromPacket;
    private boolean autoGenerateTestcaseScript;
    private long threadId;
    private boolean useNanosForElapsedTime;
    private long slowQueryThreshold;
    private String queryTimingUnits;
    private boolean useDirectRowUnpack = true;
    private int useBufferRowSizeThreshold;
    private int commandCount = 0;
    private List<StatementInterceptorV2> statementInterceptors;
    private ExceptionInterceptor exceptionInterceptor;
    private int authPluginDataLength = 0;

    /**
     * Constructor: Connect to the MySQL server and setup a stream connection.
     * 
     * @param host
     *            the hostname to connect to
     * @param port
     *            the port number that the server is listening on
     * @param props
     *            the Properties from DriverManager.getConnection()
     * @param socketFactoryClassName
     *            the socket factory to use
     * @param conn
     *            the Connection that is creating us
     * @param socketTimeout
     *            the timeout to set for the socket (0 means no
     *            timeout)
     * 
     * @throws IOException
     *             if an IOException occurs during connect.
     * @throws SQLException
     *             if a database access error occurs.
     */
    public MysqlIO(String host, int port, Properties props, String socketFactoryClassName, MySQLConnection conn, int socketTimeout,
            int useBufferRowSizeThreshold) throws IOException, SQLException {
        this.connection = conn;

        if (this.connection.getEnablePacketDebug()) {
            this.packetDebugRingBuffer = new LinkedList<StringBuilder>();
        }
        this.traceProtocol = this.connection.getTraceProtocol();

        this.useAutoSlowLog = this.connection.getAutoSlowLog();

        this.useBufferRowSizeThreshold = useBufferRowSizeThreshold;
        this.useDirectRowUnpack = this.connection.getUseDirectRowUnpack();

        this.logSlowQueries = this.connection.getLogSlowQueries();

        this.reusablePacket = new Buffer(INITIAL_PACKET_SIZE);
        this.sendPacket = new Buffer(INITIAL_PACKET_SIZE);

        this.port = port;
        this.host = host;

        this.socketFactoryClassName = socketFactoryClassName;
        this.socketFactory = createSocketFactory();
        this.exceptionInterceptor = this.connection.getExceptionInterceptor();

        try {
            this.mysqlConnection = this.socketFactory.connect(this.host, this.port, props);

            if (socketTimeout != 0) {
                try {
                    this.mysqlConnection.setSoTimeout(socketTimeout);
                } catch (Exception ex) {
                    /* Ignore if the platform does not support it */
                }
            }

            this.mysqlConnection = this.socketFactory.beforeHandshake();

            if (this.connection.getUseReadAheadInput()) {
                this.mysqlInput = new ReadAheadInputStream(this.mysqlConnection.getInputStream(), 16384, this.connection.getTraceProtocol(),
                        this.connection.getLog());
            } else if (this.connection.useUnbufferedInput()) {
                this.mysqlInput = this.mysqlConnection.getInputStream();
            } else {
                this.mysqlInput = new BufferedInputStream(this.mysqlConnection.getInputStream(), 16384);
            }

            this.mysqlOutput = new BufferedOutputStream(this.mysqlConnection.getOutputStream(), 16384);

            this.isInteractiveClient = this.connection.getInteractiveClient();
            this.profileSql = this.connection.getProfileSql();
            this.autoGenerateTestcaseScript = this.connection.getAutoGenerateTestcaseScript();

            this.needToGrabQueryFromPacket = (this.profileSql || this.logSlowQueries || this.autoGenerateTestcaseScript);

            if (this.connection.getUseNanosForElapsedTime() && Util.nanoTimeAvailable()) {
                this.useNanosForElapsedTime = true;

                this.queryTimingUnits = Messages.getString("Nanoseconds");
            } else {
                this.queryTimingUnits = Messages.getString("Milliseconds");
            }

            if (this.connection.getLogSlowQueries()) {
                calculateSlowQueryThreshold();
            }
        } catch (IOException ioEx) {
            throw SQLError.createCommunicationsException(this.connection, 0, 0, ioEx, getExceptionInterceptor());
        }
    }

    /**
     * Does the server send back extra column info?
     * 
     * @return true if so
     */
    public boolean hasLongColumnInfo() {
        return this.hasLongColumnInfo;
    }

    protected boolean isDataAvailable() throws SQLException {
        try {
            return this.mysqlInput.available() > 0;
        } catch (IOException ioEx) {
            throw SQLError.createCommunicationsException(this.connection, this.lastPacketSentTimeMs, this.lastPacketReceivedTimeMs, ioEx,
                    getExceptionInterceptor());
        }
    }

    /**
     * @return Returns the lastPacketSentTimeMs.
     */
    protected long getLastPacketSentTimeMs() {
        return this.lastPacketSentTimeMs;
    }

    protected long getLastPacketReceivedTimeMs() {
        return this.lastPacketReceivedTimeMs;
    }

    /**
     * Build a result set. Delegates to buildResultSetWithRows() to build a
     * JDBC-version-specific ResultSet, given rows as byte data, and field
     * information.
     * 
     * @param callingStatement
     * @param columnCount
     *            the number of columns in the result set
     * @param maxRows
     *            the maximum number of rows to read (-1 means all rows)
     * @param resultSetType
     *            (TYPE_FORWARD_ONLY, TYPE_SCROLL_????)
     * @param resultSetConcurrency
     *            the type of result set (CONCUR_UPDATABLE or
     *            READ_ONLY)
     * @param streamResults
     *            should the result set be read all at once, or
     *            streamed?
     * @param catalog
     *            the database name in use when the result set was created
     * @param isBinaryEncoded
     *            is this result set in native encoding?
     * @param unpackFieldInfo
     *            should we read MYSQL_FIELD info (if available)?
     * 
     * @return a result set
     * 
     * @throws SQLException
     *             if a database access error occurs
     */
    protected ResultSetImpl getResultSet(StatementImpl callingStatement, long columnCount, int maxRows, int resultSetType, int resultSetConcurrency,
            boolean streamResults, String catalog, boolean isBinaryEncoded, Field[] metadataFromCache) throws SQLException {
        Buffer packet; // The packet from the server
        Field[] fields = null;

        // Read in the column information

        if (metadataFromCache == null /* we want the metadata from the server */) {
            fields = new Field[(int) columnCount];

            for (int i = 0; i < columnCount; i++) {
                Buffer fieldPacket = null;

                fieldPacket = readPacket();
                fields[i] = unpackField(fieldPacket, false);
            }
        } else {
            for (int i = 0; i < columnCount; i++) {
                skipPacket();
            }
        }

        packet = reuseAndReadPacket(this.reusablePacket);

        readServerStatusForResultSets(packet);

        //
        // Handle cursor-based fetch first
        //

        if (this.connection.getUseCursorFetch() && isBinaryEncoded && callingStatement != null && callingStatement.getFetchSize() != 0
                && callingStatement.getResultSetType() == ResultSet.TYPE_FORWARD_ONLY) {
            ServerPreparedStatement prepStmt = (com.mysql.jdbc.ServerPreparedStatement) callingStatement;

            boolean usingCursor = true;

            //
            // Server versions 5.0.5 or newer will only open a cursor and set this flag if they can, otherwise they punt and go back to mysql_store_results()
            // behavior
            //
            usingCursor = (this.serverStatus & SERVER_STATUS_CURSOR_EXISTS) != 0;

            if (usingCursor) {
                RowData rows = new RowDataCursor(this, prepStmt, fields);

                ResultSetImpl rs = buildResultSetWithRows(callingStatement, catalog, fields, rows, resultSetType, resultSetConcurrency, isBinaryEncoded);

                if (usingCursor) {
                    rs.setFetchSize(callingStatement.getFetchSize());
                }

                return rs;
            }
        }

        RowData rowData = null;

        if (!streamResults) {
            rowData = readSingleRowSet(columnCount, maxRows, resultSetConcurrency, isBinaryEncoded, (metadataFromCache == null) ? fields : metadataFromCache);
        } else {
            rowData = new RowDataDynamic(this, (int) columnCount, (metadataFromCache == null) ? fields : metadataFromCache, isBinaryEncoded);
            this.streamingData = rowData;
        }

        ResultSetImpl rs = buildResultSetWithRows(callingStatement, catalog, (metadataFromCache == null) ? fields : metadataFromCache, rowData, resultSetType,
                resultSetConcurrency, isBinaryEncoded);

        return rs;
    }

    // We do this to break the chain between MysqlIO and Connection, so that we can have PhantomReferences on connections that let the driver clean up the
    // socket connection without having to use finalize() somewhere (which although more straightforward, is horribly inefficent).
    protected NetworkResources getNetworkResources() {
        return new NetworkResources(this.mysqlConnection, this.mysqlInput, this.mysqlOutput);
    }

    /**
     * Forcibly closes the underlying socket to MySQL.
     */
    protected final void forceClose() {
        try {
            getNetworkResources().forceClose();
        } finally {
            this.mysqlConnection = null;
            this.mysqlInput = null;
            this.mysqlOutput = null;
        }
    }

    /**
     * Reads and discards a single MySQL packet from the input stream.
     * 
     * @throws SQLException
     *             if the network fails while skipping the
     *             packet.
     */
    protected final void skipPacket() throws SQLException {
        try {

            int lengthRead = readFully(this.mysqlInput, this.packetHeaderBuf, 0, 4);

            if (lengthRead < 4) {
                forceClose();
                throw new IOException(Messages.getString("MysqlIO.1"));
            }

            int packetLength = (this.packetHeaderBuf[0] & 0xff) + ((this.packetHeaderBuf[1] & 0xff) << 8) + ((this.packetHeaderBuf[2] & 0xff) << 16);

            if (this.traceProtocol) {
                StringBuilder traceMessageBuf = new StringBuilder();

                traceMessageBuf.append(Messages.getString("MysqlIO.2"));
                traceMessageBuf.append(packetLength);
                traceMessageBuf.append(Messages.getString("MysqlIO.3"));
                traceMessageBuf.append(StringUtils.dumpAsHex(this.packetHeaderBuf, 4));

                this.connection.getLog().logTrace(traceMessageBuf.toString());
            }

            byte multiPacketSeq = this.packetHeaderBuf[3];

            if (!this.packetSequenceReset) {
                if (this.enablePacketDebug && this.checkPacketSequence) {
                    checkPacketSequencing(multiPacketSeq);
                }
            } else {
                this.packetSequenceReset = false;
            }

            this.readPacketSequence = multiPacketSeq;

            skipFully(this.mysqlInput, packetLength);
        } catch (IOException ioEx) {
            throw SQLError.createCommunicationsException(this.connection, this.lastPacketSentTimeMs, this.lastPacketReceivedTimeMs, ioEx,
                    getExceptionInterceptor());
        } catch (OutOfMemoryError oom) {
            try {
                this.connection.realClose(false, false, true, oom);
            } catch (Exception ex) {
            }
            throw oom;
        }
    }

    /**
     * Read one packet from the MySQL server
     * 
     * @return the packet from the server.
     * 
     * @throws SQLException
     * @throws CommunicationsException
     */
    protected final Buffer readPacket() throws SQLException {
        try {

            int lengthRead = readFully(this.mysqlInput, this.packetHeaderBuf, 0, 4);

            if (lengthRead < 4) {
                forceClose();
                throw new IOException(Messages.getString("MysqlIO.1"));
            }

            int packetLength = (this.packetHeaderBuf[0] & 0xff) + ((this.packetHeaderBuf[1] & 0xff) << 8) + ((this.packetHeaderBuf[2] & 0xff) << 16);

            if (packetLength > this.maxAllowedPacket) {
                throw new PacketTooBigException(packetLength, this.maxAllowedPacket);
            }

            if (this.traceProtocol) {
                StringBuilder traceMessageBuf = new StringBuilder();

                traceMessageBuf.append(Messages.getString("MysqlIO.2"));
                traceMessageBuf.append(packetLength);
                traceMessageBuf.append(Messages.getString("MysqlIO.3"));
                traceMessageBuf.append(StringUtils.dumpAsHex(this.packetHeaderBuf, 4));

                this.connection.getLog().logTrace(traceMessageBuf.toString());
            }

            byte multiPacketSeq = this.packetHeaderBuf[3];

            if (!this.packetSequenceReset) {
                if (this.enablePacketDebug && this.checkPacketSequence) {
                    checkPacketSequencing(multiPacketSeq);
                }
            } else {
                this.packetSequenceReset = false;
            }

            this.readPacketSequence = multiPacketSeq;

            // Read data
            byte[] buffer = new byte[packetLength + 1];
            int numBytesRead = readFully(this.mysqlInput, buffer, 0, packetLength);

            if (numBytesRead != packetLength) {
                throw new IOException("Short read, expected " + packetLength + " bytes, only read " + numBytesRead);
            }

            buffer[packetLength] = 0;

            Buffer packet = new Buffer(buffer);
            packet.setBufLength(packetLength + 1);

            if (this.traceProtocol) {
                StringBuilder traceMessageBuf = new StringBuilder();

                traceMessageBuf.append(Messages.getString("MysqlIO.4"));
                traceMessageBuf.append(getPacketDumpToLog(packet, packetLength));

                this.connection.getLog().logTrace(traceMessageBuf.toString());
            }

            if (this.enablePacketDebug) {
                enqueuePacketForDebugging(false, false, 0, this.packetHeaderBuf, packet);
            }

            if (this.connection.getMaintainTimeStats()) {
                this.lastPacketReceivedTimeMs = System.currentTimeMillis();
            }

            return packet;
        } catch (IOException ioEx) {
            throw SQLError.createCommunicationsException(this.connection, this.lastPacketSentTimeMs, this.lastPacketReceivedTimeMs, ioEx,
                    getExceptionInterceptor());
        } catch (OutOfMemoryError oom) {
            try {
                this.connection.realClose(false, false, true, oom);
            } catch (Exception ex) {
            }
            throw oom;
        }
    }

    /**
     * Unpacks the Field information from the given packet.
     * 
     * @param packet
     *            the packet containing the field information
     * @param extractDefaultValues
     *            should default values be extracted?
     * 
     * @return the unpacked field
     * 
     * @throws SQLException
     */
    protected final Field unpackField(Buffer packet, boolean extractDefaultValues) throws SQLException {
        // we only store the position of the string and
        // materialize only if needed...
        int catalogNameStart = packet.getPosition() + 1;
        int catalogNameLength = packet.fastSkipLenString();
        catalogNameStart = adjustStartForFieldLength(catalogNameStart, catalogNameLength);

        int databaseNameStart = packet.getPosition() + 1;
        int databaseNameLength = packet.fastSkipLenString();
        databaseNameStart = adjustStartForFieldLength(databaseNameStart, databaseNameLength);

        int tableNameStart = packet.getPosition() + 1;
        int tableNameLength = packet.fastSkipLenString();
        tableNameStart = adjustStartForFieldLength(tableNameStart, tableNameLength);

        // orgTableName is never used so skip
        int originalTableNameStart = packet.getPosition() + 1;
        int originalTableNameLength = packet.fastSkipLenString();
        originalTableNameStart = adjustStartForFieldLength(originalTableNameStart, originalTableNameLength);

        // we only store the position again...
        int nameStart = packet.getPosition() + 1;
        int nameLength = packet.fastSkipLenString();

        nameStart = adjustStartForFieldLength(nameStart, nameLength);

        // orgColName is not required so skip...
        int originalColumnNameStart = packet.getPosition() + 1;
        int originalColumnNameLength = packet.fastSkipLenString();
        originalColumnNameStart = adjustStartForFieldLength(originalColumnNameStart, originalColumnNameLength);

        packet.readByte();

        short charSetNumber = (short) packet.readInt();

        long colLength = 0;

        colLength = packet.readLong();

        int colType = packet.readByte() & 0xff;

        short colFlag = 0;

        if (this.hasLongColumnInfo) {
            colFlag = (short) packet.readInt();
        } else {
            colFlag = (short) (packet.readByte() & 0xff);
        }

        int colDecimals = packet.readByte() & 0xff;

        int defaultValueStart = -1;
        int defaultValueLength = -1;

        if (extractDefaultValues) {
            defaultValueStart = packet.getPosition() + 1;
            defaultValueLength = packet.fastSkipLenString();
        }

        Field field = new Field(this.connection, packet.getByteBuffer(), databaseNameStart, databaseNameLength, tableNameStart, tableNameLength,
                originalTableNameStart, originalTableNameLength, nameStart, nameLength, originalColumnNameStart, originalColumnNameLength, colLength, colType,
                colFlag, colDecimals, defaultValueStart, defaultValueLength, charSetNumber);

        return field;
    }

    private int adjustStartForFieldLength(int nameStart, int nameLength) {
        if (nameLength < 251) {
            return nameStart;
        }

        if (nameLength >= 251 && nameLength < 65536) {
            return nameStart + 2;
        }

        if (nameLength >= 65536 && nameLength < 16777216) {
            return nameStart + 3;
        }

        return nameStart + 8;
    }

    protected boolean isSetNeededForAutoCommitMode(boolean autoCommitFlag) {
        if (this.connection.getElideSetAutoCommits()) {
            boolean autoCommitModeOnServer = ((this.serverStatus & SERVER_STATUS_AUTOCOMMIT) != 0);

            if (!autoCommitFlag) {
                // Just to be safe, check if a transaction is in progress on the server....
                // if so, then we must be in autoCommit == false
                // therefore return the opposite of transaction status
                boolean inTransactionOnServer = ((this.serverStatus & SERVER_STATUS_IN_TRANS) != 0);

                return !inTransactionOnServer;
            }

            return autoCommitModeOnServer != autoCommitFlag;
        }

        return true;
    }

    protected boolean inTransactionOnServer() {
        return (this.serverStatus & SERVER_STATUS_IN_TRANS) != 0;
    }

    /**
     * Re-authenticates as the given user and password
     * 
     * @param userName
     * @param password
     * @param database
     * 
     * @throws SQLException
     */
    protected void changeUser(String userName, String password, String database) throws SQLException {
        this.packetSequence = -1;
        this.compressedPacketSequence = -1;

        proceedHandshakeWithPluggableAuthentication(userName, password, database, null);
    }

    /**
     * Checks for errors in the reply packet, and if none, returns the reply
     * packet, ready for reading
     * 
     * @return a packet ready for reading.
     * 
     * @throws SQLException
     *             is the packet is an error packet
     */
    protected Buffer checkErrorPacket() throws SQLException {
        return checkErrorPacket(-1);
    }

    /**
     * Determines if the database charset is the same as the platform charset
     */
    protected void checkForCharsetMismatch() {
        if (this.connection.getUseUnicode() && (this.connection.getEncoding() != null)) {
            String encodingToCheck = jvmPlatformCharset;

            if (encodingToCheck == null) {
                encodingToCheck = System.getProperty("file.encoding");
            }

            if (encodingToCheck == null) {
                this.platformDbCharsetMatches = false;
            } else {
                this.platformDbCharsetMatches = encodingToCheck.equals(this.connection.getEncoding());
            }
        }
    }

    protected void clearInputStream() throws SQLException {
        try {
            int len;

            // Due to a bug in some older Linux kernels (fixed after the patch "tcp: fix FIONREAD/SIOCINQ"), our SocketInputStream.available() may return 1 even
            // if there is no data in the Stream, so, we need to check if InputStream.skip() actually skipped anything.
            while ((len = this.mysqlInput.available()) > 0 && this.mysqlInput.skip(len) > 0) {
                continue;
            }
        } catch (IOException ioEx) {
            throw SQLError.createCommunicationsException(this.connection, this.lastPacketSentTimeMs, this.lastPacketReceivedTimeMs, ioEx,
                    getExceptionInterceptor());
        }
    }

    protected void resetReadPacketSequence() {
        this.readPacketSequence = 0;
    }

    protected void dumpPacketRingBuffer() throws SQLException {
        if ((this.packetDebugRingBuffer != null) && this.connection.getEnablePacketDebug()) {
            StringBuilder dumpBuffer = new StringBuilder();

            dumpBuffer.append("Last " + this.packetDebugRingBuffer.size() + " packets received from server, from oldest->newest:\n");
            dumpBuffer.append("\n");

            for (Iterator<StringBuilder> ringBufIter = this.packetDebugRingBuffer.iterator(); ringBufIter.hasNext();) {
                dumpBuffer.append(ringBufIter.next());
                dumpBuffer.append("\n");
            }

            this.connection.getLog().logTrace(dumpBuffer.toString());
        }
    }

    /**
     * Runs an 'EXPLAIN' on the given query and dumps the results to the log
     * 
     * @param querySQL
     * @param truncatedQuery
     * 
     * @throws SQLException
     */
    protected void explainSlowQuery(byte[] querySQL, String truncatedQuery) throws SQLException {
        if (StringUtils.startsWithIgnoreCaseAndWs(truncatedQuery, EXPLAINABLE_STATEMENT)
                || (StringUtils.startsWithIgnoreCaseAndWs(truncatedQuery, EXPLAINABLE_STATEMENT_EXTENSION) != -1)) {

            PreparedStatement stmt = null;
            java.sql.ResultSet rs = null;

            try {
                stmt = (PreparedStatement) this.connection.clientPrepareStatement("EXPLAIN ?");
                stmt.setBytesNoEscapeNoQuotes(1, querySQL);
                rs = stmt.executeQuery();

                StringBuilder explainResults = new StringBuilder(Messages.getString("MysqlIO.8") + truncatedQuery + Messages.getString("MysqlIO.9"));

                ResultSetUtil.appendResultSetSlashGStyle(explainResults, rs);

                this.connection.getLog().logWarn(explainResults.toString());
            } catch (SQLException sqlEx) {
            } finally {
                if (rs != null) {
                    rs.close();
                }

                if (stmt != null) {
                    stmt.close();
                }
            }
        }
    }

    static int getMaxBuf() {
        return maxBufferSize;
    }

    /**
     * Get the major version of the MySQL server we are talking to.
     */
    final int getServerMajorVersion() {
        return this.serverMajorVersion;
    }

    /**
     * Get the minor version of the MySQL server we are talking to.
     */
    final int getServerMinorVersion() {
        return this.serverMinorVersion;
    }

    /**
     * Get the sub-minor version of the MySQL server we are talking to.
     */
    final int getServerSubMinorVersion() {
        return this.serverSubMinorVersion;
    }

    /**
     * Get the version string of the server we are talking to
     */
    String getServerVersion() {
        return this.serverVersion;
    }

    // TODO: find a better place for method?
    void rejectConnection(String message) throws SQLException {
        this.connection.close();
        forceClose();
        throw SQLError.createSQLException(message, SQLError.SQL_STATE_UNABLE_TO_CONNECT_TO_DATASOURCE, getExceptionInterceptor());
    }

    /**
     * Initialize communications with the MySQL server. Handles logging on, and
     * handling initial connection errors.
     * 
     * @param user
     * @param password
     * @param database
     * 
     * @throws SQLException
     * @throws CommunicationsException
     */
    void doHandshake(String user, String password, String database) throws SQLException {
        // Read the first packet
        this.checkPacketSequence = false;
        this.readPacketSequence = 0;

        Buffer buf = readPacket();

        // Get the protocol version
        this.protocolVersion = buf.readByte();

        // ERR packet instead of Initial Handshake
        if (this.protocolVersion == -1) {
            try {
                this.mysqlConnection.close();
            } catch (Exception e) {
                // ignore
            }

            int errno = 2000;

            errno = buf.readInt();

            String serverErrorMessage = buf.readString("ASCII", getExceptionInterceptor());

            StringBuilder errorBuf = new StringBuilder(Messages.getString("MysqlIO.10"));
            errorBuf.append(serverErrorMessage);
            errorBuf.append("\"");

            String xOpen = SQLError.mysqlToSqlState(errno);

            throw SQLError.createSQLException(SQLError.get(xOpen) + ", " + errorBuf.toString(), xOpen, errno, getExceptionInterceptor());
        }

        this.serverVersion = buf.readString("ASCII", getExceptionInterceptor());

        // Parse the server version into major/minor/subminor
        int point = this.serverVersion.indexOf('.');

        if (point != -1) {
            try {
                int n = Integer.parseInt(this.serverVersion.substring(0, point));
                this.serverMajorVersion = n;
            } catch (NumberFormatException NFE1) {
                // ignore
            }

            String remaining = this.serverVersion.substring(point + 1, this.serverVersion.length());
            point = remaining.indexOf('.');

            if (point != -1) {
                try {
                    int n = Integer.parseInt(remaining.substring(0, point));
                    this.serverMinorVersion = n;
                } catch (NumberFormatException nfe) {
                    // ignore
                }

                remaining = remaining.substring(point + 1, remaining.length());

                int pos = 0;

                while (pos < remaining.length()) {
                    if ((remaining.charAt(pos) < '0') || (remaining.charAt(pos) > '9')) {
                        break;
                    }

                    pos++;
                }

                try {
                    int n = Integer.parseInt(remaining.substring(0, pos));
                    this.serverSubMinorVersion = n;
                } catch (NumberFormatException nfe) {
                    // ignore
                }
            }
        }

        // read connection id
        this.threadId = buf.readLong();

        // read auth-plugin-data-part-1 (string[8])
        this.seed = buf.readString("ASCII", getExceptionInterceptor(), 8);
        // read filler ([00])
        buf.readByte();

        this.serverCapabilities = 0;

        // read capability flags (lower 2 bytes)
        if (buf.getPosition() < buf.getBufLength()) {
            this.serverCapabilities = buf.readInt();
        }

        // read character set (1 byte)
        this.serverCharsetIndex = buf.readByte() & 0xff;
        // read status flags (2 bytes)
        this.serverStatus = buf.readInt();
        checkTransactionState(0);

        // read capability flags (upper 2 bytes)
        this.serverCapabilities |= buf.readInt() << 16;

        if ((this.serverCapabilities & CLIENT_PLUGIN_AUTH) != 0) {
            // read length of auth-plugin-data (1 byte)
            this.authPluginDataLength = buf.readByte() & 0xff;
        } else {
            // read filler ([00])
            buf.readByte();
        }
        // next 10 bytes are reserved (all [00])
        buf.setPosition(buf.getPosition() + 10);

        if ((this.serverCapabilities & CLIENT_SECURE_CONNECTION) != 0) {
            this.clientParam |= CLIENT_SECURE_CONNECTION;
            String seedPart2;
            StringBuffer newSeed;
            // read string[$len] auth-plugin-data-part-2 ($len=MAX(13, length of auth-plugin-data - 8))
            if (this.authPluginDataLength > 0) {
                // TODO: disabled the following check for further clarification
                //         			if (this.authPluginDataLength < 21) {
                //                      forceClose();
                //                      throw SQLError.createSQLException(Messages.getString("MysqlIO.103"), 
                //                          SQLError.SQL_STATE_UNABLE_TO_CONNECT_TO_DATASOURCE, getExceptionInterceptor());
                //         			}
                seedPart2 = buf.readString("ASCII", getExceptionInterceptor(), this.authPluginDataLength - 8);
                newSeed = new StringBuffer(this.authPluginDataLength);
            } else {
<<<<<<< HEAD
                seedPart2 = buf.readString("ASCII", getExceptionInterceptor());
                newSeed = new StringBuffer(20);
=======
                // read filler ([00])
                buf.readByte();
            }
            // next 10 bytes are reserved (all [00])
            buf.setPosition(buf.getPosition() + 10);

            if ((this.serverCapabilities & CLIENT_SECURE_CONNECTION) != 0) {
                String seedPart2;
                StringBuilder newSeed;
                // read string[$len] auth-plugin-data-part-2 ($len=MAX(13, length of auth-plugin-data - 8))
                if (this.authPluginDataLength > 0) {
                    // TODO: disabled the following check for further clarification
                    //         			if (this.authPluginDataLength < 21) {
                    //                      forceClose();
                    //                      throw SQLError.createSQLException(Messages.getString("MysqlIO.103"), 
                    //                          SQLError.SQL_STATE_UNABLE_TO_CONNECT_TO_DATASOURCE, getExceptionInterceptor());
                    //         			}
                    seedPart2 = buf.readString("ASCII", getExceptionInterceptor(), this.authPluginDataLength - 8);
                    newSeed = new StringBuilder(this.authPluginDataLength);
                } else {
                    seedPart2 = buf.readString("ASCII", getExceptionInterceptor());
                    newSeed = new StringBuilder(20);
                }
                newSeed.append(this.seed);
                newSeed.append(seedPart2);
                this.seed = newSeed.toString();
>>>>>>> 99b5551a
            }
            newSeed.append(this.seed);
            newSeed.append(seedPart2);
            this.seed = newSeed.toString();
        } else {
            // TODO: better messaging
            rejectConnection("CLIENT_SECURE_CONNECTION is required");
        }

        if (((this.serverCapabilities & CLIENT_COMPRESS) != 0) && this.connection.getUseCompression()) {
            this.clientParam |= CLIENT_COMPRESS;
        }

        this.useConnectWithDb = (database != null) && (database.length() > 0) && !this.connection.getCreateDatabaseIfNotExist();

        if (this.useConnectWithDb) {
            this.clientParam |= CLIENT_CONNECT_WITH_DB;
        }

        if (((this.serverCapabilities & CLIENT_SSL) == 0) && this.connection.getUseSSL()) {
            if (this.connection.getRequireSSL()) {
                rejectConnection(Messages.getString("MysqlIO.15"));
            }

            this.connection.setUseSSL(false);
        }

        if ((this.serverCapabilities & CLIENT_LONG_FLAG) != 0) {
            // We understand other column flags, as well
            this.clientParam |= CLIENT_LONG_FLAG;
            this.hasLongColumnInfo = true;
        }

        // return FOUND rows
        if (!this.connection.getUseAffectedRows()) {
            this.clientParam |= CLIENT_FOUND_ROWS;
        }

        if (this.connection.getAllowLoadLocalInfile()) {
            this.clientParam |= CLIENT_LOCAL_FILES;
        }

        if (this.isInteractiveClient) {
            this.clientParam |= CLIENT_INTERACTIVE;
        }

        //
        // switch to pluggable authentication if available
        //
        if ((this.serverCapabilities & CLIENT_PLUGIN_AUTH) != 0) {
            proceedHandshakeWithPluggableAuthentication(user, password, database, buf);
        } else {
            // TODO: better messaging
            rejectConnection("CLIENT_PLUGIN_AUTH is required");
        }

    }

    /**
     * Contains instances of authentication plugins which implements {@link AuthenticationPlugin} interface. Key values are mysql
     * protocol plugin names, for example "mysql_native_password" and
     * "mysql_old_password" for built-in plugins.
     */
    private Map<String, AuthenticationPlugin> authenticationPlugins = null;
    /**
     * Contains names of classes or mechanisms ("mysql_native_password"
     * for example) of authentication plugins which must be disabled.
     */
    private List<String> disabledAuthenticationPlugins = null;
    /**
     * Name of class for default authentication plugin
     */
    private String defaultAuthenticationPlugin = null;
    /**
     * Protocol name of default authentication plugin
     */
    private String defaultAuthenticationPluginProtocolName = null;

    /**
     * Fill the {@link MysqlIO#authenticationPlugins} map.
     * First this method fill the map with instances of {@link MysqlOldPasswordPlugin}, {@link MysqlNativePasswordPlugin}, {@link MysqlClearPasswordPlugin} and
     * {@link Sha256PasswordPlugin}.
     * Then it gets instances of plugins listed in "authenticationPlugins" connection property by
     * {@link Util#loadExtensions(Connection, Properties, String, String, ExceptionInterceptor)} call and adds them to the map too.
     * 
     * The key for the map entry is getted by {@link AuthenticationPlugin#getProtocolPluginName()}.
     * Thus it is possible to replace built-in plugin with custom one, to do it custom plugin should return value
     * "mysql_native_password", "mysql_old_password", "mysql_clear_password" or "sha256_password" from it's own getProtocolPluginName() method.
     * 
     * All plugin instances in the map are initialized by {@link Extension#init(Connection, Properties)} call
     * with this.connection and this.connection.getProperties() values.
     * 
     * @throws SQLException
     */
    private void loadAuthenticationPlugins() throws SQLException {

        // default plugin
        this.defaultAuthenticationPlugin = this.connection.getDefaultAuthenticationPlugin();
        if (this.defaultAuthenticationPlugin == null || "".equals(this.defaultAuthenticationPlugin.trim())) {
            throw SQLError.createSQLException(
                    Messages.getString("Connection.BadDefaultAuthenticationPlugin", new Object[] { this.defaultAuthenticationPlugin }),
                    getExceptionInterceptor());
        }

        // disabled plugins
        String disabledPlugins = this.connection.getDisabledAuthenticationPlugins();
        if (disabledPlugins != null && !"".equals(disabledPlugins)) {
            this.disabledAuthenticationPlugins = new ArrayList<String>();
            List<String> pluginsToDisable = StringUtils.split(disabledPlugins, ",", true);
            Iterator<String> iter = pluginsToDisable.iterator();
            while (iter.hasNext()) {
                this.disabledAuthenticationPlugins.add(iter.next());
            }
        }

        this.authenticationPlugins = new HashMap<String, AuthenticationPlugin>();

        // embedded plugins
        AuthenticationPlugin plugin = new MysqlNativePasswordPlugin();
        plugin.init(this.connection, this.connection.getProperties());
        boolean defaultIsFound = addAuthenticationPlugin(plugin);

        plugin = new MysqlClearPasswordPlugin();
        plugin.init(this.connection, this.connection.getProperties());
        if (addAuthenticationPlugin(plugin)) {
            defaultIsFound = true;
        }

        plugin = new Sha256PasswordPlugin();
        plugin.init(this.connection, this.connection.getProperties());
        if (addAuthenticationPlugin(plugin)) {
            defaultIsFound = true;
        }

        // plugins from authenticationPluginClasses connection parameter
        String authenticationPluginClasses = this.connection.getAuthenticationPlugins();
        if (authenticationPluginClasses != null && !"".equals(authenticationPluginClasses)) {

            List<Extension> plugins = Util.loadExtensions(this.connection, this.connection.getProperties(), authenticationPluginClasses,
                    "Connection.BadAuthenticationPlugin", getExceptionInterceptor());

            for (Extension object : plugins) {
                plugin = (AuthenticationPlugin) object;
                if (addAuthenticationPlugin(plugin)) {
                    defaultIsFound = true;
                }
            }
        }

        // check if default plugin is listed
        if (!defaultIsFound) {
            throw SQLError.createSQLException(
                    Messages.getString("Connection.DefaultAuthenticationPluginIsNotListed", new Object[] { this.defaultAuthenticationPlugin }),
                    getExceptionInterceptor());
        }

    }

    /**
     * Add plugin to {@link MysqlIO#authenticationPlugins} if it is not disabled by
     * "disabledAuthenticationPlugins" property, check is it a default plugin.
     * 
     * @param plugin
     *            Instance of AuthenticationPlugin
     * @return True if plugin is default, false if plugin is not default.
     * @throws SQLException
     *             if plugin is default but disabled.
     */
    private boolean addAuthenticationPlugin(AuthenticationPlugin plugin) throws SQLException {
        boolean isDefault = false;
        String pluginClassName = plugin.getClass().getName();
        String pluginProtocolName = plugin.getProtocolPluginName();
        boolean disabledByClassName = this.disabledAuthenticationPlugins != null && this.disabledAuthenticationPlugins.contains(pluginClassName);
        boolean disabledByMechanism = this.disabledAuthenticationPlugins != null && this.disabledAuthenticationPlugins.contains(pluginProtocolName);

        if (disabledByClassName || disabledByMechanism) {
            // if disabled then check is it default					
            if (this.defaultAuthenticationPlugin.equals(pluginClassName)) {
                throw SQLError.createSQLException(Messages.getString("Connection.BadDisabledAuthenticationPlugin",
                        new Object[] { disabledByClassName ? pluginClassName : pluginProtocolName }), getExceptionInterceptor());
            }
        } else {
            this.authenticationPlugins.put(pluginProtocolName, plugin);
            if (this.defaultAuthenticationPlugin.equals(pluginClassName)) {
                this.defaultAuthenticationPluginProtocolName = pluginProtocolName;
                isDefault = true;
            }
        }
        return isDefault;
    }

    /**
     * Get authentication plugin instance from {@link MysqlIO#authenticationPlugins} map by
     * pluginName key. If such plugin is found it's {@link AuthenticationPlugin#isReusable()} method
     * is checked, when it's false this method returns a new instance of plugin
     * and the same instance otherwise.
     * 
     * If plugin is not found method returns null, in such case the subsequent behavior
     * of handshake process depends on type of last packet received from server:
     * if it was Auth Challenge Packet then handshake will proceed with default plugin,
     * if it was Auth Method Switch Request Packet then handshake will be interrupted with exception.
     * 
     * @param pluginName
     *            mysql protocol plugin names, for example "mysql_native_password" and "mysql_old_password" for built-in plugins
     * @return null if plugin is not found or authentication plugin instance initialized with current connection properties
     * @throws SQLException
     */
    private AuthenticationPlugin getAuthenticationPlugin(String pluginName) throws SQLException {

        AuthenticationPlugin plugin = this.authenticationPlugins.get(pluginName);

        if (plugin != null && !plugin.isReusable()) {
            try {
                plugin = plugin.getClass().newInstance();
                plugin.init(this.connection, this.connection.getProperties());
            } catch (Throwable t) {
                SQLException sqlEx = SQLError.createSQLException(
                        Messages.getString("Connection.BadAuthenticationPlugin", new Object[] { plugin.getClass().getName() }), getExceptionInterceptor());
                sqlEx.initCause(t);
                throw sqlEx;
            }
        }

        return plugin;
    }

    /**
     * Check if given plugin requires confidentiality, but connection is without SSL
     * 
     * @param plugin
     * @throws SQLException
     */
    private void checkConfidentiality(AuthenticationPlugin plugin) throws SQLException {
        if (plugin.requiresConfidentiality() && !isSSLEstablished()) {
            throw SQLError.createSQLException(
                    Messages.getString("Connection.AuthenticationPluginRequiresSSL", new Object[] { plugin.getProtocolPluginName() }),
                    getExceptionInterceptor());
        }
    }

    /**
     * Performs an authentication handshake to authorize connection to a
     * given database as a given MySQL user. This can happen upon initial
     * connection to the server, after receiving Auth Challenge Packet, or
     * at any moment during the connection life-time via a Change User
     * request.
     * 
     * This method is aware of pluggable authentication and will use
     * registered authentication plugins as requested by the server.
     * 
     * @param user
     *            the MySQL user account to log into
     * @param password
     *            authentication data for the user account (depends
     *            on authentication method used - can be empty)
     * @param database
     *            database to connect to (can be empty)
     * @param challenge
     *            the Auth Challenge Packet received from server if
     *            this method is used during the initial connection.
     *            Otherwise null.
     * 
     * @throws SQLException
     */
    private void proceedHandshakeWithPluggableAuthentication(String user, String password, String database, Buffer challenge) throws SQLException {
        if (this.authenticationPlugins == null) {
            loadAuthenticationPlugins();
        }

        int passwordLength = 16;
        int userLength = (user != null) ? user.length() : 0;
        int databaseLength = (database != null) ? database.length() : 0;

        int packLength = ((userLength + passwordLength + databaseLength) * 3) + 7 + HEADER_LENGTH + AUTH_411_OVERHEAD;

        AuthenticationPlugin plugin = null;
        Buffer fromServer = null;
        ArrayList<Buffer> toServer = new ArrayList<Buffer>();
        Boolean done = null;
        Buffer last_sent = null;

        boolean old_raw_challenge = false;

        int counter = 100;

        while (0 < counter--) {

            if (done == null) {

                if (challenge != null) {
                    // read Auth Challenge Packet

                    this.clientParam |= CLIENT_PLUGIN_AUTH | CLIENT_LONG_PASSWORD | CLIENT_PROTOCOL_41 | CLIENT_TRANSACTIONS // Need this to get server status values
                            | CLIENT_MULTI_RESULTS // We always allow multiple result sets
                            | CLIENT_SECURE_CONNECTION; // protocol with pluggable authentication always support this

                    // We allow the user to configure whether or not they want to support multiple queries (by default, this is disabled).
                    if (this.connection.getAllowMultiQueries()) {
                        this.clientParam |= CLIENT_MULTI_STATEMENTS;
                    }

                    if (((this.serverCapabilities & CLIENT_CAN_HANDLE_EXPIRED_PASSWORD) != 0) && !this.connection.getDisconnectOnExpiredPasswords()) {
                        this.clientParam |= CLIENT_CAN_HANDLE_EXPIRED_PASSWORD;
                    }
                    if (((this.serverCapabilities & CLIENT_CONNECT_ATTRS) != 0) && !NONE.equals(this.connection.getConnectionAttributes())) {
                        this.clientParam |= CLIENT_CONNECT_ATTRS;
                    }
                    if ((this.serverCapabilities & CLIENT_PLUGIN_AUTH_LENENC_CLIENT_DATA) != 0) {
                        this.clientParam |= CLIENT_PLUGIN_AUTH_LENENC_CLIENT_DATA;
                    }

                    if (this.connection.getUseSSL()) {
                        negotiateSSLConnection(user, password, database, packLength);
                    }

                    String pluginName = null;
                    if ((this.serverCapabilities & CLIENT_PLUGIN_AUTH) != 0) {
                        pluginName = challenge.readString("ASCII", getExceptionInterceptor());
                    }

                    plugin = getAuthenticationPlugin(pluginName);
                    // if plugin is not found for pluginName get default instead 
                    if (plugin == null) {
                        plugin = getAuthenticationPlugin(this.defaultAuthenticationPluginProtocolName);
                    }

                    checkConfidentiality(plugin);
                    fromServer = new Buffer(StringUtils.getBytes(this.seed));
                } else {
                    // no challenge so this is a changeUser call
                    plugin = getAuthenticationPlugin(this.defaultAuthenticationPluginProtocolName);
                    checkConfidentiality(plugin);
                }

            } else {

                // read packet from server and check if it's an ERROR packet
                challenge = checkErrorPacket();
                old_raw_challenge = false;
                this.packetSequence++;
                this.compressedPacketSequence++;

                if (challenge.isOKPacket()) {
                    // if OK packet then finish handshake
                    if (!done) {
                        throw SQLError.createSQLException(
                                Messages.getString("Connection.UnexpectedAuthenticationApproval", new Object[] { plugin.getProtocolPluginName() }),
                                getExceptionInterceptor());
                    }
                    plugin.destroy();
                    break;

                } else if (challenge.isAuthMethodSwitchRequestPacket()) {
                    // read Auth Method Switch Request Packet
                    String pluginName = challenge.readString("ASCII", getExceptionInterceptor());

                    // get new plugin
                    if (plugin != null && !plugin.getProtocolPluginName().equals(pluginName)) {
                        plugin.destroy();
                        plugin = getAuthenticationPlugin(pluginName);
                        // if plugin is not found for pluginName throw exception
                        if (plugin == null) {
                            throw SQLError.createSQLException(Messages.getString("Connection.BadAuthenticationPlugin", new Object[] { pluginName }),
                                    getExceptionInterceptor());
                        }
                    }

                    checkConfidentiality(plugin);
                    fromServer = new Buffer(StringUtils.getBytes(challenge.readString("ASCII", getExceptionInterceptor())));

                } else {
                    // read raw packet
                    fromServer = new Buffer(challenge.getBytes(challenge.getPosition(), challenge.getBufLength() - challenge.getPosition()));
                }

            }

            // call plugin
            try {
                plugin.setAuthenticationParameters(user, password);
                done = plugin.nextAuthenticationStep(fromServer, toServer);
            } catch (SQLException e) {
                throw SQLError.createSQLException(e.getMessage(), e.getSQLState(), e, getExceptionInterceptor());
            }

            // send response
            if (toServer.size() > 0) {
                if (challenge == null) {
                    String enc = getEncodingForHandshake();

                    // write COM_CHANGE_USER Packet
                    last_sent = new Buffer(packLength + 1);
                    last_sent.writeByte((byte) MysqlDefs.COM_CHANGE_USER);

                    // User/Password data
                    last_sent.writeString(user, enc, this.connection);

                    last_sent.writeByte((byte) toServer.get(0).getBufLength());
                    last_sent.writeBytesNoNull(toServer.get(0).getByteBuffer(), 0, toServer.get(0).getBufLength());

                    if (this.useConnectWithDb) {
                        last_sent.writeString(database, enc, this.connection);
                    } else {
                        /* For empty database */
                        last_sent.writeByte((byte) 0);
                    }

                    appendCharsetByteForHandshake(last_sent, enc);
                    // two (little-endian) bytes for charset in this packet
                    last_sent.writeByte((byte) 0);

                    // plugin name
                    if ((this.serverCapabilities & CLIENT_PLUGIN_AUTH) != 0) {
                        last_sent.writeString(plugin.getProtocolPluginName(), enc, this.connection);
                    }

                    // connection attributes
                    if ((this.clientParam & CLIENT_CONNECT_ATTRS) != 0) {
                        sendConnectionAttributes(last_sent, enc, this.connection);
                        last_sent.writeByte((byte) 0);
                    }

                    send(last_sent, last_sent.getPosition());

                } else if (challenge.isAuthMethodSwitchRequestPacket()) {
                    // write Auth Method Switch Response Packet
                    last_sent = new Buffer(toServer.get(0).getBufLength() + HEADER_LENGTH);
                    last_sent.writeBytesNoNull(toServer.get(0).getByteBuffer(), 0, toServer.get(0).getBufLength());
                    send(last_sent, last_sent.getPosition());

                } else if (challenge.isRawPacket() || old_raw_challenge) {
                    // write raw packet(s)
                    for (Buffer buffer : toServer) {
                        last_sent = new Buffer(buffer.getBufLength() + HEADER_LENGTH);
                        last_sent.writeBytesNoNull(buffer.getByteBuffer(), 0, toServer.get(0).getBufLength());
                        send(last_sent, last_sent.getPosition());
                    }

                } else {
                    // write Auth Response Packet
                    String enc = getEncodingForHandshake();

                    last_sent = new Buffer(packLength);
                    last_sent.writeLong(this.clientParam);
                    last_sent.writeLong(MAX_THREE_BYTES);

                    appendCharsetByteForHandshake(last_sent, enc);

                    last_sent.writeBytesNoNull(new byte[23]);	// Set of bytes reserved for future use.

                    // User/Password data
                    last_sent.writeString(user, enc, this.connection);

                    if ((this.serverCapabilities & CLIENT_PLUGIN_AUTH_LENENC_CLIENT_DATA) != 0) {
                        // send lenenc-int length of auth-response and string[n] auth-response
                        last_sent.writeLenBytes(toServer.get(0).getBytes(toServer.get(0).getBufLength()));
                    } else {
                        // send 1 byte length of auth-response and string[n] auth-response
                        last_sent.writeByte((byte) toServer.get(0).getBufLength());
                        last_sent.writeBytesNoNull(toServer.get(0).getByteBuffer(), 0, toServer.get(0).getBufLength());
                    }

                    if (this.useConnectWithDb) {
                        last_sent.writeString(database, enc, this.connection);
                    } else {
                        /* For empty database */
                        last_sent.writeByte((byte) 0);
                    }

                    if ((this.serverCapabilities & CLIENT_PLUGIN_AUTH) != 0) {
                        last_sent.writeString(plugin.getProtocolPluginName(), enc, this.connection);
                    }

                    // connection attributes
                    if (((this.clientParam & CLIENT_CONNECT_ATTRS) != 0)) {
                        sendConnectionAttributes(last_sent, enc, this.connection);
                    }

                    send(last_sent, last_sent.getPosition());
                }

            }

        }

        if (counter == 0) {
            throw SQLError.createSQLException(Messages.getString("CommunicationsException.TooManyAuthenticationPluginNegotiations"), getExceptionInterceptor());
        }

        //
        // Can't enable compression until after handshake
        //
        if (((this.serverCapabilities & CLIENT_COMPRESS) != 0) && this.connection.getUseCompression() && !(this.mysqlInput instanceof CompressedInputStream)) {
            // The following matches with ZLIB's compress()
            this.deflater = new Deflater();
            this.useCompression = true;
            this.mysqlInput = new CompressedInputStream(this.connection, this.mysqlInput);
        }

        if (!this.useConnectWithDb) {
            changeDatabaseTo(database);
        }

        try {
            this.mysqlConnection = this.socketFactory.afterHandshake();
        } catch (IOException ioEx) {
            throw SQLError.createCommunicationsException(this.connection, this.lastPacketSentTimeMs, this.lastPacketReceivedTimeMs, ioEx,
                    getExceptionInterceptor());
        }
    }

    private Properties getConnectionAttributesAsProperties(String atts) throws SQLException {

        Properties props = new Properties();

        if (atts != null) {
            String[] pairs = atts.split(",");
            for (String pair : pairs) {
                int keyEnd = pair.indexOf(":");
                if (keyEnd > 0 && (keyEnd + 1) < pair.length()) {
                    props.setProperty(pair.substring(0, keyEnd), pair.substring(keyEnd + 1));
                }
            }
        }

        // Leaving disabled until standard values are defined
        // props.setProperty("_os", NonRegisteringDriver.OS);
        // props.setProperty("_platform", NonRegisteringDriver.PLATFORM);
        props.setProperty("_client_name", NonRegisteringDriver.NAME);
        props.setProperty("_client_version", NonRegisteringDriver.VERSION);
        props.setProperty("_runtime_vendor", NonRegisteringDriver.RUNTIME_VENDOR);
        props.setProperty("_runtime_version", NonRegisteringDriver.RUNTIME_VERSION);
        props.setProperty("_client_license", NonRegisteringDriver.LICENSE);

        return props;
    }

    private void sendConnectionAttributes(Buffer buf, String enc, MySQLConnection conn) throws SQLException {
        String atts = conn.getConnectionAttributes();

        Buffer lb = new Buffer(100);
        try {

            Properties props = getConnectionAttributesAsProperties(atts);

            for (Object key : props.keySet()) {
                lb.writeLenString((String) key, enc, null, conn);
                lb.writeLenString(props.getProperty((String) key), enc, null, conn);
            }

        } catch (UnsupportedEncodingException e) {

        }

        buf.writeByte((byte) (lb.getPosition() - 4));
        buf.writeBytesNoNull(lb.getByteBuffer(), 4, lb.getBufLength() - 4);

    }

    private void changeDatabaseTo(String database) throws SQLException {
        if (database == null || database.length() == 0) {
            return;
        }

        try {
            sendCommand(MysqlDefs.INIT_DB, database, null, false, null, 0);
        } catch (Exception ex) {
            if (this.connection.getCreateDatabaseIfNotExist()) {
                sendCommand(MysqlDefs.QUERY, "CREATE DATABASE IF NOT EXISTS " + database, null, false, null, 0);
                sendCommand(MysqlDefs.INIT_DB, database, null, false, null, 0);
            } else {
                throw SQLError.createCommunicationsException(this.connection, this.lastPacketSentTimeMs, this.lastPacketReceivedTimeMs, ex,
                        getExceptionInterceptor());
            }
        }
    }

    /**
     * Retrieve one row from the MySQL server. Note: this method is not
     * thread-safe, but it is only called from methods that are guarded by
     * synchronizing on this object.
     * 
     * @param fields
     * @param columnCount
     * @param isBinaryEncoded
     * @param resultSetConcurrency
     * @param b
     * 
     * @throws SQLException
     */
    final ResultSetRow nextRow(Field[] fields, int columnCount, boolean isBinaryEncoded, int resultSetConcurrency, boolean useBufferRowIfPossible,
            boolean useBufferRowExplicit, boolean canReuseRowPacketForBufferRow, Buffer existingRowPacket) throws SQLException {

        if (this.useDirectRowUnpack && existingRowPacket == null && !isBinaryEncoded && !useBufferRowIfPossible && !useBufferRowExplicit) {
            return nextRowFast(fields, columnCount, isBinaryEncoded, resultSetConcurrency, useBufferRowIfPossible, useBufferRowExplicit,
                    canReuseRowPacketForBufferRow);
        }

        Buffer rowPacket = null;

        if (existingRowPacket == null) {
            rowPacket = checkErrorPacket();

            if (!useBufferRowExplicit && useBufferRowIfPossible) {
                if (rowPacket.getBufLength() > this.useBufferRowSizeThreshold) {
                    useBufferRowExplicit = true;
                }
            }
        } else {
            // We attempted to do nextRowFast(), but the packet was a multipacket, so we couldn't unpack it directly
            rowPacket = existingRowPacket;
            checkErrorPacket(existingRowPacket);
        }

        if (!isBinaryEncoded) {
            //
            // Didn't read an error, so re-position to beginning of packet in order to read result set data
            //
            rowPacket.setPosition(rowPacket.getPosition() - 1);

            if (!rowPacket.isLastDataPacket()) {
                if (resultSetConcurrency == ResultSet.CONCUR_UPDATABLE || (!useBufferRowIfPossible && !useBufferRowExplicit)) {

                    byte[][] rowData = new byte[columnCount][];

                    for (int i = 0; i < columnCount; i++) {
                        rowData[i] = rowPacket.readLenByteArray(0);
                    }

                    return new ByteArrayRow(rowData, getExceptionInterceptor());
                }

                if (!canReuseRowPacketForBufferRow) {
                    this.reusablePacket = new Buffer(rowPacket.getBufLength());
                }

                return new BufferRow(rowPacket, fields, false, getExceptionInterceptor());

            }

            readServerStatusForResultSets(rowPacket);

            return null;
        }

        //
        // Handle binary-encoded data for server-side PreparedStatements...
        //
        if (!rowPacket.isLastDataPacket()) {
            if (resultSetConcurrency == ResultSet.CONCUR_UPDATABLE || (!useBufferRowIfPossible && !useBufferRowExplicit)) {
                return unpackBinaryResultSetRow(fields, rowPacket, resultSetConcurrency);
            }

            if (!canReuseRowPacketForBufferRow) {
                this.reusablePacket = new Buffer(rowPacket.getBufLength());
            }

            return new BufferRow(rowPacket, fields, true, getExceptionInterceptor());
        }

        rowPacket.setPosition(rowPacket.getPosition() - 1);
        readServerStatusForResultSets(rowPacket);

        return null;
    }

    final ResultSetRow nextRowFast(Field[] fields, int columnCount, boolean isBinaryEncoded, int resultSetConcurrency, boolean useBufferRowIfPossible,
            boolean useBufferRowExplicit, boolean canReuseRowPacket) throws SQLException {
        try {
            int lengthRead = readFully(this.mysqlInput, this.packetHeaderBuf, 0, 4);

            if (lengthRead < 4) {
                forceClose();
                throw new RuntimeException(Messages.getString("MysqlIO.43"));
            }

            int packetLength = (this.packetHeaderBuf[0] & 0xff) + ((this.packetHeaderBuf[1] & 0xff) << 8) + ((this.packetHeaderBuf[2] & 0xff) << 16);

            // Have we stumbled upon a multi-packet?
            if (packetLength == MAX_THREE_BYTES) {
                reuseAndReadPacket(this.reusablePacket, packetLength);

                // Go back to "old" way which uses packets
                return nextRow(fields, columnCount, isBinaryEncoded, resultSetConcurrency, useBufferRowIfPossible, useBufferRowExplicit, canReuseRowPacket,
                        this.reusablePacket);
            }

            // Does this go over the threshold where we should use a BufferRow?

            if (packetLength > this.useBufferRowSizeThreshold) {
                reuseAndReadPacket(this.reusablePacket, packetLength);

                // Go back to "old" way which uses packets
                return nextRow(fields, columnCount, isBinaryEncoded, resultSetConcurrency, true, true, false, this.reusablePacket);
            }

            int remaining = packetLength;

            boolean firstTime = true;

            byte[][] rowData = null;

            for (int i = 0; i < columnCount; i++) {

                int sw = this.mysqlInput.read() & 0xff;
                remaining--;

                if (firstTime) {
                    if (sw == 255) {
                        // error packet - we assemble it whole for "fidelity" in case we ever need an entire packet in checkErrorPacket() but we could've gotten
                        // away with just writing the error code and message in it (for now).
                        Buffer errorPacket = new Buffer(packetLength + HEADER_LENGTH);
                        errorPacket.setPosition(0);
                        errorPacket.writeByte(this.packetHeaderBuf[0]);
                        errorPacket.writeByte(this.packetHeaderBuf[1]);
                        errorPacket.writeByte(this.packetHeaderBuf[2]);
                        errorPacket.writeByte((byte) 1);
                        errorPacket.writeByte((byte) sw);
                        readFully(this.mysqlInput, errorPacket.getByteBuffer(), 5, packetLength - 1);
                        errorPacket.setPosition(4);
                        checkErrorPacket(errorPacket);
                    }

                    if (sw == 254 && packetLength < 9) {
                        this.warningCount = (this.mysqlInput.read() & 0xff) | ((this.mysqlInput.read() & 0xff) << 8);
                        remaining -= 2;

                        if (this.warningCount > 0) {
                            this.hadWarnings = true; // this is a 'latch', it's reset by sendCommand()
                        }

                        this.oldServerStatus = this.serverStatus;

                        this.serverStatus = (this.mysqlInput.read() & 0xff) | ((this.mysqlInput.read() & 0xff) << 8);
                        checkTransactionState(this.oldServerStatus);

                        remaining -= 2;

                        if (remaining > 0) {
                            skipFully(this.mysqlInput, remaining);
                        }

                        return null; // last data packet
                    }

                    rowData = new byte[columnCount][];

                    firstTime = false;
                }

                int len = 0;

                switch (sw) {
                    case 251:
                        len = NULL_LENGTH;
                        break;

                    case 252:
                        len = (this.mysqlInput.read() & 0xff) | ((this.mysqlInput.read() & 0xff) << 8);
                        remaining -= 2;
                        break;

                    case 253:
                        len = (this.mysqlInput.read() & 0xff) | ((this.mysqlInput.read() & 0xff) << 8) | ((this.mysqlInput.read() & 0xff) << 16);

                        remaining -= 3;
                        break;

                    case 254:
                        len = (int) ((this.mysqlInput.read() & 0xff) | ((long) (this.mysqlInput.read() & 0xff) << 8)
                                | ((long) (this.mysqlInput.read() & 0xff) << 16) | ((long) (this.mysqlInput.read() & 0xff) << 24)
                                | ((long) (this.mysqlInput.read() & 0xff) << 32) | ((long) (this.mysqlInput.read() & 0xff) << 40)
                                | ((long) (this.mysqlInput.read() & 0xff) << 48) | ((long) (this.mysqlInput.read() & 0xff) << 56));
                        remaining -= 8;
                        break;

                    default:
                        len = sw;
                }

                if (len == NULL_LENGTH) {
                    rowData[i] = null;
                } else if (len == 0) {
                    rowData[i] = Constants.EMPTY_BYTE_ARRAY;
                } else {
                    rowData[i] = new byte[len];

                    int bytesRead = readFully(this.mysqlInput, rowData[i], 0, len);

                    if (bytesRead != len) {
                        throw SQLError.createCommunicationsException(this.connection, this.lastPacketSentTimeMs, this.lastPacketReceivedTimeMs,
                                new IOException(Messages.getString("MysqlIO.43")), getExceptionInterceptor());
                    }

                    remaining -= bytesRead;
                }
            }

            if (remaining > 0) {
                skipFully(this.mysqlInput, remaining);
            }

            return new ByteArrayRow(rowData, getExceptionInterceptor());
        } catch (IOException ioEx) {
            throw SQLError.createCommunicationsException(this.connection, this.lastPacketSentTimeMs, this.lastPacketReceivedTimeMs, ioEx,
                    getExceptionInterceptor());
        }
    }

    /**
     * Log-off of the MySQL server and close the socket.
     * 
     * @throws SQLException
     */
    final void quit() throws SQLException {
        try {
            // we're not going to read the response, fixes BUG#56979 Improper connection closing logic leads to TIME_WAIT sockets on server

            try {
                if (!this.mysqlConnection.isClosed()) {
                    try {
                        this.mysqlConnection.shutdownInput();
                    } catch (UnsupportedOperationException ex) {
                        // ignore, some sockets do not support this method
                    }
                }
            } catch (IOException ioEx) {
                this.connection.getLog().logWarn("Caught while disconnecting...", ioEx);
            }

            Buffer packet = new Buffer(6);
            this.packetSequence = -1;
            this.compressedPacketSequence = -1;
            packet.writeByte((byte) MysqlDefs.QUIT);
            send(packet, packet.getPosition());
        } finally {
            forceClose();
        }
    }

    /**
     * Returns the packet used for sending data (used by PreparedStatement)
     * Guarded by external synchronization on a mutex.
     * 
     * @return A packet to send data with
     */
    Buffer getSharedSendPacket() {
        if (this.sharedSendPacket == null) {
            this.sharedSendPacket = new Buffer(INITIAL_PACKET_SIZE);
        }

        return this.sharedSendPacket;
    }

    void closeStreamer(RowData streamer) throws SQLException {
        if (this.streamingData == null) {
            throw SQLError.createSQLException(Messages.getString("MysqlIO.17") + streamer + Messages.getString("MysqlIO.18"), getExceptionInterceptor());
        }

        if (streamer != this.streamingData) {
            throw SQLError.createSQLException(Messages.getString("MysqlIO.19") + streamer + Messages.getString("MysqlIO.20") + Messages.getString("MysqlIO.21")
                    + Messages.getString("MysqlIO.22"), getExceptionInterceptor());
        }

        this.streamingData = null;
    }

    boolean tackOnMoreStreamingResults(ResultSetImpl addingTo) throws SQLException {
        if ((this.serverStatus & SERVER_MORE_RESULTS_EXISTS) != 0) {

            boolean moreRowSetsExist = true;
            ResultSetImpl currentResultSet = addingTo;
            boolean firstTime = true;

            while (moreRowSetsExist) {
                if (!firstTime && currentResultSet.reallyResult()) {
                    break;
                }

                firstTime = false;

                Buffer fieldPacket = checkErrorPacket();
                fieldPacket.setPosition(0);

                java.sql.Statement owningStatement = addingTo.getStatement();

                int maxRows = owningStatement.getMaxRows();

                // fixme for catalog, isBinary

                ResultSetImpl newResultSet = readResultsForQueryOrUpdate((StatementImpl) owningStatement, maxRows, owningStatement.getResultSetType(),
                        owningStatement.getResultSetConcurrency(), true, owningStatement.getConnection().getCatalog(), fieldPacket, addingTo.isBinaryEncoded,
                        -1L, null);

                currentResultSet.setNextResultSet(newResultSet);

                currentResultSet = newResultSet;

                moreRowSetsExist = (this.serverStatus & MysqlIO.SERVER_MORE_RESULTS_EXISTS) != 0;

                if (!currentResultSet.reallyResult() && !moreRowSetsExist) {
                    // special case, we can stop "streaming"
                    return false;
                }
            }

            return true;
        }

        return false;
    }

    ResultSetImpl readAllResults(StatementImpl callingStatement, int maxRows, int resultSetType, int resultSetConcurrency, boolean streamResults,
            String catalog, Buffer resultPacket, boolean isBinaryEncoded, long preSentColumnCount, Field[] metadataFromCache) throws SQLException {
        resultPacket.setPosition(resultPacket.getPosition() - 1);

        ResultSetImpl topLevelResultSet = readResultsForQueryOrUpdate(callingStatement, maxRows, resultSetType, resultSetConcurrency, streamResults, catalog,
                resultPacket, isBinaryEncoded, preSentColumnCount, metadataFromCache);

        ResultSetImpl currentResultSet = topLevelResultSet;

        boolean checkForMoreResults = ((this.clientParam & CLIENT_MULTI_RESULTS) != 0);

        boolean serverHasMoreResults = (this.serverStatus & SERVER_MORE_RESULTS_EXISTS) != 0;

        //
        // TODO: We need to support streaming of multiple result sets
        //
        if (serverHasMoreResults && streamResults) {
            //clearInputStream();
            //
            //throw SQLError.createSQLException(Messages.getString("MysqlIO.23"), 
            //SQLError.SQL_STATE_DRIVER_NOT_CAPABLE);
            if (topLevelResultSet.getUpdateCount() != -1) {
                tackOnMoreStreamingResults(topLevelResultSet);
            }

            reclaimLargeReusablePacket();

            return topLevelResultSet;
        }

        boolean moreRowSetsExist = checkForMoreResults & serverHasMoreResults;

        while (moreRowSetsExist) {
            Buffer fieldPacket = checkErrorPacket();
            fieldPacket.setPosition(0);

            ResultSetImpl newResultSet = readResultsForQueryOrUpdate(callingStatement, maxRows, resultSetType, resultSetConcurrency, streamResults, catalog,
                    fieldPacket, isBinaryEncoded, preSentColumnCount, metadataFromCache);

            currentResultSet.setNextResultSet(newResultSet);

            currentResultSet = newResultSet;

            moreRowSetsExist = (this.serverStatus & SERVER_MORE_RESULTS_EXISTS) != 0;
        }

        if (!streamResults) {
            clearInputStream();
        }

        reclaimLargeReusablePacket();

        return topLevelResultSet;
    }

    /**
     * Sets the buffer size to max-buf
     */
    void resetMaxBuf() {
        this.maxAllowedPacket = this.connection.getMaxAllowedPacket();
    }

    /**
     * Send a command to the MySQL server If data is to be sent with command,
     * it should be put in extraData.
     * 
     * Raw packets can be sent by setting queryPacket to something other
     * than null.
     * 
     * @param command
     *            the MySQL protocol 'command' from MysqlDefs
     * @param extraData
     *            any 'string' data for the command
     * @param queryPacket
     *            a packet pre-loaded with data for the protocol (i.e.
     *            from a client-side prepared statement).
     * @param skipCheck
     *            do not call checkErrorPacket() if true
     * @param extraDataCharEncoding
     *            the character encoding of the extraData
     *            parameter.
     * 
     * @return the response packet from the server
     * 
     * @throws SQLException
     *             if an I/O error or SQL error occurs
     */

    final Buffer sendCommand(int command, String extraData, Buffer queryPacket, boolean skipCheck, String extraDataCharEncoding, int timeoutMillis)
            throws SQLException {
        this.commandCount++;

        //
        // We cache these locally, per-command, as the checks for them are in very 'hot' sections of the I/O code and we save 10-15% in overall performance by
        // doing this...
        //
        this.enablePacketDebug = this.connection.getEnablePacketDebug();
        this.readPacketSequence = 0;

        int oldTimeout = 0;

        if (timeoutMillis != 0) {
            try {
                oldTimeout = this.mysqlConnection.getSoTimeout();
                this.mysqlConnection.setSoTimeout(timeoutMillis);
            } catch (SocketException e) {
                throw SQLError.createCommunicationsException(this.connection, this.lastPacketSentTimeMs, this.lastPacketReceivedTimeMs, e,
                        getExceptionInterceptor());
            }
        }

        try {

            checkForOutstandingStreamingData();

            // Clear serverStatus...this value is guarded by an external mutex, as you can only ever be processing one command at a time
            this.oldServerStatus = this.serverStatus;
            this.serverStatus = 0;
            this.hadWarnings = false;
            this.warningCount = 0;

            this.queryNoIndexUsed = false;
            this.queryBadIndexUsed = false;
            this.serverQueryWasSlow = false;

            //
            // Compressed input stream needs cleared at beginning of each command execution...
            //
            if (this.useCompression) {
                int bytesLeft = this.mysqlInput.available();

                if (bytesLeft > 0) {
                    this.mysqlInput.skip(bytesLeft);
                }
            }

            try {
                clearInputStream();

                //
                // PreparedStatements construct their own packets, for efficiency's sake.
                //
                // If this is a generic query, we need to re-use the sending packet.
                //
                if (queryPacket == null) {
                    int packLength = HEADER_LENGTH + COMP_HEADER_LENGTH + 1 + ((extraData != null) ? extraData.length() : 0) + 2;

                    if (this.sendPacket == null) {
                        this.sendPacket = new Buffer(packLength);
                    }

                    this.packetSequence = -1;
                    this.compressedPacketSequence = -1;
                    this.readPacketSequence = 0;
                    this.checkPacketSequence = true;
                    this.sendPacket.clear();

                    this.sendPacket.writeByte((byte) command);

                    if ((command == MysqlDefs.INIT_DB) || (command == MysqlDefs.CREATE_DB) || (command == MysqlDefs.DROP_DB) || (command == MysqlDefs.QUERY)
                            || (command == MysqlDefs.COM_PREPARE)) {
                        if (extraDataCharEncoding == null) {
                            this.sendPacket.writeStringNoNull(extraData);
                        } else {
                            this.sendPacket.writeStringNoNull(extraData, extraDataCharEncoding, this.connection);
                        }
                    } else if (command == MysqlDefs.PROCESS_KILL) {
                        long id = Long.parseLong(extraData);
                        this.sendPacket.writeLong(id);
                    }

                    send(this.sendPacket, this.sendPacket.getPosition());
                } else {
                    this.packetSequence = -1;
                    this.compressedPacketSequence = -1;
                    send(queryPacket, queryPacket.getPosition()); // packet passed by PreparedStatement
                }
            } catch (SQLException sqlEx) {
                // don't wrap SQLExceptions
                throw sqlEx;
            } catch (Exception ex) {
                throw SQLError.createCommunicationsException(this.connection, this.lastPacketSentTimeMs, this.lastPacketReceivedTimeMs, ex,
                        getExceptionInterceptor());
            }

            Buffer returnPacket = null;

            if (!skipCheck) {
                if ((command == MysqlDefs.COM_EXECUTE) || (command == MysqlDefs.COM_RESET_STMT)) {
                    this.readPacketSequence = 0;
                    this.packetSequenceReset = true;
                }

                returnPacket = checkErrorPacket(command);
            }

            return returnPacket;
        } catch (IOException ioEx) {
            throw SQLError.createCommunicationsException(this.connection, this.lastPacketSentTimeMs, this.lastPacketReceivedTimeMs, ioEx,
                    getExceptionInterceptor());
        } finally {
            if (timeoutMillis != 0) {
                try {
                    this.mysqlConnection.setSoTimeout(oldTimeout);
                } catch (SocketException e) {
                    throw SQLError.createCommunicationsException(this.connection, this.lastPacketSentTimeMs, this.lastPacketReceivedTimeMs, e,
                            getExceptionInterceptor());
                }
            }
        }
    }

    private int statementExecutionDepth = 0;
    private boolean useAutoSlowLog;

    protected boolean shouldIntercept() {
        return this.statementInterceptors != null;
    }

    /**
     * Send a query stored in a packet directly to the server.
     * 
     * @param callingStatement
     * @param resultSetConcurrency
     * @param characterEncoding
     * @param queryPacket
     * @param maxRows
     * @param conn
     * @param resultSetType
     * @param resultSetConcurrency
     * @param streamResults
     * @param catalog
     * @param unpackFieldInfo
     *            should we read MYSQL_FIELD info (if available)?
     * 
     * @throws Exception
     */
    final ResultSetInternalMethods sqlQueryDirect(StatementImpl callingStatement, String query, String characterEncoding, Buffer queryPacket, int maxRows,
            int resultSetType, int resultSetConcurrency, boolean streamResults, String catalog, Field[] cachedMetadata) throws Exception {
        this.statementExecutionDepth++;

        try {
            if (this.statementInterceptors != null) {
                ResultSetInternalMethods interceptedResults = invokeStatementInterceptorsPre(query, callingStatement, false);

                if (interceptedResults != null) {
                    return interceptedResults;
                }
            }

            long queryStartTime = 0;
            long queryEndTime = 0;

            String statementComment = this.connection.getStatementComment();

            if (this.connection.getIncludeThreadNamesAsStatementComment()) {
                statementComment = (statementComment != null ? statementComment + ", " : "") + "java thread: " + Thread.currentThread().getName();
            }

            if (query != null) {
                // We don't know exactly how many bytes we're going to get from the query. Since we're dealing with Unicode, the max is 2, so pad it
                // (2 * query) + space for headers
                int packLength = HEADER_LENGTH + 1 + (query.length() * 3) + 2;

                byte[] commentAsBytes = null;

                if (statementComment != null) {
                    commentAsBytes = StringUtils.getBytes(statementComment, null, characterEncoding, getExceptionInterceptor());

                    packLength += commentAsBytes.length;
                    packLength += 6; // for /*[space] [space]*/
                }

                if (this.sendPacket == null) {
                    this.sendPacket = new Buffer(packLength);
                } else {
                    this.sendPacket.clear();
                }

                this.sendPacket.writeByte((byte) MysqlDefs.QUERY);

                if (commentAsBytes != null) {
                    this.sendPacket.writeBytesNoNull(Constants.SLASH_STAR_SPACE_AS_BYTES);
                    this.sendPacket.writeBytesNoNull(commentAsBytes);
                    this.sendPacket.writeBytesNoNull(Constants.SPACE_STAR_SLASH_SPACE_AS_BYTES);
                }

                if (characterEncoding != null) {
                    if (this.platformDbCharsetMatches) {
                        this.sendPacket.writeStringNoNull(query, characterEncoding, this.connection);
                    } else {
                        if (StringUtils.startsWithIgnoreCaseAndWs(query, "LOAD DATA")) {
                            this.sendPacket.writeBytesNoNull(StringUtils.getBytes(query));
                        } else {
                            this.sendPacket.writeStringNoNull(query, characterEncoding, this.connection);
                        }
                    }
                } else {
                    this.sendPacket.writeStringNoNull(query);
                }

                queryPacket = this.sendPacket;
            }

            byte[] queryBuf = null;
            int oldPacketPosition = 0;

            if (this.needToGrabQueryFromPacket) {
                queryBuf = queryPacket.getByteBuffer();

                // save the packet position
                oldPacketPosition = queryPacket.getPosition();

                queryStartTime = getCurrentTimeNanosOrMillis();
            }

            if (this.autoGenerateTestcaseScript) {
                String testcaseQuery = null;

                if (query != null) {
                    if (statementComment != null) {
                        testcaseQuery = "/* " + statementComment + " */ " + query;
                    } else {
                        testcaseQuery = query;
                    }
                } else {
                    testcaseQuery = StringUtils.toString(queryBuf, 5, (oldPacketPosition - 5));
                }

                StringBuilder debugBuf = new StringBuilder(testcaseQuery.length() + 32);
                this.connection.generateConnectionCommentBlock(debugBuf);
                debugBuf.append(testcaseQuery);
                debugBuf.append(';');
                this.connection.dumpTestcaseQuery(debugBuf.toString());
            }

            // Send query command and sql query string
            Buffer resultPacket = sendCommand(MysqlDefs.QUERY, null, queryPacket, false, null, 0);

            long fetchBeginTime = 0;
            long fetchEndTime = 0;

            String profileQueryToLog = null;

            boolean queryWasSlow = false;

            if (this.profileSql || this.logSlowQueries) {
                queryEndTime = getCurrentTimeNanosOrMillis();

                boolean shouldExtractQuery = false;

                if (this.profileSql) {
                    shouldExtractQuery = true;
                } else if (this.logSlowQueries) {
                    long queryTime = queryEndTime - queryStartTime;

                    boolean logSlow = false;

                    if (!this.useAutoSlowLog) {
                        logSlow = queryTime > this.connection.getSlowQueryThresholdMillis();
                    } else {
                        logSlow = this.connection.isAbonormallyLongQuery(queryTime);

                        this.connection.reportQueryTime(queryTime);
                    }

                    if (logSlow) {
                        shouldExtractQuery = true;
                        queryWasSlow = true;
                    }
                }

                if (shouldExtractQuery) {
                    // Extract the actual query from the network packet
                    boolean truncated = false;

                    int extractPosition = oldPacketPosition;

                    if (oldPacketPosition > this.connection.getMaxQuerySizeToLog()) {
                        extractPosition = this.connection.getMaxQuerySizeToLog() + 5;
                        truncated = true;
                    }

                    profileQueryToLog = StringUtils.toString(queryBuf, 5, (extractPosition - 5));

                    if (truncated) {
                        profileQueryToLog += Messages.getString("MysqlIO.25");
                    }
                }

                fetchBeginTime = queryEndTime;
            }

            ResultSetInternalMethods rs = readAllResults(callingStatement, maxRows, resultSetType, resultSetConcurrency, streamResults, catalog, resultPacket,
                    false, -1L, cachedMetadata);

            if (queryWasSlow && !this.serverQueryWasSlow /* don't log slow queries twice */) {
                StringBuilder mesgBuf = new StringBuilder(48 + profileQueryToLog.length());

                mesgBuf.append(Messages.getString(
                        "MysqlIO.SlowQuery",
                        new Object[] { String.valueOf(this.useAutoSlowLog ? " 95% of all queries " : this.slowQueryThreshold), this.queryTimingUnits,
                                Long.valueOf(queryEndTime - queryStartTime) }));
                mesgBuf.append(profileQueryToLog);

                ProfilerEventHandler eventSink = ProfilerEventHandlerFactory.getInstance(this.connection);

                eventSink.consumeEvent(new ProfilerEvent(ProfilerEvent.TYPE_SLOW_QUERY, "", catalog, this.connection.getId(),
                        (callingStatement != null) ? callingStatement.getId() : 999, ((ResultSetImpl) rs).resultId, System.currentTimeMillis(),
                        (int) (queryEndTime - queryStartTime), this.queryTimingUnits, null, LogUtils.findCallingClassAndMethod(new Throwable()), mesgBuf
                                .toString()));

                if (this.connection.getExplainSlowQueries()) {
                    if (oldPacketPosition < MAX_QUERY_SIZE_TO_EXPLAIN) {
                        explainSlowQuery(queryPacket.getBytes(5, (oldPacketPosition - 5)), profileQueryToLog);
                    } else {
                        this.connection.getLog().logWarn(Messages.getString("MysqlIO.28") + MAX_QUERY_SIZE_TO_EXPLAIN + Messages.getString("MysqlIO.29"));
                    }
                }
            }

            if (this.logSlowQueries) {

                ProfilerEventHandler eventSink = ProfilerEventHandlerFactory.getInstance(this.connection);

                if (this.queryBadIndexUsed && this.profileSql) {
                    eventSink.consumeEvent(new ProfilerEvent(ProfilerEvent.TYPE_SLOW_QUERY, "", catalog, this.connection.getId(),
                            (callingStatement != null) ? callingStatement.getId() : 999, ((ResultSetImpl) rs).resultId, System.currentTimeMillis(),
                            (queryEndTime - queryStartTime), this.queryTimingUnits, null, LogUtils.findCallingClassAndMethod(new Throwable()), Messages
                                    .getString("MysqlIO.33") + profileQueryToLog));
                }

                if (this.queryNoIndexUsed && this.profileSql) {
                    eventSink.consumeEvent(new ProfilerEvent(ProfilerEvent.TYPE_SLOW_QUERY, "", catalog, this.connection.getId(),
                            (callingStatement != null) ? callingStatement.getId() : 999, ((ResultSetImpl) rs).resultId, System.currentTimeMillis(),
                            (queryEndTime - queryStartTime), this.queryTimingUnits, null, LogUtils.findCallingClassAndMethod(new Throwable()), Messages
                                    .getString("MysqlIO.35") + profileQueryToLog));
                }

                if (this.serverQueryWasSlow && this.profileSql) {
                    eventSink.consumeEvent(new ProfilerEvent(ProfilerEvent.TYPE_SLOW_QUERY, "", catalog, this.connection.getId(),
                            (callingStatement != null) ? callingStatement.getId() : 999, ((ResultSetImpl) rs).resultId, System.currentTimeMillis(),
                            (queryEndTime - queryStartTime), this.queryTimingUnits, null, LogUtils.findCallingClassAndMethod(new Throwable()), Messages
                                    .getString("MysqlIO.ServerSlowQuery") + profileQueryToLog));
                }
            }

            if (this.profileSql) {
                fetchEndTime = getCurrentTimeNanosOrMillis();

                ProfilerEventHandler eventSink = ProfilerEventHandlerFactory.getInstance(this.connection);

                eventSink.consumeEvent(new ProfilerEvent(ProfilerEvent.TYPE_QUERY, "", catalog, this.connection.getId(),
                        (callingStatement != null) ? callingStatement.getId() : 999, ((ResultSetImpl) rs).resultId, System.currentTimeMillis(),
                        (queryEndTime - queryStartTime), this.queryTimingUnits, null, LogUtils.findCallingClassAndMethod(new Throwable()), profileQueryToLog));

                eventSink.consumeEvent(new ProfilerEvent(ProfilerEvent.TYPE_FETCH, "", catalog, this.connection.getId(),
                        (callingStatement != null) ? callingStatement.getId() : 999, ((ResultSetImpl) rs).resultId, System.currentTimeMillis(),
                        (fetchEndTime - fetchBeginTime), this.queryTimingUnits, null, LogUtils.findCallingClassAndMethod(new Throwable()), null));
            }

            if (this.hadWarnings) {
                scanForAndThrowDataTruncation();
            }

            if (this.statementInterceptors != null) {
                ResultSetInternalMethods interceptedResults = invokeStatementInterceptorsPost(query, callingStatement, rs, false, null);

                if (interceptedResults != null) {
                    rs = interceptedResults;
                }
            }

            return rs;
        } catch (SQLException sqlEx) {
            if (this.statementInterceptors != null) {
                invokeStatementInterceptorsPost(query, callingStatement, null, false, sqlEx); // we don't do anything with the result set in this case
            }

            if (callingStatement != null) {
                synchronized (callingStatement.cancelTimeoutMutex) {
                    if (callingStatement.wasCancelled) {
                        SQLException cause = null;

                        if (callingStatement.wasCancelledByTimeout) {
                            cause = new MySQLTimeoutException();
                        } else {
                            cause = new MySQLStatementCancelledException();
                        }

                        callingStatement.resetCancelledState();

                        throw cause;
                    }
                }
            }

            throw sqlEx;
        } finally {
            this.statementExecutionDepth--;
        }
    }

    ResultSetInternalMethods invokeStatementInterceptorsPre(String sql, Statement interceptedStatement, boolean forceExecute) throws SQLException {
        ResultSetInternalMethods previousResultSet = null;

        for (int i = 0, s = this.statementInterceptors.size(); i < s; i++) {
            StatementInterceptorV2 interceptor = this.statementInterceptors.get(i);

            boolean executeTopLevelOnly = interceptor.executeTopLevelOnly();
            boolean shouldExecute = (executeTopLevelOnly && (this.statementExecutionDepth == 1 || forceExecute)) || (!executeTopLevelOnly);

            if (shouldExecute) {
                String sqlToInterceptor = sql;

                //if (interceptedStatement instanceof PreparedStatement) {
                //	sqlToInterceptor = ((PreparedStatement) interceptedStatement)
                //			.asSql();
                //}

                ResultSetInternalMethods interceptedResultSet = interceptor.preProcess(sqlToInterceptor, interceptedStatement, this.connection);

                if (interceptedResultSet != null) {
                    previousResultSet = interceptedResultSet;
                }
            }
        }

        return previousResultSet;
    }

    ResultSetInternalMethods invokeStatementInterceptorsPost(String sql, Statement interceptedStatement, ResultSetInternalMethods originalResultSet,
            boolean forceExecute, SQLException statementException) throws SQLException {

        for (int i = 0, s = this.statementInterceptors.size(); i < s; i++) {
            StatementInterceptorV2 interceptor = this.statementInterceptors.get(i);

            boolean executeTopLevelOnly = interceptor.executeTopLevelOnly();
            boolean shouldExecute = (executeTopLevelOnly && (this.statementExecutionDepth == 1 || forceExecute)) || (!executeTopLevelOnly);

            if (shouldExecute) {
                String sqlToInterceptor = sql;

                ResultSetInternalMethods interceptedResultSet = interceptor.postProcess(sqlToInterceptor, interceptedStatement, originalResultSet,
                        this.connection, this.warningCount, this.queryNoIndexUsed, this.queryBadIndexUsed, statementException);

                if (interceptedResultSet != null) {
                    originalResultSet = interceptedResultSet;
                }
            }
        }

        return originalResultSet;
    }

    private void calculateSlowQueryThreshold() {
        this.slowQueryThreshold = this.connection.getSlowQueryThresholdMillis();

        if (this.connection.getUseNanosForElapsedTime()) {
            long nanosThreshold = this.connection.getSlowQueryThresholdNanos();

            if (nanosThreshold != 0) {
                this.slowQueryThreshold = nanosThreshold;
            } else {
                this.slowQueryThreshold *= 1000000; // 1 million millis in a nano
            }
        }
    }

    protected long getCurrentTimeNanosOrMillis() {
        if (this.useNanosForElapsedTime) {
            return Util.getCurrentTimeNanosOrMillis();
        }

        return System.currentTimeMillis();
    }

    /**
     * Returns the host this IO is connected to
     */
    String getHost() {
        return this.host;
    }

    /**
     * Is the version of the MySQL server we are connected to the given
     * version?
     * 
     * @param major
     *            the major version
     * @param minor
     *            the minor version
     * @param subminor
     *            the subminor version
     * 
     * @return true if the version of the MySQL server we are connected is the
     *         given version
     */
    boolean isVersion(int major, int minor, int subminor) {
        return ((major == getServerMajorVersion()) && (minor == getServerMinorVersion()) && (subminor == getServerSubMinorVersion()));
    }

    /**
     * Does the version of the MySQL server we are connected to meet the given
     * minimums?
     * 
     * @param major
     * @param minor
     * @param subminor
     */
    boolean versionMeetsMinimum(int major, int minor, int subminor) {
        if (getServerMajorVersion() >= major) {
            if (getServerMajorVersion() == major) {
                if (getServerMinorVersion() >= minor) {
                    if (getServerMinorVersion() == minor) {
                        return (getServerSubMinorVersion() >= subminor);
                    }

                    // newer than major.minor
                    return true;
                }

                // older than major.minor
                return false;
            }

            // newer than major
            return true;
        }

        return false;
    }

    /**
     * Returns the hex dump of the given packet, truncated to
     * MAX_PACKET_DUMP_LENGTH if packetLength exceeds that value.
     * 
     * @param packetToDump
     *            the packet to dump in hex
     * @param packetLength
     *            the number of bytes to dump
     * 
     * @return the hex dump of the given packet
     */
    private final static String getPacketDumpToLog(Buffer packetToDump, int packetLength) {
        if (packetLength < MAX_PACKET_DUMP_LENGTH) {
            return packetToDump.dump(packetLength);
        }

        StringBuilder packetDumpBuf = new StringBuilder(MAX_PACKET_DUMP_LENGTH * 4);
        packetDumpBuf.append(packetToDump.dump(MAX_PACKET_DUMP_LENGTH));
        packetDumpBuf.append(Messages.getString("MysqlIO.36"));
        packetDumpBuf.append(MAX_PACKET_DUMP_LENGTH);
        packetDumpBuf.append(Messages.getString("MysqlIO.37"));

        return packetDumpBuf.toString();
    }

    private final int readFully(InputStream in, byte[] b, int off, int len) throws IOException {
        if (len < 0) {
            throw new IndexOutOfBoundsException();
        }

        int n = 0;

        while (n < len) {
            int count = in.read(b, off + n, len - n);

            if (count < 0) {
                throw new EOFException(Messages.getString("MysqlIO.EOF", new Object[] { Integer.valueOf(len), Integer.valueOf(n) }));
            }

            n += count;
        }

        return n;
    }

    private final long skipFully(InputStream in, long len) throws IOException {
        if (len < 0) {
            throw new IOException("Negative skip length not allowed");
        }

        long n = 0;

        while (n < len) {
            long count = in.skip(len - n);

            if (count < 0) {
                throw new EOFException(Messages.getString("MysqlIO.EOF", new Object[] { Long.valueOf(len), Long.valueOf(n) }));
            }

            n += count;
        }

        return n;
    }

    /**
     * Reads one result set off of the wire, if the result is actually an
     * update count, creates an update-count only result set.
     * 
     * @param callingStatement
     * @param maxRows
     *            the maximum rows to return in the result set.
     * @param resultSetType
     *            scrollability
     * @param resultSetConcurrency
     *            updatability
     * @param streamResults
     *            should the driver leave the results on the wire,
     *            and read them only when needed?
     * @param catalog
     *            the catalog in use
     * @param resultPacket
     *            the first packet of information in the result set
     * @param isBinaryEncoded
     *            is this result set from a prepared statement?
     * @param preSentColumnCount
     *            do we already know the number of columns?
     * @param unpackFieldInfo
     *            should we unpack the field information?
     * 
     * @return a result set that either represents the rows, or an update count
     * 
     * @throws SQLException
     *             if an error occurs while reading the rows
     */
    protected final ResultSetImpl readResultsForQueryOrUpdate(StatementImpl callingStatement, int maxRows, int resultSetType, int resultSetConcurrency,
            boolean streamResults, String catalog, Buffer resultPacket, boolean isBinaryEncoded, long preSentColumnCount, Field[] metadataFromCache)
            throws SQLException {
        long columnCount = resultPacket.readFieldLength();

        if (columnCount == 0) {
            return buildResultSetWithUpdates(callingStatement, resultPacket);
        } else if (columnCount == Buffer.NULL_LENGTH) {
            String charEncoding = null;

            if (this.connection.getUseUnicode()) {
                charEncoding = this.connection.getEncoding();
            }

            String fileName = null;

            if (this.platformDbCharsetMatches) {
                fileName = ((charEncoding != null) ? resultPacket.readString(charEncoding, getExceptionInterceptor()) : resultPacket.readString());
            } else {
                fileName = resultPacket.readString();
            }

            return sendFileToServer(callingStatement, fileName);
        } else {
            com.mysql.jdbc.ResultSetImpl results = getResultSet(callingStatement, columnCount, maxRows, resultSetType, resultSetConcurrency, streamResults,
                    catalog, isBinaryEncoded, metadataFromCache);

            return results;
        }
    }

    private int alignPacketSize(int a, int l) {
        return ((((a) + (l)) - 1) & ~((l) - 1));
    }

    private com.mysql.jdbc.ResultSetImpl buildResultSetWithRows(StatementImpl callingStatement, String catalog, com.mysql.jdbc.Field[] fields, RowData rows,
            int resultSetType, int resultSetConcurrency, boolean isBinaryEncoded) throws SQLException {
        ResultSetImpl rs = null;

        switch (resultSetConcurrency) {
            case java.sql.ResultSet.CONCUR_READ_ONLY:
                rs = com.mysql.jdbc.ResultSetImpl.getInstance(catalog, fields, rows, this.connection, callingStatement, false);

                if (isBinaryEncoded) {
                    rs.setBinaryEncoded();
                }

                break;

            case java.sql.ResultSet.CONCUR_UPDATABLE:
                rs = com.mysql.jdbc.ResultSetImpl.getInstance(catalog, fields, rows, this.connection, callingStatement, true);

                break;

            default:
                return com.mysql.jdbc.ResultSetImpl.getInstance(catalog, fields, rows, this.connection, callingStatement, false);
        }

        rs.setResultSetType(resultSetType);
        rs.setResultSetConcurrency(resultSetConcurrency);

        return rs;
    }

    private com.mysql.jdbc.ResultSetImpl buildResultSetWithUpdates(StatementImpl callingStatement, Buffer resultPacket) throws SQLException {
        long updateCount = -1;
        long updateID = -1;
        String info = null;

        try {
            updateCount = resultPacket.readLength();
            updateID = resultPacket.readLength();

            // oldStatus set in sendCommand()
            this.serverStatus = resultPacket.readInt();

            checkTransactionState(this.oldServerStatus);

            this.warningCount = resultPacket.readInt();

            if (this.warningCount > 0) {
                this.hadWarnings = true; // this is a 'latch', it's reset by sendCommand()
            }

            resultPacket.readByte(); // advance pointer

            setServerSlowQueryFlags();

            if (this.connection.isReadInfoMsgEnabled()) {
                info = resultPacket.readString(this.connection.getErrorMessageEncoding(), getExceptionInterceptor());
            }
        } catch (Exception ex) {
            SQLException sqlEx = SQLError.createSQLException(SQLError.get(SQLError.SQL_STATE_GENERAL_ERROR), SQLError.SQL_STATE_GENERAL_ERROR, -1,
                    getExceptionInterceptor());
            sqlEx.initCause(ex);

            throw sqlEx;
        }

        ResultSetInternalMethods updateRs = com.mysql.jdbc.ResultSetImpl.getInstance(updateCount, updateID, this.connection, callingStatement);

        if (info != null) {
            ((com.mysql.jdbc.ResultSetImpl) updateRs).setServerInfo(info);
        }

        return (com.mysql.jdbc.ResultSetImpl) updateRs;
    }

    private void setServerSlowQueryFlags() {
        this.queryBadIndexUsed = (this.serverStatus & SERVER_QUERY_NO_GOOD_INDEX_USED) != 0;
        this.queryNoIndexUsed = (this.serverStatus & SERVER_QUERY_NO_INDEX_USED) != 0;
        this.serverQueryWasSlow = (this.serverStatus & SERVER_QUERY_WAS_SLOW) != 0;
    }

    private void checkForOutstandingStreamingData() throws SQLException {
        if (this.streamingData != null) {
            boolean shouldClobber = this.connection.getClobberStreamingResults();

            if (!shouldClobber) {
                throw SQLError.createSQLException(
                        Messages.getString("MysqlIO.39") + this.streamingData + Messages.getString("MysqlIO.40") + Messages.getString("MysqlIO.41")
                                + Messages.getString("MysqlIO.42"), getExceptionInterceptor());
            }

            // Close the result set
            this.streamingData.getOwner().realClose(false);

            // clear any pending data....
            clearInputStream();
        }
    }

    /**
     * @param packet
     *            original uncompressed MySQL packet
     * @param offset
     *            begin of MySQL packet header
     * @param packetLen
     *            real length of packet
     * @return compressed packet with header
     * @throws SQLException
     */
    private Buffer compressPacket(Buffer packet, int offset, int packetLen) throws SQLException {

        // uncompressed payload by default
        int compressedLength = packetLen;
        int uncompressedLength = 0;
        byte[] compressedBytes = null;
        int offsetWrite = offset;

        if (packetLen < MIN_COMPRESS_LEN) {
            compressedBytes = packet.getByteBuffer();

        } else {
            byte[] bytesToCompress = packet.getByteBuffer();
            compressedBytes = new byte[bytesToCompress.length * 2];

            if (this.deflater == null) {
                this.deflater = new Deflater();
            }
            this.deflater.reset();
            this.deflater.setInput(bytesToCompress, offset, packetLen);
            this.deflater.finish();

            compressedLength = this.deflater.deflate(compressedBytes);

            if (compressedLength > packetLen) {
                // if compressed data is greater then uncompressed then send uncompressed
                compressedBytes = packet.getByteBuffer();
                compressedLength = packetLen;
            } else {
                uncompressedLength = packetLen;
                offsetWrite = 0;
            }
        }

        Buffer compressedPacket = new Buffer(HEADER_LENGTH + COMP_HEADER_LENGTH + compressedLength);

        compressedPacket.setPosition(0);
        compressedPacket.writeLongInt(compressedLength);
        compressedPacket.writeByte(this.compressedPacketSequence);
        compressedPacket.writeLongInt(uncompressedLength);
        compressedPacket.writeBytesNoNull(compressedBytes, offsetWrite, compressedLength);

        return compressedPacket;
    }

    private final void readServerStatusForResultSets(Buffer rowPacket) throws SQLException {
        rowPacket.readByte(); // skips the 'last packet' flag

        this.warningCount = rowPacket.readInt();

        if (this.warningCount > 0) {
            this.hadWarnings = true; // this is a 'latch', it's reset by sendCommand()
        }

        this.oldServerStatus = this.serverStatus;
        this.serverStatus = rowPacket.readInt();
        checkTransactionState(this.oldServerStatus);

        setServerSlowQueryFlags();
    }

    private SocketFactory createSocketFactory() throws SQLException {
        try {
            if (this.socketFactoryClassName == null) {
                throw SQLError.createSQLException(Messages.getString("MysqlIO.75"), SQLError.SQL_STATE_UNABLE_TO_CONNECT_TO_DATASOURCE,
                        getExceptionInterceptor());
            }

            return (SocketFactory) (Class.forName(this.socketFactoryClassName).newInstance());
        } catch (Exception ex) {
            SQLException sqlEx = SQLError.createSQLException(Messages.getString("MysqlIO.76") + this.socketFactoryClassName + Messages.getString("MysqlIO.77"),
                    SQLError.SQL_STATE_UNABLE_TO_CONNECT_TO_DATASOURCE, getExceptionInterceptor());

            sqlEx.initCause(ex);

            throw sqlEx;
        }
    }

    private void enqueuePacketForDebugging(boolean isPacketBeingSent, boolean isPacketReused, int sendLength, byte[] header, Buffer packet) throws SQLException {
        if ((this.packetDebugRingBuffer.size() + 1) > this.connection.getPacketDebugBufferSize()) {
            this.packetDebugRingBuffer.removeFirst();
        }

        StringBuilder packetDump = null;

        if (!isPacketBeingSent) {
            int bytesToDump = Math.min(MAX_PACKET_DUMP_LENGTH, packet.getBufLength());

            Buffer packetToDump = new Buffer(4 + bytesToDump);

            packetToDump.setPosition(0);
            packetToDump.writeBytesNoNull(header);
            packetToDump.writeBytesNoNull(packet.getBytes(0, bytesToDump));

            String packetPayload = packetToDump.dump(bytesToDump);

            packetDump = new StringBuilder(96 + packetPayload.length());

            packetDump.append("Server ");

            packetDump.append(isPacketReused ? "(re-used) " : "(new) ");

            packetDump.append(packet.toSuperString());
            packetDump.append(" --------------------> Client\n");
            packetDump.append("\nPacket payload:\n\n");
            packetDump.append(packetPayload);

            if (bytesToDump == MAX_PACKET_DUMP_LENGTH) {
                packetDump.append("\nNote: Packet of " + packet.getBufLength() + " bytes truncated to " + MAX_PACKET_DUMP_LENGTH + " bytes.\n");
            }
        } else {
            int bytesToDump = Math.min(MAX_PACKET_DUMP_LENGTH, sendLength);

            String packetPayload = packet.dump(bytesToDump);

            packetDump = new StringBuilder(64 + 4 + packetPayload.length());

            packetDump.append("Client ");
            packetDump.append(packet.toSuperString());
            packetDump.append("--------------------> Server\n");
            packetDump.append("\nPacket payload:\n\n");
            packetDump.append(packetPayload);

            if (bytesToDump == MAX_PACKET_DUMP_LENGTH) {
                packetDump.append("\nNote: Packet of " + sendLength + " bytes truncated to " + MAX_PACKET_DUMP_LENGTH + " bytes.\n");
            }
        }

        this.packetDebugRingBuffer.addLast(packetDump);
    }

    private RowData readSingleRowSet(long columnCount, int maxRows, int resultSetConcurrency, boolean isBinaryEncoded, Field[] fields) throws SQLException {
        RowData rowData;
        ArrayList<ResultSetRow> rows = new ArrayList<ResultSetRow>();

        boolean useBufferRowExplicit = useBufferRowExplicit(fields);

        // Now read the data
        ResultSetRow row = nextRow(fields, (int) columnCount, isBinaryEncoded, resultSetConcurrency, false, useBufferRowExplicit, false, null);

        int rowCount = 0;

        if (row != null) {
            rows.add(row);
            rowCount = 1;
        }

        while (row != null) {
            row = nextRow(fields, (int) columnCount, isBinaryEncoded, resultSetConcurrency, false, useBufferRowExplicit, false, null);

            if (row != null) {
                if ((maxRows == -1) || (rowCount < maxRows)) {
                    rows.add(row);
                    rowCount++;
                }
            }
        }

        rowData = new RowDataStatic(rows);

        return rowData;
    }

    public static boolean useBufferRowExplicit(Field[] fields) {
        if (fields == null) {
            return false;
        }

        for (int i = 0; i < fields.length; i++) {
            switch (fields[i].getSQLType()) {
                case Types.BLOB:
                case Types.CLOB:
                case Types.LONGVARBINARY:
                case Types.LONGVARCHAR:
                    return true;
            }
        }

        return false;
    }

    /**
     * Don't hold on to overly-large packets
     */
    private void reclaimLargeReusablePacket() {
        if ((this.reusablePacket != null) && (this.reusablePacket.getCapacity() > 1048576)) {
            this.reusablePacket = new Buffer(INITIAL_PACKET_SIZE);
        }
    }

    /**
     * Re-use a packet to read from the MySQL server
     * 
     * @param reuse
     * 
     * @throws SQLException
     */
    private final Buffer reuseAndReadPacket(Buffer reuse) throws SQLException {
        return reuseAndReadPacket(reuse, -1);
    }

    private final Buffer reuseAndReadPacket(Buffer reuse, int existingPacketLength) throws SQLException {

        try {
            reuse.setWasMultiPacket(false);
            int packetLength = 0;

            if (existingPacketLength == -1) {
                int lengthRead = readFully(this.mysqlInput, this.packetHeaderBuf, 0, 4);

                if (lengthRead < 4) {
                    forceClose();
                    throw new IOException(Messages.getString("MysqlIO.43"));
                }

                packetLength = (this.packetHeaderBuf[0] & 0xff) + ((this.packetHeaderBuf[1] & 0xff) << 8) + ((this.packetHeaderBuf[2] & 0xff) << 16);
            } else {
                packetLength = existingPacketLength;
            }

            if (this.traceProtocol) {
                StringBuilder traceMessageBuf = new StringBuilder();

                traceMessageBuf.append(Messages.getString("MysqlIO.44"));
                traceMessageBuf.append(packetLength);
                traceMessageBuf.append(Messages.getString("MysqlIO.45"));
                traceMessageBuf.append(StringUtils.dumpAsHex(this.packetHeaderBuf, 4));

                this.connection.getLog().logTrace(traceMessageBuf.toString());
            }

            byte multiPacketSeq = this.packetHeaderBuf[3];

            if (!this.packetSequenceReset) {
                if (this.enablePacketDebug && this.checkPacketSequence) {
                    checkPacketSequencing(multiPacketSeq);
                }
            } else {
                this.packetSequenceReset = false;
            }

            this.readPacketSequence = multiPacketSeq;

            // Set the Buffer to it's original state
            reuse.setPosition(0);

            // Do we need to re-alloc the byte buffer?
            //
            // Note: We actually check the length of the buffer, rather than getBufLength(), because getBufLength() is not necesarily the actual length of the
            // byte array used as the buffer
            if (reuse.getByteBuffer().length <= packetLength) {
                reuse.setByteBuffer(new byte[packetLength + 1]);
            }

            // Set the new length
            reuse.setBufLength(packetLength);

            // Read the data from the server
            int numBytesRead = readFully(this.mysqlInput, reuse.getByteBuffer(), 0, packetLength);

            if (numBytesRead != packetLength) {
                throw new IOException("Short read, expected " + packetLength + " bytes, only read " + numBytesRead);
            }

            if (this.traceProtocol) {
                StringBuilder traceMessageBuf = new StringBuilder();

                traceMessageBuf.append(Messages.getString("MysqlIO.46"));
                traceMessageBuf.append(getPacketDumpToLog(reuse, packetLength));

                this.connection.getLog().logTrace(traceMessageBuf.toString());
            }

            if (this.enablePacketDebug) {
                enqueuePacketForDebugging(false, true, 0, this.packetHeaderBuf, reuse);
            }

            boolean isMultiPacket = false;

            if (packetLength == MAX_THREE_BYTES) {
                reuse.setPosition(MAX_THREE_BYTES);

                // it's multi-packet
                isMultiPacket = true;

                packetLength = readRemainingMultiPackets(reuse, multiPacketSeq);
            }

            if (!isMultiPacket) {
                reuse.getByteBuffer()[packetLength] = 0; // Null-termination
            }

            if (this.connection.getMaintainTimeStats()) {
                this.lastPacketReceivedTimeMs = System.currentTimeMillis();
            }

            return reuse;
        } catch (IOException ioEx) {
            throw SQLError.createCommunicationsException(this.connection, this.lastPacketSentTimeMs, this.lastPacketReceivedTimeMs, ioEx,
                    getExceptionInterceptor());
        } catch (OutOfMemoryError oom) {
            try {
                // _Try_ this
                clearInputStream();
            } catch (Exception ex) {
            }
            try {
                this.connection.realClose(false, false, true, oom);
            } catch (Exception ex) {
            }
            throw oom;
        }

    }

    private int readRemainingMultiPackets(Buffer reuse, byte multiPacketSeq) throws IOException, SQLException {
        int packetLength = -1;
        Buffer multiPacket = null;

        do {
            final int lengthRead = readFully(this.mysqlInput, this.packetHeaderBuf, 0, 4);
            if (lengthRead < 4) {
                forceClose();
                throw new IOException(Messages.getString("MysqlIO.47"));
            }

            packetLength = (this.packetHeaderBuf[0] & 0xff) + ((this.packetHeaderBuf[1] & 0xff) << 8) + ((this.packetHeaderBuf[2] & 0xff) << 16);
            if (multiPacket == null) {
                multiPacket = new Buffer(packetLength);
            }

            multiPacketSeq++;
            if (multiPacketSeq != this.packetHeaderBuf[3]) {
                throw new IOException(Messages.getString("MysqlIO.49"));
            }

            // Set the Buffer to it's original state
            multiPacket.setPosition(0);

            // Set the new length
            multiPacket.setBufLength(packetLength);

            // Read the data from the server
            byte[] byteBuf = multiPacket.getByteBuffer();
            int lengthToWrite = packetLength;

            int bytesRead = readFully(this.mysqlInput, byteBuf, 0, packetLength);

            if (bytesRead != lengthToWrite) {
                throw SQLError.createCommunicationsException(this.connection, this.lastPacketSentTimeMs, this.lastPacketReceivedTimeMs, SQLError
                        .createSQLException(Messages.getString("MysqlIO.50") + lengthToWrite + Messages.getString("MysqlIO.51") + bytesRead + ".",
                                getExceptionInterceptor()), getExceptionInterceptor());
            }

            reuse.writeBytesNoNull(byteBuf, 0, lengthToWrite);
        } while (packetLength == MAX_THREE_BYTES);

        reuse.setPosition(0);
        reuse.setWasMultiPacket(true);
        return packetLength;
    }

    /**
     * @param multiPacketSeq
     * @throws CommunicationsException
     */
    private void checkPacketSequencing(byte multiPacketSeq) throws SQLException {
        if ((multiPacketSeq == -128) && (this.readPacketSequence != 127)) {
            throw SQLError.createCommunicationsException(this.connection, this.lastPacketSentTimeMs, this.lastPacketReceivedTimeMs, new IOException(
                    "Packets out of order, expected packet # -128, but received packet # " + multiPacketSeq), getExceptionInterceptor());
        }

        if ((this.readPacketSequence == -1) && (multiPacketSeq != 0)) {
            throw SQLError.createCommunicationsException(this.connection, this.lastPacketSentTimeMs, this.lastPacketReceivedTimeMs, new IOException(
                    "Packets out of order, expected packet # -1, but received packet # " + multiPacketSeq), getExceptionInterceptor());
        }

        if ((multiPacketSeq != -128) && (this.readPacketSequence != -1) && (multiPacketSeq != (this.readPacketSequence + 1))) {
            throw SQLError.createCommunicationsException(this.connection, this.lastPacketSentTimeMs, this.lastPacketReceivedTimeMs, new IOException(
                    "Packets out of order, expected packet # " + (this.readPacketSequence + 1) + ", but received packet # " + multiPacketSeq),
                    getExceptionInterceptor());
        }
    }

    void enableMultiQueries() throws SQLException {
        Buffer buf = getSharedSendPacket();

        buf.clear();
        buf.writeByte((byte) MysqlDefs.COM_SET_OPTION);
        buf.writeInt(0);
        sendCommand(MysqlDefs.COM_SET_OPTION, null, buf, false, null, 0);
    }

    void disableMultiQueries() throws SQLException {
        Buffer buf = getSharedSendPacket();

        buf.clear();
        buf.writeByte((byte) MysqlDefs.COM_SET_OPTION);
        buf.writeInt(1);
        sendCommand(MysqlDefs.COM_SET_OPTION, null, buf, false, null, 0);
    }

    /**
     * @param packet
     * @param packetLen
     *            length of header + payload
     * @throws SQLException
     */
    private final void send(Buffer packet, int packetLen) throws SQLException {
        try {
            if (this.maxAllowedPacket > 0 && packetLen > this.maxAllowedPacket) {
                throw new PacketTooBigException(packetLen, this.maxAllowedPacket);
            }

            if (packetLen - HEADER_LENGTH >= MAX_THREE_BYTES || (this.useCompression && packetLen - HEADER_LENGTH >= MAX_THREE_BYTES - COMP_HEADER_LENGTH)) {
                sendSplitPackets(packet, packetLen);

            } else {
                this.packetSequence++;

                Buffer packetToSend = packet;
                packetToSend.setPosition(0);
                packetToSend.writeLongInt(packetLen - HEADER_LENGTH);
                packetToSend.writeByte(this.packetSequence);

                if (this.useCompression) {
                    this.compressedPacketSequence++;
                    int originalPacketLen = packetLen;

                    packetToSend = compressPacket(packetToSend, 0, packetLen);
                    packetLen = packetToSend.getPosition();

                    if (this.traceProtocol) {
                        StringBuilder traceMessageBuf = new StringBuilder();

                        traceMessageBuf.append(Messages.getString("MysqlIO.57"));
                        traceMessageBuf.append(getPacketDumpToLog(packetToSend, packetLen));
                        traceMessageBuf.append(Messages.getString("MysqlIO.58"));
                        traceMessageBuf.append(getPacketDumpToLog(packet, originalPacketLen));

                        this.connection.getLog().logTrace(traceMessageBuf.toString());
                    }
                } else {

                    if (this.traceProtocol) {
                        StringBuilder traceMessageBuf = new StringBuilder();

                        traceMessageBuf.append(Messages.getString("MysqlIO.59"));
                        traceMessageBuf.append("host: '");
                        traceMessageBuf.append(this.host);
                        traceMessageBuf.append("' threadId: '");
                        traceMessageBuf.append(this.threadId);
                        traceMessageBuf.append("'\n");
                        traceMessageBuf.append(packetToSend.dump(packetLen));

                        this.connection.getLog().logTrace(traceMessageBuf.toString());
                    }
                }

                this.mysqlOutput.write(packetToSend.getByteBuffer(), 0, packetLen);
                this.mysqlOutput.flush();
            }

            if (this.enablePacketDebug) {
                enqueuePacketForDebugging(true, false, packetLen + 5, this.packetHeaderBuf, packet);
            }

            //
            // Don't hold on to large packets
            //
            if (packet == this.sharedSendPacket) {
                reclaimLargeSharedSendPacket();
            }

            if (this.connection.getMaintainTimeStats()) {
                this.lastPacketSentTimeMs = System.currentTimeMillis();
            }
        } catch (IOException ioEx) {
            throw SQLError.createCommunicationsException(this.connection, this.lastPacketSentTimeMs, this.lastPacketReceivedTimeMs, ioEx,
                    getExceptionInterceptor());
        }
    }

    /**
     * Reads and sends a file to the server for LOAD DATA LOCAL INFILE
     * 
     * @param callingStatement
     * @param fileName
     *            the file name to send.
     * 
     * @throws SQLException
     */
    private final ResultSetImpl sendFileToServer(StatementImpl callingStatement, String fileName) throws SQLException {

        if (this.useCompression) {
            this.compressedPacketSequence++;
        }

        Buffer filePacket = (this.loadFileBufRef == null) ? null : this.loadFileBufRef.get();

        int bigPacketLength = Math.min(this.connection.getMaxAllowedPacket() - (HEADER_LENGTH * 3),
                alignPacketSize(this.connection.getMaxAllowedPacket() - 16, 4096) - (HEADER_LENGTH * 3));

        int oneMeg = 1024 * 1024;

        int smallerPacketSizeAligned = Math.min(oneMeg - (HEADER_LENGTH * 3), alignPacketSize(oneMeg - 16, 4096) - (HEADER_LENGTH * 3));

        int packetLength = Math.min(smallerPacketSizeAligned, bigPacketLength);

        if (filePacket == null) {
            try {
                filePacket = new Buffer((packetLength + HEADER_LENGTH));
                this.loadFileBufRef = new SoftReference<Buffer>(filePacket);
            } catch (OutOfMemoryError oom) {
                throw SQLError.createSQLException("Could not allocate packet of " + packetLength + " bytes required for LOAD DATA LOCAL INFILE operation."
                        + " Try increasing max heap allocation for JVM or decreasing server variable 'max_allowed_packet'",
                        SQLError.SQL_STATE_MEMORY_ALLOCATION_ERROR, getExceptionInterceptor());

            }
        }

        filePacket.clear();
        send(filePacket, 0);

        byte[] fileBuf = new byte[packetLength];

        BufferedInputStream fileIn = null;

        try {
            if (!this.connection.getAllowLoadLocalInfile()) {
                throw SQLError.createSQLException(Messages.getString("MysqlIO.LoadDataLocalNotAllowed"), SQLError.SQL_STATE_GENERAL_ERROR,
                        getExceptionInterceptor());
            }

            InputStream hookedStream = null;

            if (callingStatement != null) {
                hookedStream = callingStatement.getLocalInfileInputStream();
            }

            if (hookedStream != null) {
                fileIn = new BufferedInputStream(hookedStream);
            } else if (!this.connection.getAllowUrlInLocalInfile()) {
                fileIn = new BufferedInputStream(new FileInputStream(fileName));
            } else {
                // First look for ':'
                if (fileName.indexOf(':') != -1) {
                    try {
                        URL urlFromFileName = new URL(fileName);
                        fileIn = new BufferedInputStream(urlFromFileName.openStream());
                    } catch (MalformedURLException badUrlEx) {
                        // we fall back to trying this as a file input stream
                        fileIn = new BufferedInputStream(new FileInputStream(fileName));
                    }
                } else {
                    fileIn = new BufferedInputStream(new FileInputStream(fileName));
                }
            }

            int bytesRead = 0;

            while ((bytesRead = fileIn.read(fileBuf)) != -1) {
                filePacket.clear();
                filePacket.writeBytesNoNull(fileBuf, 0, bytesRead);
                send(filePacket, filePacket.getPosition());
            }
        } catch (IOException ioEx) {
            StringBuilder messageBuf = new StringBuilder(Messages.getString("MysqlIO.60"));

            if (fileName != null && !this.connection.getParanoid()) {
                messageBuf.append("'");
                messageBuf.append(fileName);
                messageBuf.append("'");
            }

            messageBuf.append(Messages.getString("MysqlIO.63"));

            if (!this.connection.getParanoid()) {
                messageBuf.append(Messages.getString("MysqlIO.64"));
                messageBuf.append(Util.stackTraceToString(ioEx));
            }

            throw SQLError.createSQLException(messageBuf.toString(), SQLError.SQL_STATE_ILLEGAL_ARGUMENT, getExceptionInterceptor());
        } finally {
            if (fileIn != null) {
                try {
                    fileIn.close();
                } catch (Exception ex) {
                    SQLException sqlEx = SQLError.createSQLException(Messages.getString("MysqlIO.65"), SQLError.SQL_STATE_GENERAL_ERROR, ex,
                            getExceptionInterceptor());

                    throw sqlEx;
                }

                fileIn = null;
            } else {
                // file open failed, but server needs one packet
                filePacket.clear();
                send(filePacket, filePacket.getPosition());
                checkErrorPacket(); // to clear response off of queue
            }
        }

        // send empty packet to mark EOF
        filePacket.clear();
        send(filePacket, filePacket.getPosition());

        Buffer resultPacket = checkErrorPacket();

        return buildResultSetWithUpdates(callingStatement, resultPacket);
    }

    /**
     * Checks for errors in the reply packet, and if none, returns the reply
     * packet, ready for reading
     * 
     * @param command
     *            the command being issued (if used)
     * 
     * @throws SQLException
     *             if an error packet was received
     * @throws CommunicationsException
     */
    private Buffer checkErrorPacket(int command) throws SQLException {
        //int statusCode = 0;
        Buffer resultPacket = null;
        this.serverStatus = 0;

        try {
            // Check return value, if we get a java.io.EOFException, the server has gone away. We'll pass it on up the exception chain and let someone higher up
            // decide what to do (barf, reconnect, etc).
            resultPacket = reuseAndReadPacket(this.reusablePacket);
        } catch (SQLException sqlEx) {
            // Don't wrap SQL Exceptions
            throw sqlEx;
        } catch (Exception fallThru) {
            throw SQLError.createCommunicationsException(this.connection, this.lastPacketSentTimeMs, this.lastPacketReceivedTimeMs, fallThru,
                    getExceptionInterceptor());
        }

        checkErrorPacket(resultPacket);

        return resultPacket;
    }

    private void checkErrorPacket(Buffer resultPacket) throws SQLException {

        int statusCode = resultPacket.readByte();

        // Error handling
        if (statusCode == (byte) 0xff) {
            String serverErrorMessage;
            int errno = 2000;

            errno = resultPacket.readInt();

            String xOpen = null;

            serverErrorMessage = resultPacket.readString(this.connection.getErrorMessageEncoding(), getExceptionInterceptor());

            if (serverErrorMessage.charAt(0) == '#') {

                // we have an SQLState
                if (serverErrorMessage.length() > 6) {
                    xOpen = serverErrorMessage.substring(1, 6);
                    serverErrorMessage = serverErrorMessage.substring(6);

                    if (xOpen.equals("HY000")) {
                        xOpen = SQLError.mysqlToSqlState(errno);
                    }
                } else {
                    xOpen = SQLError.mysqlToSqlState(errno);
                }
            } else {
                xOpen = SQLError.mysqlToSqlState(errno);
            }

<<<<<<< HEAD
            clearInputStream();
=======
                clearInputStream();

                StringBuilder errorBuf = new StringBuilder();

                String xOpenErrorMessage = SQLError.get(xOpen);
>>>>>>> 99b5551a

            StringBuffer errorBuf = new StringBuffer();

            String xOpenErrorMessage = SQLError.get(xOpen);

            if (!this.connection.getUseOnlyServerErrorMessages()) {
                if (xOpenErrorMessage != null) {
                    errorBuf.append(xOpenErrorMessage);
                    errorBuf.append(Messages.getString("MysqlIO.68"));
                }
            }

            errorBuf.append(serverErrorMessage);

            if (!this.connection.getUseOnlyServerErrorMessages()) {
                if (xOpenErrorMessage != null) {
                    errorBuf.append("\"");
                }
            }

            appendDeadlockStatusInformation(xOpen, errorBuf);

            if (xOpen != null && xOpen.startsWith("22")) {
                throw new MysqlDataTruncation(errorBuf.toString(), 0, true, false, 0, 0, errno);
            }
            throw SQLError.createSQLException(errorBuf.toString(), xOpen, errno, false, getExceptionInterceptor(), this.connection);

<<<<<<< HEAD
=======
            StringBuilder errorBuf = new StringBuilder(Messages.getString("MysqlIO.72"));
            errorBuf.append(serverErrorMessage);
            errorBuf.append("\"");

            throw SQLError.createSQLException(SQLError.get(SQLError.SQL_STATE_GENERAL_ERROR) + ", " + errorBuf.toString(), SQLError.SQL_STATE_GENERAL_ERROR,
                    -1, false, getExceptionInterceptor(), this.connection);
>>>>>>> 99b5551a
        }
    }

    private void appendDeadlockStatusInformation(String xOpen, StringBuilder errorBuf) throws SQLException {
        if (this.connection.getIncludeInnodbStatusInDeadlockExceptions() && xOpen != null && (xOpen.startsWith("40") || xOpen.startsWith("41"))
                && this.streamingData == null) {
            ResultSet rs = null;

            try {
                rs = sqlQueryDirect(null, "SHOW ENGINE INNODB STATUS", this.connection.getEncoding(), null, -1, ResultSet.TYPE_FORWARD_ONLY,
                        ResultSet.CONCUR_READ_ONLY, false, this.connection.getCatalog(), null);

                if (rs.next()) {
                    errorBuf.append("\n\n");
                    errorBuf.append(rs.getString("Status"));
                } else {
                    errorBuf.append("\n\n");
                    errorBuf.append(Messages.getString("MysqlIO.NoInnoDBStatusFound"));
                }
            } catch (Exception ex) {
                errorBuf.append("\n\n");
                errorBuf.append(Messages.getString("MysqlIO.InnoDBStatusFailed"));
                errorBuf.append("\n\n");
                errorBuf.append(Util.stackTraceToString(ex));
            } finally {
                if (rs != null) {
                    rs.close();
                }
            }
        }

        if (this.connection.getIncludeThreadDumpInDeadlockExceptions()) {
            errorBuf.append("\n\n*** Java threads running at time of deadlock ***\n\n");

            ThreadMXBean threadMBean = ManagementFactory.getThreadMXBean();
            long[] threadIds = threadMBean.getAllThreadIds();

            ThreadInfo[] threads = threadMBean.getThreadInfo(threadIds, Integer.MAX_VALUE);
            List<ThreadInfo> activeThreads = new ArrayList<ThreadInfo>();

            for (ThreadInfo info : threads) {
                if (info != null) {
                    activeThreads.add(info);
                }
            }

            for (ThreadInfo threadInfo : activeThreads) {
                // "Thread-60" daemon prio=1 tid=0x093569c0 nid=0x1b99 in Object.wait()

                errorBuf.append('"');
                errorBuf.append(threadInfo.getThreadName());
                errorBuf.append("\" tid=");
                errorBuf.append(threadInfo.getThreadId());
                errorBuf.append(" ");
                errorBuf.append(threadInfo.getThreadState());

                if (threadInfo.getLockName() != null) {
                    errorBuf.append(" on lock=" + threadInfo.getLockName());
                }
                if (threadInfo.isSuspended()) {
                    errorBuf.append(" (suspended)");
                }
                if (threadInfo.isInNative()) {
                    errorBuf.append(" (running in native)");
                }

                StackTraceElement[] stackTrace = threadInfo.getStackTrace();

                if (stackTrace.length > 0) {
                    errorBuf.append(" in ");
                    errorBuf.append(stackTrace[0].getClassName());
                    errorBuf.append(".");
                    errorBuf.append(stackTrace[0].getMethodName());
                    errorBuf.append("()");
                }

                errorBuf.append("\n");

                if (threadInfo.getLockOwnerName() != null) {
                    errorBuf.append("\t owned by " + threadInfo.getLockOwnerName() + " Id=" + threadInfo.getLockOwnerId());
                    errorBuf.append("\n");
                }

                for (int j = 0; j < stackTrace.length; j++) {
                    StackTraceElement ste = stackTrace[j];
                    errorBuf.append("\tat " + ste.toString());
                    errorBuf.append("\n");
                }
            }
        }
    }

    /**
     * Sends a large packet to the server as a series of smaller packets
     * 
     * @param packet
     * 
     * @throws SQLException
     * @throws CommunicationsException
     */
    private final void sendSplitPackets(Buffer packet, int packetLen) throws SQLException {
        try {
            Buffer packetToSend = (this.splitBufRef == null) ? null : this.splitBufRef.get();
            Buffer toCompress = (!this.useCompression || this.compressBufRef == null) ? null : this.compressBufRef.get();

            //
            // Store this packet in a soft reference...It can be re-used if not GC'd (so clients that use it frequently won't have to re-alloc the 16M buffer),
            // but we don't penalize infrequent users of large packets by keeping 16M allocated all of the time
            //
            if (packetToSend == null) {
                packetToSend = new Buffer((MAX_THREE_BYTES + HEADER_LENGTH));
                this.splitBufRef = new SoftReference<Buffer>(packetToSend);
            }
            if (this.useCompression) {
                int cbuflen = packetLen + ((packetLen / MAX_THREE_BYTES) + 1) * HEADER_LENGTH;
                if (toCompress == null) {
                    toCompress = new Buffer(cbuflen);
                } else if (toCompress.getBufLength() < cbuflen) {
                    toCompress.setPosition(toCompress.getBufLength());
                    toCompress.ensureCapacity(cbuflen - toCompress.getBufLength());
                }
            }

            int len = packetLen - HEADER_LENGTH; // payload length left
            int splitSize = MAX_THREE_BYTES;
            int originalPacketPos = HEADER_LENGTH;
            byte[] origPacketBytes = packet.getByteBuffer();

            int toCompressPosition = 0;

            // split to MySQL packets
            while (len >= 0) {
                this.packetSequence++;

                if (len < splitSize) {
                    splitSize = len;
                }

                packetToSend.setPosition(0);
                packetToSend.writeLongInt(splitSize);
                packetToSend.writeByte(this.packetSequence);
                if (len > 0) {
                    System.arraycopy(origPacketBytes, originalPacketPos, packetToSend.getByteBuffer(), HEADER_LENGTH, splitSize);
                }

                if (this.useCompression) {
                    System.arraycopy(packetToSend.getByteBuffer(), 0, toCompress.getByteBuffer(), toCompressPosition, HEADER_LENGTH + splitSize);
                    toCompressPosition += HEADER_LENGTH + splitSize;
                } else {
                    this.mysqlOutput.write(packetToSend.getByteBuffer(), 0, HEADER_LENGTH + splitSize);
                    this.mysqlOutput.flush();
                }

                originalPacketPos += splitSize;
                len -= MAX_THREE_BYTES;

            }

            // split to compressed packets
            if (this.useCompression) {
                len = toCompressPosition;
                toCompressPosition = 0;
                splitSize = MAX_THREE_BYTES - COMP_HEADER_LENGTH;
                while (len >= 0) {
                    this.compressedPacketSequence++;

                    if (len < splitSize) {
                        splitSize = len;
                    }

                    Buffer compressedPacketToSend = compressPacket(toCompress, toCompressPosition, splitSize);
                    packetLen = compressedPacketToSend.getPosition();
                    this.mysqlOutput.write(compressedPacketToSend.getByteBuffer(), 0, packetLen);
                    this.mysqlOutput.flush();

                    toCompressPosition += splitSize;
                    len -= (MAX_THREE_BYTES - COMP_HEADER_LENGTH);
                }
            }
        } catch (IOException ioEx) {
            throw SQLError.createCommunicationsException(this.connection, this.lastPacketSentTimeMs, this.lastPacketReceivedTimeMs, ioEx,
                    getExceptionInterceptor());
        }
    }

    private void reclaimLargeSharedSendPacket() {
        if ((this.sharedSendPacket != null) && (this.sharedSendPacket.getCapacity() > 1048576)) {
            this.sharedSendPacket = new Buffer(INITIAL_PACKET_SIZE);
        }
    }

    boolean hadWarnings() {
        return this.hadWarnings;
    }

    void scanForAndThrowDataTruncation() throws SQLException {
        if ((this.streamingData == null) && this.connection.getJdbcCompliantTruncation() && this.warningCount > 0) {
            SQLError.convertShowWarningsToSQLWarnings(this.connection, this.warningCount, true);
        }
    }

    /**
     * Un-packs binary-encoded result set data for one row
     * 
     * @param fields
     * @param binaryData
     * @param resultSetConcurrency
     * 
     * @return byte[][]
     * 
     * @throws SQLException
     */
    private final ResultSetRow unpackBinaryResultSetRow(Field[] fields, Buffer binaryData, int resultSetConcurrency) throws SQLException {
        int numFields = fields.length;

        byte[][] unpackedRowData = new byte[numFields][];

        //
        // Unpack the null bitmask, first
        //

        int nullCount = (numFields + 9) / 8;
        int nullMaskPos = binaryData.getPosition();
        binaryData.setPosition(nullMaskPos + nullCount);
        int bit = 4; // first two bits are reserved for future use

        //
        // TODO: Benchmark if moving check for updatable result sets out of loop is worthwhile?
        //

        for (int i = 0; i < numFields; i++) {
            if ((binaryData.readByte(nullMaskPos) & bit) != 0) {
                unpackedRowData[i] = null;
            } else {
                if (resultSetConcurrency != ResultSet.CONCUR_UPDATABLE) {
                    extractNativeEncodedColumn(binaryData, fields, i, unpackedRowData);
                } else {
                    unpackNativeEncodedColumn(binaryData, fields, i, unpackedRowData);
                }
            }

            if (((bit <<= 1) & 255) == 0) {
                bit = 1; /* To next byte */

                nullMaskPos++;
            }
        }

        return new ByteArrayRow(unpackedRowData, getExceptionInterceptor());
    }

    private final void extractNativeEncodedColumn(Buffer binaryData, Field[] fields, int columnIndex, byte[][] unpackedRowData) throws SQLException {
        Field curField = fields[columnIndex];

        switch (curField.getMysqlType()) {
            case MysqlDefs.FIELD_TYPE_NULL:
                break; // for dummy binds

            case MysqlDefs.FIELD_TYPE_TINY:

                unpackedRowData[columnIndex] = new byte[] { binaryData.readByte() };
                break;

            case MysqlDefs.FIELD_TYPE_SHORT:
            case MysqlDefs.FIELD_TYPE_YEAR:

                unpackedRowData[columnIndex] = binaryData.getBytes(2);
                break;
            case MysqlDefs.FIELD_TYPE_LONG:
            case MysqlDefs.FIELD_TYPE_INT24:

                unpackedRowData[columnIndex] = binaryData.getBytes(4);
                break;
            case MysqlDefs.FIELD_TYPE_LONGLONG:

                unpackedRowData[columnIndex] = binaryData.getBytes(8);
                break;
            case MysqlDefs.FIELD_TYPE_FLOAT:

                unpackedRowData[columnIndex] = binaryData.getBytes(4);
                break;
            case MysqlDefs.FIELD_TYPE_DOUBLE:

                unpackedRowData[columnIndex] = binaryData.getBytes(8);
                break;
            case MysqlDefs.FIELD_TYPE_TIME:

                int length = (int) binaryData.readFieldLength();

                unpackedRowData[columnIndex] = binaryData.getBytes(length);

                break;
            case MysqlDefs.FIELD_TYPE_DATE:

                length = (int) binaryData.readFieldLength();

                unpackedRowData[columnIndex] = binaryData.getBytes(length);

                break;
            case MysqlDefs.FIELD_TYPE_DATETIME:
            case MysqlDefs.FIELD_TYPE_TIMESTAMP:
                length = (int) binaryData.readFieldLength();

                unpackedRowData[columnIndex] = binaryData.getBytes(length);
                break;
            case MysqlDefs.FIELD_TYPE_TINY_BLOB:
            case MysqlDefs.FIELD_TYPE_MEDIUM_BLOB:
            case MysqlDefs.FIELD_TYPE_LONG_BLOB:
            case MysqlDefs.FIELD_TYPE_BLOB:
            case MysqlDefs.FIELD_TYPE_VAR_STRING:
            case MysqlDefs.FIELD_TYPE_VARCHAR:
            case MysqlDefs.FIELD_TYPE_STRING:
            case MysqlDefs.FIELD_TYPE_DECIMAL:
            case MysqlDefs.FIELD_TYPE_NEW_DECIMAL:
            case MysqlDefs.FIELD_TYPE_GEOMETRY:
                unpackedRowData[columnIndex] = binaryData.readLenByteArray(0);

                break;
            case MysqlDefs.FIELD_TYPE_BIT:
                unpackedRowData[columnIndex] = binaryData.readLenByteArray(0);

                break;
            default:
                throw SQLError.createSQLException(Messages.getString("MysqlIO.97") + curField.getMysqlType() + Messages.getString("MysqlIO.98") + columnIndex
                        + Messages.getString("MysqlIO.99") + fields.length + Messages.getString("MysqlIO.100"), SQLError.SQL_STATE_GENERAL_ERROR,
                        getExceptionInterceptor());
        }
    }

    private final void unpackNativeEncodedColumn(Buffer binaryData, Field[] fields, int columnIndex, byte[][] unpackedRowData) throws SQLException {
        Field curField = fields[columnIndex];

        switch (curField.getMysqlType()) {
            case MysqlDefs.FIELD_TYPE_NULL:
                break; // for dummy binds

            case MysqlDefs.FIELD_TYPE_TINY:

                byte tinyVal = binaryData.readByte();

                if (!curField.isUnsigned()) {
                    unpackedRowData[columnIndex] = StringUtils.getBytes(String.valueOf(tinyVal));
                } else {
                    short unsignedTinyVal = (short) (tinyVal & 0xff);

                    unpackedRowData[columnIndex] = StringUtils.getBytes(String.valueOf(unsignedTinyVal));
                }

                break;

            case MysqlDefs.FIELD_TYPE_SHORT:
            case MysqlDefs.FIELD_TYPE_YEAR:

                short shortVal = (short) binaryData.readInt();

                if (!curField.isUnsigned()) {
                    unpackedRowData[columnIndex] = StringUtils.getBytes(String.valueOf(shortVal));
                } else {
                    int unsignedShortVal = shortVal & 0xffff;

                    unpackedRowData[columnIndex] = StringUtils.getBytes(String.valueOf(unsignedShortVal));
                }

                break;

            case MysqlDefs.FIELD_TYPE_LONG:
            case MysqlDefs.FIELD_TYPE_INT24:

                int intVal = (int) binaryData.readLong();

                if (!curField.isUnsigned()) {
                    unpackedRowData[columnIndex] = StringUtils.getBytes(String.valueOf(intVal));
                } else {
                    long longVal = intVal & 0xffffffffL;

                    unpackedRowData[columnIndex] = StringUtils.getBytes(String.valueOf(longVal));
                }

                break;

            case MysqlDefs.FIELD_TYPE_LONGLONG:

                long longVal = binaryData.readLongLong();

                if (!curField.isUnsigned()) {
                    unpackedRowData[columnIndex] = StringUtils.getBytes(String.valueOf(longVal));
                } else {
                    BigInteger asBigInteger = ResultSetImpl.convertLongToUlong(longVal);

                    unpackedRowData[columnIndex] = StringUtils.getBytes(asBigInteger.toString());
                }

                break;

            case MysqlDefs.FIELD_TYPE_FLOAT:

                float floatVal = Float.intBitsToFloat(binaryData.readIntAsLong());

                unpackedRowData[columnIndex] = StringUtils.getBytes(String.valueOf(floatVal));

                break;

            case MysqlDefs.FIELD_TYPE_DOUBLE:

                double doubleVal = Double.longBitsToDouble(binaryData.readLongLong());

                unpackedRowData[columnIndex] = StringUtils.getBytes(String.valueOf(doubleVal));

                break;

            case MysqlDefs.FIELD_TYPE_TIME:

                int length = (int) binaryData.readFieldLength();

                int hour = 0;
                int minute = 0;
                int seconds = 0;

                if (length != 0) {
                    binaryData.readByte(); // skip tm->neg
                    binaryData.readLong(); // skip daysPart
                    hour = binaryData.readByte();
                    minute = binaryData.readByte();
                    seconds = binaryData.readByte();

                    if (length > 8) {
                        binaryData.readLong(); // ignore 'secondsPart'
                    }
                }

                byte[] timeAsBytes = new byte[8];

                timeAsBytes[0] = (byte) Character.forDigit(hour / 10, 10);
                timeAsBytes[1] = (byte) Character.forDigit(hour % 10, 10);

                timeAsBytes[2] = (byte) ':';

                timeAsBytes[3] = (byte) Character.forDigit(minute / 10, 10);
                timeAsBytes[4] = (byte) Character.forDigit(minute % 10, 10);

                timeAsBytes[5] = (byte) ':';

                timeAsBytes[6] = (byte) Character.forDigit(seconds / 10, 10);
                timeAsBytes[7] = (byte) Character.forDigit(seconds % 10, 10);

                unpackedRowData[columnIndex] = timeAsBytes;

                break;

            case MysqlDefs.FIELD_TYPE_DATE:
                length = (int) binaryData.readFieldLength();

                int year = 0;
                int month = 0;
                int day = 0;

                hour = 0;
                minute = 0;
                seconds = 0;

                if (length != 0) {
                    year = binaryData.readInt();
                    month = binaryData.readByte();
                    day = binaryData.readByte();
                }

                if ((year == 0) && (month == 0) && (day == 0)) {
                    if (ConnectionPropertiesImpl.ZERO_DATETIME_BEHAVIOR_CONVERT_TO_NULL.equals(this.connection.getZeroDateTimeBehavior())) {
                        unpackedRowData[columnIndex] = null;

                        break;
                    } else if (ConnectionPropertiesImpl.ZERO_DATETIME_BEHAVIOR_EXCEPTION.equals(this.connection.getZeroDateTimeBehavior())) {
                        throw SQLError.createSQLException("Value '0000-00-00' can not be represented as java.sql.Date", SQLError.SQL_STATE_ILLEGAL_ARGUMENT,
                                getExceptionInterceptor());
                    }

                    year = 1;
                    month = 1;
                    day = 1;
                }

                byte[] dateAsBytes = new byte[10];

                dateAsBytes[0] = (byte) Character.forDigit(year / 1000, 10);

                int after1000 = year % 1000;

                dateAsBytes[1] = (byte) Character.forDigit(after1000 / 100, 10);

                int after100 = after1000 % 100;

                dateAsBytes[2] = (byte) Character.forDigit(after100 / 10, 10);
                dateAsBytes[3] = (byte) Character.forDigit(after100 % 10, 10);

                dateAsBytes[4] = (byte) '-';

                dateAsBytes[5] = (byte) Character.forDigit(month / 10, 10);
                dateAsBytes[6] = (byte) Character.forDigit(month % 10, 10);

                dateAsBytes[7] = (byte) '-';

                dateAsBytes[8] = (byte) Character.forDigit(day / 10, 10);
                dateAsBytes[9] = (byte) Character.forDigit(day % 10, 10);

                unpackedRowData[columnIndex] = dateAsBytes;

                break;

            case MysqlDefs.FIELD_TYPE_DATETIME:
            case MysqlDefs.FIELD_TYPE_TIMESTAMP:
                length = (int) binaryData.readFieldLength();

                year = 0;
                month = 0;
                day = 0;

                hour = 0;
                minute = 0;
                seconds = 0;

                int nanos = 0;

                if (length != 0) {
                    year = binaryData.readInt();
                    month = binaryData.readByte();
                    day = binaryData.readByte();

                    if (length > 4) {
                        hour = binaryData.readByte();
                        minute = binaryData.readByte();
                        seconds = binaryData.readByte();
                    }

                    //if (length > 7) {
                    //    nanos = (int)binaryData.readLong();
                    //}
                }

                if ((year == 0) && (month == 0) && (day == 0)) {
                    if (ConnectionPropertiesImpl.ZERO_DATETIME_BEHAVIOR_CONVERT_TO_NULL.equals(this.connection.getZeroDateTimeBehavior())) {
                        unpackedRowData[columnIndex] = null;

                        break;
                    } else if (ConnectionPropertiesImpl.ZERO_DATETIME_BEHAVIOR_EXCEPTION.equals(this.connection.getZeroDateTimeBehavior())) {
                        throw SQLError.createSQLException("Value '0000-00-00' can not be represented as java.sql.Timestamp",
                                SQLError.SQL_STATE_ILLEGAL_ARGUMENT, getExceptionInterceptor());
                    }

                    year = 1;
                    month = 1;
                    day = 1;
                }

                int stringLength = 19;

                byte[] nanosAsBytes = StringUtils.getBytes(Integer.toString(nanos));

                stringLength += (1 + nanosAsBytes.length); // '.' + # of digits

                byte[] datetimeAsBytes = new byte[stringLength];

                datetimeAsBytes[0] = (byte) Character.forDigit(year / 1000, 10);

                after1000 = year % 1000;

                datetimeAsBytes[1] = (byte) Character.forDigit(after1000 / 100, 10);

                after100 = after1000 % 100;

                datetimeAsBytes[2] = (byte) Character.forDigit(after100 / 10, 10);
                datetimeAsBytes[3] = (byte) Character.forDigit(after100 % 10, 10);

                datetimeAsBytes[4] = (byte) '-';

                datetimeAsBytes[5] = (byte) Character.forDigit(month / 10, 10);
                datetimeAsBytes[6] = (byte) Character.forDigit(month % 10, 10);

                datetimeAsBytes[7] = (byte) '-';

                datetimeAsBytes[8] = (byte) Character.forDigit(day / 10, 10);
                datetimeAsBytes[9] = (byte) Character.forDigit(day % 10, 10);

                datetimeAsBytes[10] = (byte) ' ';

                datetimeAsBytes[11] = (byte) Character.forDigit(hour / 10, 10);
                datetimeAsBytes[12] = (byte) Character.forDigit(hour % 10, 10);

                datetimeAsBytes[13] = (byte) ':';

                datetimeAsBytes[14] = (byte) Character.forDigit(minute / 10, 10);
                datetimeAsBytes[15] = (byte) Character.forDigit(minute % 10, 10);

                datetimeAsBytes[16] = (byte) ':';

                datetimeAsBytes[17] = (byte) Character.forDigit(seconds / 10, 10);
                datetimeAsBytes[18] = (byte) Character.forDigit(seconds % 10, 10);

                datetimeAsBytes[19] = (byte) '.';

                final int nanosOffset = 20;

                System.arraycopy(nanosAsBytes, 0, datetimeAsBytes, nanosOffset, nanosAsBytes.length);

                unpackedRowData[columnIndex] = datetimeAsBytes;

                break;

            case MysqlDefs.FIELD_TYPE_TINY_BLOB:
            case MysqlDefs.FIELD_TYPE_MEDIUM_BLOB:
            case MysqlDefs.FIELD_TYPE_LONG_BLOB:
            case MysqlDefs.FIELD_TYPE_BLOB:
            case MysqlDefs.FIELD_TYPE_VAR_STRING:
            case MysqlDefs.FIELD_TYPE_STRING:
            case MysqlDefs.FIELD_TYPE_VARCHAR:
            case MysqlDefs.FIELD_TYPE_DECIMAL:
            case MysqlDefs.FIELD_TYPE_NEW_DECIMAL:
            case MysqlDefs.FIELD_TYPE_BIT:
                unpackedRowData[columnIndex] = binaryData.readLenByteArray(0);

                break;

            default:
                throw SQLError.createSQLException(Messages.getString("MysqlIO.97") + curField.getMysqlType() + Messages.getString("MysqlIO.98") + columnIndex
                        + Messages.getString("MysqlIO.99") + fields.length + Messages.getString("MysqlIO.100"), SQLError.SQL_STATE_GENERAL_ERROR,
                        getExceptionInterceptor());
        }
    }

    /**
     * Negotiates the SSL communications channel used when connecting
     * to a MySQL server that understands SSL.
     * 
     * @param user
     * @param password
     * @param database
     * @param packLength
     * @throws SQLException
     * @throws CommunicationsException
     */
    private void negotiateSSLConnection(String user, String password, String database, int packLength) throws SQLException {
        if (!ExportControlled.enabled()) {
            throw new ConnectionFeatureNotAvailableException(this.connection, this.lastPacketSentTimeMs, null);
        }

        this.clientParam |= CLIENT_SSL;

        Buffer packet = new Buffer(packLength);

        packet.writeLong(this.clientParam);
        packet.writeLong(MAX_THREE_BYTES);
        appendCharsetByteForHandshake(packet, getEncodingForHandshake());
        packet.writeBytesNoNull(new byte[23]);  // Set of bytes reserved for future use.

        send(packet, packet.getPosition());

        ExportControlled.transformSocketToSSLSocket(this);
    }

    public boolean isSSLEstablished() {
        return ExportControlled.enabled() && ExportControlled.isSSLEstablished(this);
    }

    protected int getServerStatus() {
        return this.serverStatus;
    }

    protected List<ResultSetRow> fetchRowsViaCursor(List<ResultSetRow> fetchedRows, long statementId, Field[] columnTypes, int fetchSize,
            boolean useBufferRowExplicit) throws SQLException {

        if (fetchedRows == null) {
            fetchedRows = new ArrayList<ResultSetRow>(fetchSize);
        } else {
            fetchedRows.clear();
        }

        this.sharedSendPacket.clear();

        this.sharedSendPacket.writeByte((byte) MysqlDefs.COM_FETCH);
        this.sharedSendPacket.writeLong(statementId);
        this.sharedSendPacket.writeLong(fetchSize);

        sendCommand(MysqlDefs.COM_FETCH, null, this.sharedSendPacket, true, null, 0);

        ResultSetRow row = null;

        while ((row = nextRow(columnTypes, columnTypes.length, true, ResultSet.CONCUR_READ_ONLY, false, useBufferRowExplicit, false, null)) != null) {
            fetchedRows.add(row);
        }

        return fetchedRows;
    }

    protected long getThreadId() {
        return this.threadId;
    }

    protected boolean useNanosForElapsedTime() {
        return this.useNanosForElapsedTime;
    }

    protected long getSlowQueryThreshold() {
        return this.slowQueryThreshold;
    }

    protected String getQueryTimingUnits() {
        return this.queryTimingUnits;
    }

    protected int getCommandCount() {
        return this.commandCount;
    }

    private void checkTransactionState(int oldStatus) throws SQLException {
        boolean previouslyInTrans = ((oldStatus & SERVER_STATUS_IN_TRANS) != 0);
        boolean currentlyInTrans = ((this.serverStatus & SERVER_STATUS_IN_TRANS) != 0);

        if (previouslyInTrans && !currentlyInTrans) {
            this.connection.transactionCompleted();
        } else if (!previouslyInTrans && currentlyInTrans) {
            this.connection.transactionBegun();
        }
    }

    protected void setStatementInterceptors(List<StatementInterceptorV2> statementInterceptors) {
        this.statementInterceptors = statementInterceptors.isEmpty() ? null : statementInterceptors;
    }

    protected ExceptionInterceptor getExceptionInterceptor() {
        return this.exceptionInterceptor;
    }

    protected void setSocketTimeout(int milliseconds) throws SQLException {
        try {
            this.mysqlConnection.setSoTimeout(milliseconds);
        } catch (SocketException e) {
            SQLException sqlEx = SQLError.createSQLException("Invalid socket timeout value or state", SQLError.SQL_STATE_ILLEGAL_ARGUMENT,
                    getExceptionInterceptor());
            sqlEx.initCause(e);

            throw sqlEx;
        }
    }

    protected void releaseResources() {
        if (this.deflater != null) {
            this.deflater.end();
            this.deflater = null;
        }
    }

    /**
     * Get the Java encoding to be used for the handshake
     * response. Defaults to UTF-8.
     */
    String getEncodingForHandshake() {
        String enc = this.connection.getEncoding();
        if (enc == null) {
            enc = "UTF-8";
        }
        return enc;
    }

    /**
     * Append the MySQL collation index to the handshake packet. A
     * single byte will be added to the packet corresponding to the
     * collation index found for the requested Java encoding name.
     * 
     * If the index is &gt; 255 which may be valid at some point in
     * the future, an exception will be thrown. At the time of this
     * implementation the index cannot be &gt; 255 and only the
     * COM_CHANGE_USER rpc, not the handshake response, can handle a
     * value &gt; 255.
     * 
     * @param packet
     *            to append to
     * @param end
     *            The Java encoding name used to lookup the collation index
     */
    private void appendCharsetByteForHandshake(Buffer packet, String enc) throws SQLException {
        int charsetIndex = 0;
        if (enc != null) {
            charsetIndex = CharsetMapping.getCollationIndexForJavaEncoding(enc, this.connection);
        }
        if (charsetIndex == 0) {
            charsetIndex = CharsetMapping.MYSQL_COLLATION_INDEX_utf8;
        }
        if (charsetIndex > 255) {
            throw SQLError.createSQLException("Invalid character set index for encoding: " + enc, SQLError.SQL_STATE_ILLEGAL_ARGUMENT,
                    getExceptionInterceptor());
        }
        packet.writeByte((byte) charsetIndex);
    }
}<|MERGE_RESOLUTION|>--- conflicted
+++ resolved
@@ -1026,7 +1026,7 @@
         if ((this.serverCapabilities & CLIENT_SECURE_CONNECTION) != 0) {
             this.clientParam |= CLIENT_SECURE_CONNECTION;
             String seedPart2;
-            StringBuffer newSeed;
+            StringBuilder newSeed;
             // read string[$len] auth-plugin-data-part-2 ($len=MAX(13, length of auth-plugin-data - 8))
             if (this.authPluginDataLength > 0) {
                 // TODO: disabled the following check for further clarification
@@ -1036,39 +1036,10 @@
                 //                          SQLError.SQL_STATE_UNABLE_TO_CONNECT_TO_DATASOURCE, getExceptionInterceptor());
                 //         			}
                 seedPart2 = buf.readString("ASCII", getExceptionInterceptor(), this.authPluginDataLength - 8);
-                newSeed = new StringBuffer(this.authPluginDataLength);
+                newSeed = new StringBuilder(this.authPluginDataLength);
             } else {
-<<<<<<< HEAD
                 seedPart2 = buf.readString("ASCII", getExceptionInterceptor());
-                newSeed = new StringBuffer(20);
-=======
-                // read filler ([00])
-                buf.readByte();
-            }
-            // next 10 bytes are reserved (all [00])
-            buf.setPosition(buf.getPosition() + 10);
-
-            if ((this.serverCapabilities & CLIENT_SECURE_CONNECTION) != 0) {
-                String seedPart2;
-                StringBuilder newSeed;
-                // read string[$len] auth-plugin-data-part-2 ($len=MAX(13, length of auth-plugin-data - 8))
-                if (this.authPluginDataLength > 0) {
-                    // TODO: disabled the following check for further clarification
-                    //         			if (this.authPluginDataLength < 21) {
-                    //                      forceClose();
-                    //                      throw SQLError.createSQLException(Messages.getString("MysqlIO.103"), 
-                    //                          SQLError.SQL_STATE_UNABLE_TO_CONNECT_TO_DATASOURCE, getExceptionInterceptor());
-                    //         			}
-                    seedPart2 = buf.readString("ASCII", getExceptionInterceptor(), this.authPluginDataLength - 8);
-                    newSeed = new StringBuilder(this.authPluginDataLength);
-                } else {
-                    seedPart2 = buf.readString("ASCII", getExceptionInterceptor());
-                    newSeed = new StringBuilder(20);
-                }
-                newSeed.append(this.seed);
-                newSeed.append(seedPart2);
-                this.seed = newSeed.toString();
->>>>>>> 99b5551a
+                newSeed = new StringBuilder(20);
             }
             newSeed.append(this.seed);
             newSeed.append(seedPart2);
@@ -3529,17 +3500,9 @@
                 xOpen = SQLError.mysqlToSqlState(errno);
             }
 
-<<<<<<< HEAD
             clearInputStream();
-=======
-                clearInputStream();
-
-                StringBuilder errorBuf = new StringBuilder();
-
-                String xOpenErrorMessage = SQLError.get(xOpen);
->>>>>>> 99b5551a
-
-            StringBuffer errorBuf = new StringBuffer();
+
+            StringBuilder errorBuf = new StringBuilder();
 
             String xOpenErrorMessage = SQLError.get(xOpen);
 
@@ -3565,15 +3528,6 @@
             }
             throw SQLError.createSQLException(errorBuf.toString(), xOpen, errno, false, getExceptionInterceptor(), this.connection);
 
-<<<<<<< HEAD
-=======
-            StringBuilder errorBuf = new StringBuilder(Messages.getString("MysqlIO.72"));
-            errorBuf.append(serverErrorMessage);
-            errorBuf.append("\"");
-
-            throw SQLError.createSQLException(SQLError.get(SQLError.SQL_STATE_GENERAL_ERROR) + ", " + errorBuf.toString(), SQLError.SQL_STATE_GENERAL_ERROR,
-                    -1, false, getExceptionInterceptor(), this.connection);
->>>>>>> 99b5551a
         }
     }
 
