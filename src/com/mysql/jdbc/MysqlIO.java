/*
  Copyright (c) 2002, 2015, Oracle and/or its affiliates. All rights reserved.

  The MySQL Connector/J is licensed under the terms of the GPLv2
  <http://www.gnu.org/licenses/old-licenses/gpl-2.0.html>, like most MySQL Connectors.
  There are special exceptions to the terms and conditions of the GPLv2 as it is applied to
  this software, see the FLOSS License Exception
  <http://www.mysql.com/about/legal/licensing/foss-exception.html>.

  This program is free software; you can redistribute it and/or modify it under the terms
  of the GNU General Public License as published by the Free Software Foundation; version 2
  of the License.

  This program is distributed in the hope that it will be useful, but WITHOUT ANY WARRANTY;
  without even the implied warranty of MERCHANTABILITY or FITNESS FOR A PARTICULAR PURPOSE.
  See the GNU General Public License for more details.

  You should have received a copy of the GNU General Public License along with this
  program; if not, write to the Free Software Foundation, Inc., 51 Franklin St, Fifth
  Floor, Boston, MA 02110-1301  USA

 */

package com.mysql.jdbc;

import java.io.BufferedInputStream;
import java.io.BufferedOutputStream;
import java.io.ByteArrayOutputStream;
import java.io.EOFException;
import java.io.FileInputStream;
import java.io.IOException;
import java.io.InputStream;
import java.io.OutputStreamWriter;
import java.lang.management.ManagementFactory;
import java.lang.management.ThreadInfo;
import java.lang.management.ThreadMXBean;
import java.lang.ref.SoftReference;
import java.math.BigInteger;
import java.net.MalformedURLException;
import java.net.SocketException;
import java.net.URL;
import java.sql.Connection;
import java.sql.DriverManager;
import java.sql.ResultSet;
import java.sql.SQLException;
import java.sql.Types;
import java.util.ArrayList;
import java.util.HashMap;
import java.util.Iterator;
import java.util.LinkedList;
import java.util.List;
import java.util.Map;
import java.util.Properties;

import com.mysql.cj.api.Extension;
import com.mysql.cj.api.ProfilerEvent;
import com.mysql.cj.api.ProfilerEventHandler;
import com.mysql.cj.api.authentication.AuthenticationPlugin;
import com.mysql.cj.api.exception.ExceptionInterceptor;
import com.mysql.cj.api.io.PacketBuffer;
import com.mysql.cj.api.io.SocketFactory;
import com.mysql.cj.core.CharsetMapping;
import com.mysql.cj.core.Constants;
import com.mysql.cj.core.Messages;
import com.mysql.cj.core.ServerVersion;
import com.mysql.cj.core.authentication.MysqlClearPasswordPlugin;
import com.mysql.cj.core.authentication.MysqlNativePasswordPlugin;
import com.mysql.cj.core.authentication.Sha256PasswordPlugin;
import com.mysql.cj.core.exception.CJException;
import com.mysql.cj.core.exception.FeatureNotAvailableException;
import com.mysql.cj.core.exception.SSLParamsException;
import com.mysql.cj.core.exception.UnableToConnectException;
import com.mysql.cj.core.io.Buffer;
import com.mysql.cj.core.io.CompressedInputStream;
import com.mysql.cj.core.io.CompressedPacketSender;
import com.mysql.cj.core.io.CoreIO;
import com.mysql.cj.core.io.ExportControlled;
import com.mysql.cj.core.io.NetworkResources;
import com.mysql.cj.core.io.ReadAheadInputStream;
import com.mysql.cj.core.io.SimplePacketSender;
import com.mysql.cj.core.profiler.ProfilerEventHandlerFactory;
import com.mysql.cj.core.profiler.ProfilerEventImpl;
import com.mysql.cj.core.util.LogUtils;
import com.mysql.cj.core.util.StringUtils;
import com.mysql.cj.core.util.TestUtils;
import com.mysql.cj.core.util.Util;
import com.mysql.jdbc.exceptions.CommunicationsException;
import com.mysql.jdbc.exceptions.ConnectionFeatureNotAvailableException;
import com.mysql.jdbc.exceptions.MySQLStatementCancelledException;
import com.mysql.jdbc.exceptions.MySQLTimeoutException;
import com.mysql.jdbc.exceptions.MysqlDataTruncation;
import com.mysql.jdbc.exceptions.PacketTooBigException;
import com.mysql.jdbc.exceptions.SQLError;
import com.mysql.jdbc.interceptors.StatementInterceptorV2;
import com.mysql.jdbc.util.ResultSetUtil;
import com.mysql.jdbc.util.TimeUtil;

/**
 * This class is used by Connection for communicating with the MySQL server.
 */
public class MysqlIO extends CoreIO {
    protected static final int NULL_LENGTH = ~0;
    protected static final int COMP_HEADER_LENGTH = 3;
    protected static final int MIN_COMPRESS_LEN = 50;
    public static final int HEADER_LENGTH = 4;
    protected static final int AUTH_411_OVERHEAD = 33;
    public static final int SEED_LENGTH = 20;
    private static int maxBufferSize = 65535;

    private static final String NONE = "none";

    private static final int CLIENT_LONG_PASSWORD = 0x00000001; /* new more secure passwords */
    private static final int CLIENT_FOUND_ROWS = 0x00000002;
    private static final int CLIENT_LONG_FLAG = 0x00000004; /* Get all column flags */
    protected static final int CLIENT_CONNECT_WITH_DB = 0x00000008;
    private static final int CLIENT_COMPRESS = 0x00000020; /* Can use compression protcol */
    private static final int CLIENT_LOCAL_FILES = 0x00000080; /* Can use LOAD DATA LOCAL */
    private static final int CLIENT_PROTOCOL_41 = 0x00000200; // for > 4.1.1
    private static final int CLIENT_INTERACTIVE = 0x00000400;
    protected static final int CLIENT_SSL = 0x00000800;
    private static final int CLIENT_TRANSACTIONS = 0x00002000; // Client knows about transactions
    protected static final int CLIENT_RESERVED = 0x00004000; // for 4.1.0 only
    protected static final int CLIENT_SECURE_CONNECTION = 0x00008000;
    private static final int CLIENT_MULTI_STATEMENTS = 0x00010000; // Enable/disable multiquery support
    private static final int CLIENT_MULTI_RESULTS = 0x00020000; // Enable/disable multi-results
    private static final int CLIENT_PLUGIN_AUTH = 0x00080000;
    private static final int CLIENT_CONNECT_ATTRS = 0x00100000;
    private static final int CLIENT_PLUGIN_AUTH_LENENC_CLIENT_DATA = 0x00200000;
    private static final int CLIENT_CAN_HANDLE_EXPIRED_PASSWORD = 0x00400000;

    private static final int SERVER_STATUS_IN_TRANS = 1;
    private static final int SERVER_STATUS_AUTOCOMMIT = 2; // Server in auto_commit mode
    static final int SERVER_MORE_RESULTS_EXISTS = 8; // Multi query - next query exists
    private static final int SERVER_QUERY_NO_GOOD_INDEX_USED = 16;
    private static final int SERVER_QUERY_NO_INDEX_USED = 32;
    private static final int SERVER_QUERY_WAS_SLOW = 2048;
    private static final int SERVER_STATUS_CURSOR_EXISTS = 64;
    protected static final int MAX_QUERY_SIZE_TO_LOG = 1024; // truncate logging of queries at 1K
    protected static final int MAX_QUERY_SIZE_TO_EXPLAIN = 1024 * 1024; // don't explain queries above 1MB
    protected static final int INITIAL_PACKET_SIZE = 1024;
    protected static final int MAX_THREE_BYTES = (256 * 256 * 256) - 1;
    /**
     * We store the platform 'encoding' here, only used to avoid munging filenames for LOAD DATA LOCAL INFILE...
     */
    private static String jvmPlatformCharset = null;

    /**
     * We need to have a 'marker' for all-zero datetimes so that ResultSet can decide what to do based on connection setting
     */
    protected final static String ZERO_DATE_VALUE_MARKER = "0000-00-00";
    protected final static String ZERO_DATETIME_VALUE_MARKER = "0000-00-00 00:00:00";

    private static final String EXPLAINABLE_STATEMENT = "SELECT";
    private static final String[] EXPLAINABLE_STATEMENT_EXTENSION = new String[] { "INSERT", "UPDATE", "REPLACE", "DELETE" };

    static {
        OutputStreamWriter outWriter = null;

        //
        // Use the I/O system to get the encoding (if possible), to avoid security restrictions on System.getProperty("file.encoding") in applets (why is that
        // restricted?)
        //
        try {
            outWriter = new OutputStreamWriter(new ByteArrayOutputStream());
            jvmPlatformCharset = outWriter.getEncoding();
        } finally {
            try {
                if (outWriter != null) {
                    outWriter.close();
                }
            } catch (IOException ioEx) {
                // ignore
            }
        }
    }

    /** Max number of bytes to dump when tracing the protocol */
    private final static int MAX_PACKET_DUMP_LENGTH = 1024;
    private boolean packetSequenceReset = false;
    protected int serverCharsetIndex;

    //
    // Use this when reading in rows to avoid thousands of new() calls, because the byte arrays just get copied out of the packet anyway
    //
    private Buffer reusablePacket = null;
    private Buffer sendPacket = null;
    private Buffer sharedSendPacket = null;

    /** Data to the server */
    protected MysqlJdbcConnection connection;
    private RowData streamingData = null;
    /** Track this to manually shut down. */
    private CompressedPacketSender compressedPacketSender;

    //
    // Packet used for 'LOAD DATA LOCAL INFILE'
    //
    // We use a SoftReference, so that we don't penalize intermittent use of this feature
    //
    private SoftReference<Buffer> loadFileBufRef;

    protected String seed;
    private String socketFactoryClassName = null;
    private byte[] packetHeaderBuf = new byte[4];
    private boolean hadWarnings = false;

    /** Does the server support long column info? */
    private boolean hasLongColumnInfo = false;
    private boolean isInteractiveClient = false;
    private boolean logSlowQueries = false;

    /**
     * Does the character set of this connection match the character set of the
     * platform
     */
    private boolean platformDbCharsetMatches = true; // changed once we've connected.
    private boolean profileSql = false;
    private boolean queryBadIndexUsed = false;
    private boolean queryNoIndexUsed = false;
    private boolean serverQueryWasSlow = false;

    private boolean useCompression = false;
    private byte packetSequence = 0;
    private byte readPacketSequence = -1;
    private boolean checkPacketSequence = false;
    private byte protocolVersion = 0;
    private int maxAllowedPacket = 1024 * 1024;
    protected int serverCapabilities;
    private ServerVersion serverVersion;
    private int oldServerStatus = 0;
    private int serverStatus = 0;
    private int warningCount = 0;
    protected long clientParam = 0;
    private boolean useConnectWithDb;
    private boolean needToGrabQueryFromPacket;
    private boolean autoGenerateTestcaseScript;
    private boolean useNanosForElapsedTime;
    private long slowQueryThreshold;
    private String queryTimingUnits;
    private boolean useDirectRowUnpack = true;
    private int useBufferRowSizeThreshold;
    private int commandCount = 0;
    private List<StatementInterceptorV2> statementInterceptors;
    private int authPluginDataLength = 0;

    /**
     * Constructor: Connect to the MySQL server and setup a stream connection.
     * 
     * @param host
     *            the hostname to connect to
     * @param port
     *            the port number that the server is listening on
     * @param props
     *            the Properties from DriverManager.getConnection()
     * @param socketFactoryClassName
     *            the socket factory to use
     * @param conn
     *            the Connection that is creating us
     * @param socketTimeout
     *            the timeout to set for the socket (0 means no
     *            timeout)
     * 
     * @throws IOException
     *             if an IOException occurs during connect.
     * @throws SQLException
     *             if a database access error occurs.
     */
    public MysqlIO(String host, int port, Properties props, String socketFactoryClassName, MysqlJdbcConnection conn, int socketTimeout,
            int useBufferRowSizeThreshold) throws IOException, SQLException {
        this.connection = conn;

        if (this.connection.getEnablePacketDebug()) {
            this.packetDebugRingBuffer = new LinkedList<StringBuilder>();
        }
        this.traceProtocol = this.connection.getTraceProtocol();

        this.useAutoSlowLog = this.connection.getAutoSlowLog();

        this.useBufferRowSizeThreshold = useBufferRowSizeThreshold;
        this.useDirectRowUnpack = this.connection.getUseDirectRowUnpack();

        this.logSlowQueries = this.connection.getLogSlowQueries();

        this.reusablePacket = new Buffer(INITIAL_PACKET_SIZE);
        this.sendPacket = new Buffer(INITIAL_PACKET_SIZE);

        this.port = port;
        this.host = host;

        this.socketFactoryClassName = socketFactoryClassName;
        this.socketFactory = createSocketFactory();
        this.exceptionInterceptor = this.connection.getExceptionInterceptor();

        try {
            this.mysqlSocket = this.socketFactory.connect(this.host, this.port, props, DriverManager.getLoginTimeout() * 1000);

            if (socketTimeout != 0) {
                try {
                    this.mysqlSocket.setSoTimeout(socketTimeout);
                } catch (Exception ex) {
                    /* Ignore if the platform does not support it */
                }
            }

            this.mysqlSocket = this.socketFactory.beforeHandshake();

            if (this.connection.getUseReadAheadInput()) {
                this.mysqlInput = new ReadAheadInputStream(this.mysqlSocket.getInputStream(), 16384, this.connection.getTraceProtocol(),
                        this.connection.getLog());
            } else if (this.connection.useUnbufferedInput()) {
                this.mysqlInput = this.mysqlSocket.getInputStream();
            } else {
                this.mysqlInput = new BufferedInputStream(this.mysqlSocket.getInputStream(), 16384);
            }

            this.mysqlOutput = new BufferedOutputStream(this.mysqlSocket.getOutputStream(), 16384);

            this.packetSender = new SimplePacketSender(this.mysqlOutput);

            this.isInteractiveClient = this.connection.getInteractiveClient();
            this.profileSql = this.connection.getProfileSql();
            this.autoGenerateTestcaseScript = this.connection.getAutoGenerateTestcaseScript();

            this.needToGrabQueryFromPacket = (this.profileSql || this.logSlowQueries || this.autoGenerateTestcaseScript);

            if (this.connection.getUseNanosForElapsedTime() && TimeUtil.nanoTimeAvailable()) {
                this.useNanosForElapsedTime = true;

                this.queryTimingUnits = Messages.getString("Nanoseconds");
            } else {
                this.queryTimingUnits = Messages.getString("Milliseconds");
            }

            if (this.connection.getLogSlowQueries()) {
                calculateSlowQueryThreshold();
            }
        } catch (IOException ioEx) {
            throw SQLError.createCommunicationsException(this.connection, 0, 0, ioEx, getExceptionInterceptor());
        }
    }

    /**
     * Does the server send back extra column info?
     * 
     * @return true if so
     */
    public boolean hasLongColumnInfo() {
        return this.hasLongColumnInfo;
    }

    protected boolean isDataAvailable() throws SQLException {
        try {
            return this.mysqlInput.available() > 0;
        } catch (IOException ioEx) {
            throw SQLError.createCommunicationsException(this.connection, this.packetSentTimeHolder.getLastPacketSentTime(), this.lastPacketReceivedTimeMs,
                    ioEx, getExceptionInterceptor());
        }
    }

    /**
     * @return Returns the last packet sent time in ms.
     */
    @Override
    public long getLastPacketSentTimeMs() {
        return this.packetSentTimeHolder.getLastPacketSentTime();
    }

    /**
     * Build a result set. Delegates to buildResultSetWithRows() to build a
     * JDBC-version-specific ResultSet, given rows as byte data, and field
     * information.
     * 
     * @param callingStatement
     * @param columnCount
     *            the number of columns in the result set
     * @param maxRows
     *            the maximum number of rows to read (-1 means all rows)
     * @param resultSetType
     *            (TYPE_FORWARD_ONLY, TYPE_SCROLL_????)
     * @param resultSetConcurrency
     *            the type of result set (CONCUR_UPDATABLE or
     *            READ_ONLY)
     * @param streamResults
     *            should the result set be read all at once, or
     *            streamed?
     * @param catalog
     *            the database name in use when the result set was created
     * @param isBinaryEncoded
     *            is this result set in native encoding?
     * @param unpackFieldInfo
     *            should we read MYSQL_FIELD info (if available)?
     * 
     * @return a result set
     * 
     * @throws SQLException
     *             if a database access error occurs
     */
    protected ResultSetImpl getResultSet(StatementImpl callingStatement, long columnCount, int maxRows, int resultSetType, int resultSetConcurrency,
            boolean streamResults, String catalog, boolean isBinaryEncoded, Field[] metadataFromCache) throws SQLException {
        Buffer packet; // The packet from the server
        Field[] fields = null;

        // Read in the column information

        if (metadataFromCache == null /* we want the metadata from the server */) {
            fields = new Field[(int) columnCount];

            for (int i = 0; i < columnCount; i++) {
                Buffer fieldPacket = null;

                fieldPacket = readPacket();
                fields[i] = unpackField(fieldPacket, false);
            }
        } else {
            for (int i = 0; i < columnCount; i++) {
                skipPacket();
            }
        }

        packet = reuseAndReadPacket(this.reusablePacket);

        readServerStatusForResultSets(packet);

        //
        // Handle cursor-based fetch first
        //

        if (this.connection.getUseCursorFetch() && isBinaryEncoded && callingStatement != null && callingStatement.getFetchSize() != 0
                && callingStatement.getResultSetType() == ResultSet.TYPE_FORWARD_ONLY) {
            ServerPreparedStatement prepStmt = (com.mysql.jdbc.ServerPreparedStatement) callingStatement;

            boolean usingCursor = true;

            //
            // Server versions 5.0.5 or newer will only open a cursor and set this flag if they can, otherwise they punt and go back to mysql_store_results()
            // behavior
            //
            usingCursor = (this.serverStatus & SERVER_STATUS_CURSOR_EXISTS) != 0;

            if (usingCursor) {
                RowData rows = new RowDataCursor(this, prepStmt, fields);

                ResultSetImpl rs = buildResultSetWithRows(callingStatement, catalog, fields, rows, resultSetType, resultSetConcurrency, isBinaryEncoded);

                if (usingCursor) {
                    rs.setFetchSize(callingStatement.getFetchSize());
                }

                return rs;
            }
        }

        RowData rowData = null;

        if (!streamResults) {
            rowData = readSingleRowSet(columnCount, maxRows, resultSetConcurrency, isBinaryEncoded, (metadataFromCache == null) ? fields : metadataFromCache);
        } else {
            rowData = new RowDataDynamic(this, (int) columnCount, (metadataFromCache == null) ? fields : metadataFromCache, isBinaryEncoded);
            this.streamingData = rowData;
        }

        ResultSetImpl rs = buildResultSetWithRows(callingStatement, catalog, (metadataFromCache == null) ? fields : metadataFromCache, rowData, resultSetType,
                resultSetConcurrency, isBinaryEncoded);

        return rs;
    }

    // We do this to break the chain between MysqlIO and Connection, so that we can have PhantomReferences on connections that let the driver clean up the
    // socket connection without having to use finalize() somewhere (which although more straightforward, is horribly inefficent).
    protected NetworkResources getNetworkResources() {
        return new NetworkResources(this.mysqlSocket, this.mysqlInput, this.mysqlOutput);
    }

    /**
     * Forcibly closes the underlying socket to MySQL.
     */
    protected final void forceClose() {
        try {
            getNetworkResources().forceClose();
        } finally {
            this.mysqlSocket = null;
            this.mysqlInput = null;
            this.mysqlOutput = null;
        }
    }

    /**
     * Reads and discards a single MySQL packet from the input stream.
     * 
     * @throws SQLException
     *             if the network fails while skipping the
     *             packet.
     */
    protected final void skipPacket() throws SQLException {
        try {

            int lengthRead = readFully(this.mysqlInput, this.packetHeaderBuf, 0, 4);

            if (lengthRead < 4) {
                forceClose();
                throw new IOException(Messages.getString("MysqlIO.1"));
            }

            int packetLength = (this.packetHeaderBuf[0] & 0xff) + ((this.packetHeaderBuf[1] & 0xff) << 8) + ((this.packetHeaderBuf[2] & 0xff) << 16);

            if (this.traceProtocol) {
                StringBuilder traceMessageBuf = new StringBuilder();

                traceMessageBuf.append(Messages.getString("MysqlIO.2"));
                traceMessageBuf.append(packetLength);
                traceMessageBuf.append(Messages.getString("MysqlIO.3"));
                traceMessageBuf.append(StringUtils.dumpAsHex(this.packetHeaderBuf, 4));

                this.connection.getLog().logTrace(traceMessageBuf.toString());
            }

            byte multiPacketSeq = this.packetHeaderBuf[3];

            if (!this.packetSequenceReset) {
                if (this.enablePacketDebug && this.checkPacketSequence) {
                    checkPacketSequencing(multiPacketSeq);
                }
            } else {
                this.packetSequenceReset = false;
            }

            this.readPacketSequence = multiPacketSeq;

            skipFully(this.mysqlInput, packetLength);
        } catch (IOException ioEx) {
            throw SQLError.createCommunicationsException(this.connection, this.packetSentTimeHolder.getLastPacketSentTime(), this.lastPacketReceivedTimeMs,
                    ioEx, getExceptionInterceptor());
        } catch (SQLException ex) {
            throw ex;
        } catch (Exception ex) {
            throw SQLError.createSQLException(ex.getMessage(), SQLError.SQL_STATE_GENERAL_ERROR, ex, getExceptionInterceptor());
        } catch (OutOfMemoryError oom) {
            try {
                this.connection.realClose(false, false, true, oom);
            } catch (Exception ex) {
            }
            throw oom;
        }
    }

    /**
     * Read one packet from the MySQL server
     * 
     * @return the packet from the server.
     * 
     * @throws SQLException
     * @throws CommunicationsException
     */
    protected final Buffer readPacket() throws SQLException {
        try {

            int lengthRead = readFully(this.mysqlInput, this.packetHeaderBuf, 0, 4);

            if (lengthRead < 4) {
                forceClose();
                throw new IOException(Messages.getString("MysqlIO.1"));
            }

            int packetLength = (this.packetHeaderBuf[0] & 0xff) + ((this.packetHeaderBuf[1] & 0xff) << 8) + ((this.packetHeaderBuf[2] & 0xff) << 16);

            if (packetLength > this.maxAllowedPacket) {
                throw new PacketTooBigException(packetLength, this.maxAllowedPacket);
            }

            if (this.traceProtocol) {
                StringBuilder traceMessageBuf = new StringBuilder();

                traceMessageBuf.append(Messages.getString("MysqlIO.2"));
                traceMessageBuf.append(packetLength);
                traceMessageBuf.append(Messages.getString("MysqlIO.3"));
                traceMessageBuf.append(StringUtils.dumpAsHex(this.packetHeaderBuf, 4));

                this.connection.getLog().logTrace(traceMessageBuf.toString());
            }

            byte multiPacketSeq = this.packetHeaderBuf[3];

            if (!this.packetSequenceReset) {
                if (this.enablePacketDebug && this.checkPacketSequence) {
                    checkPacketSequencing(multiPacketSeq);
                }
            } else {
                this.packetSequenceReset = false;
            }

            this.readPacketSequence = multiPacketSeq;

            // Read data
            byte[] buffer = new byte[packetLength + 1];
            int numBytesRead = readFully(this.mysqlInput, buffer, 0, packetLength);

            if (numBytesRead != packetLength) {
                throw new IOException(Messages.getString("MysqlIO.104", new Object[] { packetLength, numBytesRead }));
            }

            buffer[packetLength] = 0;

            Buffer packet = new Buffer(buffer);
            packet.setBufLength(packetLength + 1);

            if (this.traceProtocol) {
                StringBuilder traceMessageBuf = new StringBuilder();

                traceMessageBuf.append(Messages.getString("MysqlIO.4"));
                traceMessageBuf.append(getPacketDumpToLog(packet, packetLength));

                this.connection.getLog().logTrace(traceMessageBuf.toString());
            }

            if (this.enablePacketDebug) {
                enqueuePacketForDebugging(false, false, 0, this.packetHeaderBuf, packet);
            }

            if (this.connection.getMaintainTimeStats()) {
                this.lastPacketReceivedTimeMs = System.currentTimeMillis();
            }

            return packet;
        } catch (IOException ioEx) {
            throw SQLError.createCommunicationsException(this.connection, this.packetSentTimeHolder.getLastPacketSentTime(), this.lastPacketReceivedTimeMs,
                    ioEx, getExceptionInterceptor());
        } catch (SQLException ex) {
            throw ex;
        } catch (Exception ex) {
            throw SQLError.createSQLException(ex.getMessage(), SQLError.SQL_STATE_GENERAL_ERROR, ex, getExceptionInterceptor());
        } catch (OutOfMemoryError oom) {
            try {
                this.connection.realClose(false, false, true, oom);
            } catch (Exception ex) {
            }
            throw oom;
        }
    }

    /**
     * Unpacks the Field information from the given packet.
     * 
     * @param packet
     *            the packet containing the field information
     * @param extractDefaultValues
     *            should default values be extracted?
     * 
     * @return the unpacked field
     * 
     * @throws SQLException
     */
    protected final Field unpackField(Buffer packet, boolean extractDefaultValues) throws SQLException {
        // we only store the position of the string and
        // materialize only if needed...
        int catalogNameStart = packet.getPosition() + 1;
        int catalogNameLength = packet.fastSkipLenString();
        catalogNameStart = adjustStartForFieldLength(catalogNameStart, catalogNameLength);

        int databaseNameStart = packet.getPosition() + 1;
        int databaseNameLength = packet.fastSkipLenString();
        databaseNameStart = adjustStartForFieldLength(databaseNameStart, databaseNameLength);

        int tableNameStart = packet.getPosition() + 1;
        int tableNameLength = packet.fastSkipLenString();
        tableNameStart = adjustStartForFieldLength(tableNameStart, tableNameLength);

        // orgTableName is never used so skip
        int originalTableNameStart = packet.getPosition() + 1;
        int originalTableNameLength = packet.fastSkipLenString();
        originalTableNameStart = adjustStartForFieldLength(originalTableNameStart, originalTableNameLength);

        // we only store the position again...
        int nameStart = packet.getPosition() + 1;
        int nameLength = packet.fastSkipLenString();

        nameStart = adjustStartForFieldLength(nameStart, nameLength);

        // orgColName is not required so skip...
        int originalColumnNameStart = packet.getPosition() + 1;
        int originalColumnNameLength = packet.fastSkipLenString();
        originalColumnNameStart = adjustStartForFieldLength(originalColumnNameStart, originalColumnNameLength);

        packet.readByte();

        short charSetNumber = (short) packet.readInt();

        long colLength = 0;

        colLength = packet.readLong();

        int colType = packet.readByte() & 0xff;

        short colFlag = 0;

        if (this.hasLongColumnInfo) {
            colFlag = (short) packet.readInt();
        } else {
            colFlag = (short) (packet.readByte() & 0xff);
        }

        int colDecimals = packet.readByte() & 0xff;

        int defaultValueStart = -1;
        int defaultValueLength = -1;

        if (extractDefaultValues) {
            defaultValueStart = packet.getPosition() + 1;
            defaultValueLength = packet.fastSkipLenString();
        }

        Field field = new Field(this.connection, packet.getByteBuffer(), databaseNameStart, databaseNameLength, tableNameStart, tableNameLength,
                originalTableNameStart, originalTableNameLength, nameStart, nameLength, originalColumnNameStart, originalColumnNameLength, colLength, colType,
                colFlag, colDecimals, defaultValueStart, defaultValueLength, charSetNumber);

        return field;
    }

    private int adjustStartForFieldLength(int nameStart, int nameLength) {
        if (nameLength < 251) {
            return nameStart;
        }

        if (nameLength >= 251 && nameLength < 65536) {
            return nameStart + 2;
        }

        if (nameLength >= 65536 && nameLength < 16777216) {
            return nameStart + 3;
        }

        return nameStart + 8;
    }

    protected boolean isSetNeededForAutoCommitMode(boolean autoCommitFlag) {
        if (this.connection.getElideSetAutoCommits()) {
            boolean autoCommitModeOnServer = ((this.serverStatus & SERVER_STATUS_AUTOCOMMIT) != 0);

            if (!autoCommitFlag) {
                // Just to be safe, check if a transaction is in progress on the server....
                // if so, then we must be in autoCommit == false
                // therefore return the opposite of transaction status
                boolean inTransactionOnServer = ((this.serverStatus & SERVER_STATUS_IN_TRANS) != 0);

                return !inTransactionOnServer;
            }

            return autoCommitModeOnServer != autoCommitFlag;
        }

        return true;
    }

    protected boolean inTransactionOnServer() {
        return (this.serverStatus & SERVER_STATUS_IN_TRANS) != 0;
    }

    /**
     * Re-authenticates as the given user and password
     * 
     * @param userName
     * @param password
     * @param database
     * 
     * @throws SQLException
     */
    protected void changeUser(String userName, String password, String database) throws SQLException {
        this.packetSequence = -1;

        proceedHandshakeWithPluggableAuthentication(userName, password, database, null);
    }

    /**
     * Checks for errors in the reply packet, and if none, returns the reply
     * packet, ready for reading
     * 
     * @return a packet ready for reading.
     * 
     * @throws SQLException
     *             is the packet is an error packet
     */
    protected Buffer checkErrorPacket() throws SQLException {
        return checkErrorPacket(-1);
    }

    /**
     * Determines if the database charset is the same as the platform charset
     */
    protected void checkForCharsetMismatch() {
        if (this.connection.getUseUnicode() && (this.connection.getEncoding() != null)) {
            String encodingToCheck = jvmPlatformCharset;

            if (encodingToCheck == null) {
                encodingToCheck = System.getProperty("file.encoding");
            }

            if (encodingToCheck == null) {
                this.platformDbCharsetMatches = false;
            } else {
                this.platformDbCharsetMatches = encodingToCheck.equals(this.connection.getEncoding());
            }
        }
    }

    protected void clearInputStream() throws SQLException {
        try {
            int len;

            // Due to a bug in some older Linux kernels (fixed after the patch "tcp: fix FIONREAD/SIOCINQ"), our SocketInputStream.available() may return 1 even
            // if there is no data in the Stream, so, we need to check if InputStream.skip() actually skipped anything.
            while ((len = this.mysqlInput.available()) > 0 && this.mysqlInput.skip(len) > 0) {
                continue;
            }
        } catch (IOException ioEx) {
            throw SQLError.createCommunicationsException(this.connection, this.packetSentTimeHolder.getLastPacketSentTime(), this.lastPacketReceivedTimeMs,
                    ioEx, getExceptionInterceptor());
        }
    }

    protected void resetReadPacketSequence() {
        this.readPacketSequence = 0;
    }

    protected void dumpPacketRingBuffer() {
        if ((this.packetDebugRingBuffer != null) && this.connection.getEnablePacketDebug()) {
            StringBuilder dumpBuffer = new StringBuilder();

            dumpBuffer.append("Last " + this.packetDebugRingBuffer.size() + " packets received from server, from oldest->newest:\n");
            dumpBuffer.append("\n");

            for (Iterator<StringBuilder> ringBufIter = this.packetDebugRingBuffer.iterator(); ringBufIter.hasNext();) {
                dumpBuffer.append(ringBufIter.next());
                dumpBuffer.append("\n");
            }

            this.connection.getLog().logTrace(dumpBuffer.toString());
        }
    }

    /**
     * Runs an 'EXPLAIN' on the given query and dumps the results to the log
     * 
     * @param querySQL
     * @param truncatedQuery
     * 
     * @throws SQLException
     */
    protected void explainSlowQuery(byte[] querySQL, String truncatedQuery) throws SQLException {
        if (StringUtils.startsWithIgnoreCaseAndWs(truncatedQuery, EXPLAINABLE_STATEMENT)
                || (StringUtils.startsWithIgnoreCaseAndWs(truncatedQuery, EXPLAINABLE_STATEMENT_EXTENSION) != -1)) {

            PreparedStatement stmt = null;
            java.sql.ResultSet rs = null;

            try {
                stmt = (PreparedStatement) this.connection.clientPrepareStatement("EXPLAIN ?");
                stmt.setBytesNoEscapeNoQuotes(1, querySQL);
                rs = stmt.executeQuery();

                StringBuilder explainResults = new StringBuilder(Messages.getString("MysqlIO.8") + truncatedQuery + Messages.getString("MysqlIO.9"));

                ResultSetUtil.appendResultSetSlashGStyle(explainResults, rs);

                this.connection.getLog().logWarn(explainResults.toString());
            } catch (SQLException sqlEx) {
            } catch (Exception ex) {
                throw SQLError.createSQLException(ex.getMessage(), SQLError.SQL_STATE_GENERAL_ERROR, ex, getExceptionInterceptor());
            } finally {
                if (rs != null) {
                    rs.close();
                }

                if (stmt != null) {
                    stmt.close();
                }
            }
        }
    }

    static int getMaxBuf() {
        return maxBufferSize;
    }

    /**
     * Get the version of the MySQL server we are talking to.
     */
    final ServerVersion getServerVersion() {
        return this.serverVersion;
    }

    // TODO: find a better place for method?
    void rejectConnection(String message) throws SQLException {
        this.connection.close();
        forceClose();
        throw SQLError.createSQLException(message, SQLError.SQL_STATE_UNABLE_TO_CONNECT_TO_DATASOURCE, getExceptionInterceptor());
    }

    /**
     * Initialize communications with the MySQL server. Handles logging on, and
     * handling initial connection errors.
     * 
     * @param user
     * @param password
     * @param database
     * 
     * @throws SQLException
     * @throws CommunicationsException
     */
    void doHandshake(String user, String password, String database) throws SQLException {
        // Read the first packet
        this.checkPacketSequence = false;
        this.readPacketSequence = 0;

        Buffer buf = readPacket();

        // Get the protocol version
        this.protocolVersion = buf.readByte();

        // ERR packet instead of Initial Handshake
        if (this.protocolVersion == -1) {
            try {
                this.mysqlSocket.close();
            } catch (Exception e) {
                // ignore
            }

            int errno = 2000;

            errno = buf.readInt();

            String serverErrorMessage = "";
            try {
                serverErrorMessage = buf.readString("ASCII", getExceptionInterceptor());
            } catch (Exception e) {
                //
            }

            StringBuilder errorBuf = new StringBuilder(Messages.getString("MysqlIO.10"));
            errorBuf.append(serverErrorMessage);
            errorBuf.append("\"");

            String xOpen = SQLError.mysqlToSqlState(errno);

            throw SQLError.createSQLException(SQLError.get(xOpen) + ", " + errorBuf.toString(), xOpen, errno, getExceptionInterceptor());
        }

        this.serverVersion = ServerVersion.parseVersion(buf.readString("ASCII", getExceptionInterceptor()));

        // read connection id
        this.threadId = buf.readLong();

        // read auth-plugin-data-part-1 (string[8])
        try {
            this.seed = buf.readString("ASCII", getExceptionInterceptor(), 8);
        } catch (CJException e) {
            throw SQLError.createSQLException(e.getMessage(), SQLError.SQL_STATE_ILLEGAL_ARGUMENT, e, getExceptionInterceptor());
        }
        // read filler ([00])
        buf.readByte();

        this.serverCapabilities = 0;

        // read capability flags (lower 2 bytes)
        if (buf.getPosition() < buf.getBufLength()) {
            this.serverCapabilities = buf.readInt();
        }

        // read character set (1 byte)
        this.serverCharsetIndex = buf.readByte() & 0xff;
        // read status flags (2 bytes)
        this.serverStatus = buf.readInt();
        checkTransactionState(0);

        // read capability flags (upper 2 bytes)
        this.serverCapabilities |= buf.readInt() << 16;

        if ((this.serverCapabilities & CLIENT_PLUGIN_AUTH) != 0) {
            // read length of auth-plugin-data (1 byte)
            this.authPluginDataLength = buf.readByte() & 0xff;
        } else {
            // read filler ([00])
            buf.readByte();
        }
        // next 10 bytes are reserved (all [00])
        buf.setPosition(buf.getPosition() + 10);

        if ((this.serverCapabilities & CLIENT_SECURE_CONNECTION) != 0) {
            this.clientParam |= CLIENT_SECURE_CONNECTION;
            String seedPart2;
            StringBuilder newSeed;
            try {
                // read string[$len] auth-plugin-data-part-2 ($len=MAX(13, length of auth-plugin-data - 8))
                if (this.authPluginDataLength > 0) {
                    // TODO: disabled the following check for further clarification
                    //         			if (this.authPluginDataLength < 21) {
                    //                      forceClose();
                    //                      throw SQLError.createSQLException(Messages.getString("MysqlIO.103"), 
                    //                          SQLError.SQL_STATE_UNABLE_TO_CONNECT_TO_DATASOURCE, getExceptionInterceptor());
                    //         			}
                    seedPart2 = buf.readString("ASCII", getExceptionInterceptor(), this.authPluginDataLength - 8);
                    newSeed = new StringBuilder(this.authPluginDataLength);
                } else {
                    seedPart2 = buf.readString("ASCII", getExceptionInterceptor());
                    newSeed = new StringBuilder(SEED_LENGTH);
                }
                newSeed.append(this.seed);
                newSeed.append(seedPart2);
                this.seed = newSeed.toString();
            } catch (CJException e) {
                throw SQLError.createSQLException(e.getMessage(), SQLError.SQL_STATE_ILLEGAL_ARGUMENT, e, getExceptionInterceptor());
            }
        } else {
            // TODO: better messaging
            rejectConnection("CLIENT_SECURE_CONNECTION is required");
        }

        if (((this.serverCapabilities & CLIENT_COMPRESS) != 0) && this.connection.getUseCompression()) {
            this.clientParam |= CLIENT_COMPRESS;
        }

        this.useConnectWithDb = (database != null) && (database.length() > 0) && !this.connection.getCreateDatabaseIfNotExist();

        if (this.useConnectWithDb) {
            this.clientParam |= CLIENT_CONNECT_WITH_DB;
        }

        if (((this.serverCapabilities & CLIENT_SSL) == 0) && this.connection.getUseSSL()) {
            if (this.connection.getRequireSSL()) {
                rejectConnection(Messages.getString("MysqlIO.15"));
            }

            this.connection.setUseSSL(false);
        }

        if ((this.serverCapabilities & CLIENT_LONG_FLAG) != 0) {
            // We understand other column flags, as well
            this.clientParam |= CLIENT_LONG_FLAG;
            this.hasLongColumnInfo = true;
        }

        // return FOUND rows
        if (!this.connection.getUseAffectedRows()) {
            this.clientParam |= CLIENT_FOUND_ROWS;
        }

        if (this.connection.getAllowLoadLocalInfile()) {
            this.clientParam |= CLIENT_LOCAL_FILES;
        }

        if (this.isInteractiveClient) {
            this.clientParam |= CLIENT_INTERACTIVE;
        }

        //
        // switch to pluggable authentication if available
        //
        if ((this.serverCapabilities & CLIENT_PLUGIN_AUTH) != 0) {
            proceedHandshakeWithPluggableAuthentication(user, password, database, buf);
        } else {
            // TODO: better messaging
            rejectConnection("CLIENT_PLUGIN_AUTH is required");
        }
    }

    /**
     * Contains instances of authentication plugins which implements {@link AuthenticationPlugin} interface. Key values are mysql
     * protocol plugin names, for example "mysql_native_password" and
     * "mysql_old_password" for built-in plugins.
     */
    private Map<String, AuthenticationPlugin> authenticationPlugins = null;
    /**
     * Contains names of classes or mechanisms ("mysql_native_password"
     * for example) of authentication plugins which must be disabled.
     */
    private List<String> disabledAuthenticationPlugins = null;
    /**
     * Name of class for default authentication plugin
     */
    private String defaultAuthenticationPlugin = null;
    /**
     * Protocol name of default authentication plugin
     */
    private String defaultAuthenticationPluginProtocolName = null;

    /**
     * Fill the {@link MysqlIO#authenticationPlugins} map.
     * First this method fill the map with instances of {@link MysqlOldPasswordPlugin}, {@link MysqlNativePasswordPlugin}, {@link MysqlClearPasswordPlugin} and
     * {@link Sha256PasswordPlugin}.
     * Then it gets instances of plugins listed in "authenticationPlugins" connection property by
     * {@link Util#loadExtensions(Connection, Properties, String, String, ExceptionInterceptor)} call and adds them to the map too.
     * 
     * The key for the map entry is getted by {@link AuthenticationPlugin#getProtocolPluginName()}.
     * Thus it is possible to replace built-in plugin with custom one, to do it custom plugin should return value
     * "mysql_native_password", "mysql_old_password", "mysql_clear_password" or "sha256_password" from it's own getProtocolPluginName() method.
     * 
     * All plugin instances in the map are initialized by {@link Extension#init(Connection, Properties)} call
     * with this.connection and this.connection.getProperties() values.
     * 
     * @throws SQLException
     */
    private void loadAuthenticationPlugins() throws SQLException {

        // default plugin
        this.defaultAuthenticationPlugin = this.connection.getDefaultAuthenticationPlugin();
        if (this.defaultAuthenticationPlugin == null || "".equals(this.defaultAuthenticationPlugin.trim())) {
            throw SQLError.createSQLException(
                    Messages.getString("Connection.BadDefaultAuthenticationPlugin", new Object[] { this.defaultAuthenticationPlugin }),
                    getExceptionInterceptor());
        }

        // disabled plugins
        String disabledPlugins = this.connection.getDisabledAuthenticationPlugins();
        if (disabledPlugins != null && !"".equals(disabledPlugins)) {
            this.disabledAuthenticationPlugins = new ArrayList<String>();
            List<String> pluginsToDisable = StringUtils.split(disabledPlugins, ",", true);
            Iterator<String> iter = pluginsToDisable.iterator();
            while (iter.hasNext()) {
                this.disabledAuthenticationPlugins.add(iter.next());
            }
        }

        this.authenticationPlugins = new HashMap<String, AuthenticationPlugin>();
        AuthenticationPlugin plugin;
        boolean defaultIsFound = false;

        // embedded plugins
        try {
            plugin = new MysqlNativePasswordPlugin();
            plugin.init(this.connection, this.connection.getProperties());
            defaultIsFound = addAuthenticationPlugin(plugin);

            plugin = new MysqlClearPasswordPlugin();
            plugin.init(this.connection, this.connection.getProperties());
            if (addAuthenticationPlugin(plugin)) {
                defaultIsFound = true;
            }

            plugin = new Sha256PasswordPlugin();
            plugin.init(this.connection, this.connection.getProperties());
            if (addAuthenticationPlugin(plugin)) {
                defaultIsFound = true;
            }
        } catch (CJException e) {
            throw SQLError.createSQLException(e.getMessage(), SQLError.SQL_STATE_ILLEGAL_ARGUMENT, e, getExceptionInterceptor());
        }
        // plugins from authenticationPluginClasses connection parameter
        String authenticationPluginClasses = this.connection.getAuthenticationPlugins();
        if (authenticationPluginClasses != null && !"".equals(authenticationPluginClasses)) {

            try {
                List<Extension> plugins = Util.loadExtensions(this.connection, this.connection.getProperties(), authenticationPluginClasses,
                        "Connection.BadAuthenticationPlugin", getExceptionInterceptor());

                for (Extension object : plugins) {
                    plugin = (AuthenticationPlugin) object;
                    if (addAuthenticationPlugin(plugin)) {
                        defaultIsFound = true;
                    }
                }
            } catch (CJException e) {
                throw SQLError.createSQLException(e.getMessage(), SQLError.SQL_STATE_ILLEGAL_ARGUMENT, e, getExceptionInterceptor());
            }

        }

        // check if default plugin is listed
        if (!defaultIsFound) {
            throw SQLError.createSQLException(
                    Messages.getString("Connection.DefaultAuthenticationPluginIsNotListed", new Object[] { this.defaultAuthenticationPlugin }),
                    getExceptionInterceptor());
        }

    }

    /**
     * Add plugin to {@link MysqlIO#authenticationPlugins} if it is not disabled by
     * "disabledAuthenticationPlugins" property, check is it a default plugin.
     * 
     * @param plugin
     *            Instance of AuthenticationPlugin
     * @return True if plugin is default, false if plugin is not default.
     * @throws SQLException
     *             if plugin is default but disabled.
     */
    private boolean addAuthenticationPlugin(AuthenticationPlugin plugin) throws SQLException {
        boolean isDefault = false;
        String pluginClassName = plugin.getClass().getName();
        String pluginProtocolName = plugin.getProtocolPluginName();
        boolean disabledByClassName = this.disabledAuthenticationPlugins != null && this.disabledAuthenticationPlugins.contains(pluginClassName);
        boolean disabledByMechanism = this.disabledAuthenticationPlugins != null && this.disabledAuthenticationPlugins.contains(pluginProtocolName);

        if (disabledByClassName || disabledByMechanism) {
            // if disabled then check is it default
            if (this.defaultAuthenticationPlugin.equals(pluginClassName)) {
                throw SQLError.createSQLException(Messages.getString("Connection.BadDisabledAuthenticationPlugin",
                        new Object[] { disabledByClassName ? pluginClassName : pluginProtocolName }), getExceptionInterceptor());
            }
        } else {
            this.authenticationPlugins.put(pluginProtocolName, plugin);
            if (this.defaultAuthenticationPlugin.equals(pluginClassName)) {
                this.defaultAuthenticationPluginProtocolName = pluginProtocolName;
                isDefault = true;
            }
        }
        return isDefault;
    }

    /**
     * Get authentication plugin instance from {@link MysqlIO#authenticationPlugins} map by
     * pluginName key. If such plugin is found it's {@link AuthenticationPlugin#isReusable()} method
     * is checked, when it's false this method returns a new instance of plugin
     * and the same instance otherwise.
     * 
     * If plugin is not found method returns null, in such case the subsequent behavior
     * of handshake process depends on type of last packet received from server:
     * if it was Auth Challenge Packet then handshake will proceed with default plugin,
     * if it was Auth Method Switch Request Packet then handshake will be interrupted with exception.
     * 
     * @param pluginName
     *            mysql protocol plugin names, for example "mysql_native_password" and "mysql_old_password" for built-in plugins
     * @return null if plugin is not found or authentication plugin instance initialized with current connection properties
     * @throws SQLException
     */
    private AuthenticationPlugin getAuthenticationPlugin(String pluginName) throws SQLException {

        AuthenticationPlugin plugin = this.authenticationPlugins.get(pluginName);

        if (plugin != null && !plugin.isReusable()) {
            try {
                plugin = plugin.getClass().newInstance();
                plugin.init(this.connection, this.connection.getProperties());
            } catch (Throwable t) {
                SQLException sqlEx = SQLError.createSQLException(
                        Messages.getString("Connection.BadAuthenticationPlugin", new Object[] { plugin.getClass().getName() }),
                        SQLError.SQL_STATE_ILLEGAL_ARGUMENT, t, getExceptionInterceptor());
                throw sqlEx;
            }
        }

        return plugin;
    }

    /**
     * Check if given plugin requires confidentiality, but connection is without SSL
     * 
     * @param plugin
     * @throws SQLException
     */
    private void checkConfidentiality(AuthenticationPlugin plugin) throws SQLException {
        if (plugin.requiresConfidentiality() && !isSSLEstablished()) {
            throw SQLError.createSQLException(
                    Messages.getString("Connection.AuthenticationPluginRequiresSSL", new Object[] { plugin.getProtocolPluginName() }),
                    getExceptionInterceptor());
        }
    }

    /**
     * Performs an authentication handshake to authorize connection to a
     * given database as a given MySQL user. This can happen upon initial
     * connection to the server, after receiving Auth Challenge Packet, or
     * at any moment during the connection life-time via a Change User
     * request.
     * 
     * This method is aware of pluggable authentication and will use
     * registered authentication plugins as requested by the server.
     * 
     * @param user
     *            the MySQL user account to log into
     * @param password
     *            authentication data for the user account (depends
     *            on authentication method used - can be empty)
     * @param database
     *            database to connect to (can be empty)
     * @param challenge
     *            the Auth Challenge Packet received from server if
     *            this method is used during the initial connection.
     *            Otherwise null.
     * 
     * @throws SQLException
     */
    private void proceedHandshakeWithPluggableAuthentication(String user, String password, String database, Buffer challenge) throws SQLException {
        if (this.authenticationPlugins == null) {
            loadAuthenticationPlugins();
        }

        int passwordLength = 16;
        int userLength = (user != null) ? user.length() : 0;
        int databaseLength = (database != null) ? database.length() : 0;

        int packLength = ((userLength + passwordLength + databaseLength) * 3) + 7 + HEADER_LENGTH + AUTH_411_OVERHEAD;

        AuthenticationPlugin plugin = null;
        PacketBuffer fromServer = null;
        ArrayList<PacketBuffer> toServer = new ArrayList<PacketBuffer>();
        Boolean done = null;
        Buffer last_sent = null;

        boolean old_raw_challenge = false;

        int counter = 100;

        while (0 < counter--) {

            if (done == null) {

                if (challenge != null) {
                    // read Auth Challenge Packet

                    this.clientParam |= CLIENT_PLUGIN_AUTH | CLIENT_LONG_PASSWORD | CLIENT_PROTOCOL_41 | CLIENT_TRANSACTIONS // Need this to get server status values
                            | CLIENT_MULTI_RESULTS // We always allow multiple result sets
                            | CLIENT_SECURE_CONNECTION; // protocol with pluggable authentication always support this

                    // We allow the user to configure whether or not they want to support multiple queries (by default, this is disabled).
                    if (this.connection.getAllowMultiQueries()) {
                        this.clientParam |= CLIENT_MULTI_STATEMENTS;
                    }

                    if (((this.serverCapabilities & CLIENT_CAN_HANDLE_EXPIRED_PASSWORD) != 0) && !this.connection.getDisconnectOnExpiredPasswords()) {
                        this.clientParam |= CLIENT_CAN_HANDLE_EXPIRED_PASSWORD;
                    }
                    if (((this.serverCapabilities & CLIENT_CONNECT_ATTRS) != 0) && !NONE.equals(this.connection.getConnectionAttributes())) {
                        this.clientParam |= CLIENT_CONNECT_ATTRS;
                    }
                    if ((this.serverCapabilities & CLIENT_PLUGIN_AUTH_LENENC_CLIENT_DATA) != 0) {
                        this.clientParam |= CLIENT_PLUGIN_AUTH_LENENC_CLIENT_DATA;
                    }

                    if (this.connection.getUseSSL()) {
                        negotiateSSLConnection(user, password, database, packLength);
                    }

                    String pluginName = null;
                    if ((this.serverCapabilities & CLIENT_PLUGIN_AUTH) != 0) {
                        try {
                            pluginName = challenge.readString("ASCII", getExceptionInterceptor());
                        } catch (CJException e) {
                            throw SQLError.createSQLException(e.getMessage(), SQLError.SQL_STATE_ILLEGAL_ARGUMENT, e, getExceptionInterceptor());
                        }
                    }

                    plugin = getAuthenticationPlugin(pluginName);
                    // if plugin is not found for pluginName get default instead 
                    if (plugin == null) {
                        plugin = getAuthenticationPlugin(this.defaultAuthenticationPluginProtocolName);
                    }

                    checkConfidentiality(plugin);
                    fromServer = new Buffer(StringUtils.getBytes(this.seed));
                } else {
                    // no challenge so this is a changeUser call
                    plugin = getAuthenticationPlugin(this.defaultAuthenticationPluginProtocolName);
                    checkConfidentiality(plugin);

                    // Servers not affected by Bug#70865 expect the Change User Request containing a correct answer
                    // to seed sent by the server during the initial handshake, thus we reuse it here.
                    // Servers affected by Bug#70865 will just ignore it and send the Auth Switch.
                    fromServer = new Buffer(StringUtils.getBytes(this.seed));
                }

            } else {

                // read packet from server and check if it's an ERROR packet
                challenge = checkErrorPacket();
                old_raw_challenge = false;
                this.packetSequence++;

                if (challenge.isOKPacket()) {
                    // if OK packet then finish handshake
                    if (!done) {
                        throw SQLError.createSQLException(
                                Messages.getString("Connection.UnexpectedAuthenticationApproval", new Object[] { plugin.getProtocolPluginName() }),
                                getExceptionInterceptor());
                    }
                    plugin.destroy();
                    break;

                } else if (challenge.isAuthMethodSwitchRequestPacket()) {
                    // read Auth Method Switch Request Packet
                    String pluginName;
                    try {
                        pluginName = challenge.readString("ASCII", getExceptionInterceptor());
                    } catch (CJException e) {
                        throw SQLError.createSQLException(e.getMessage(), SQLError.SQL_STATE_ILLEGAL_ARGUMENT, e, getExceptionInterceptor());
                    }

                    // get new plugin
                    if (plugin != null && !plugin.getProtocolPluginName().equals(pluginName)) {
                        plugin.destroy();
                        plugin = getAuthenticationPlugin(pluginName);
                        // if plugin is not found for pluginName throw exception
                        if (plugin == null) {
                            throw SQLError.createSQLException(Messages.getString("Connection.BadAuthenticationPlugin", new Object[] { pluginName }),
                                    getExceptionInterceptor());
                        }
                    }

                    checkConfidentiality(plugin);
                    try {
                        fromServer = new Buffer(StringUtils.getBytes(challenge.readString("ASCII", getExceptionInterceptor())));
                    } catch (CJException e) {
                        throw SQLError.createSQLException(e.getMessage(), SQLError.SQL_STATE_ILLEGAL_ARGUMENT, e, getExceptionInterceptor());
                    }

                } else {
                    // read raw packet
                    fromServer = new Buffer(challenge.getBytes(challenge.getPosition(), challenge.getBufLength() - challenge.getPosition()));
                }

            }

            // call plugin
            try {
                plugin.setAuthenticationParameters(user, password);
                done = plugin.nextAuthenticationStep(fromServer, toServer);
            } catch (UnableToConnectException utc) {
                throw SQLError.createSQLException(utc.getMessage(), SQLError.SQL_STATE_UNABLE_TO_CONNECT_TO_DATASOURCE, utc, getExceptionInterceptor());
            } catch (CJException ie) {
                throw SQLError.createSQLException(ie.getMessage(), SQLError.SQL_STATE_ILLEGAL_ARGUMENT, ie, getExceptionInterceptor());
            } catch (Exception e) {
                throw SQLError.createSQLException(e.getMessage(), SQLError.SQL_STATE_GENERAL_ERROR, e, getExceptionInterceptor());
            }

            // send response
            try {
                if (toServer.size() > 0) {
                    if (challenge == null) {
                        String enc = getEncodingForHandshake();

                        // write COM_CHANGE_USER Packet
                        last_sent = new Buffer(packLength + 1);
                        last_sent.setPosition(0);
                        last_sent.writeByte((byte) MysqlDefs.COM_CHANGE_USER);

                        // User/Password data
                        last_sent.writeString(user, enc, this.connection);

                        last_sent.writeByte((byte) toServer.get(0).getBufLength());
                        last_sent.writeBytesNoNull(toServer.get(0).getByteBuffer(), 0, toServer.get(0).getBufLength());

                        if (this.useConnectWithDb) {
                            last_sent.writeString(database, enc, this.connection);
                        } else {
                            /* For empty database */
                            last_sent.writeByte((byte) 0);
                        }

                        appendCharsetByteForHandshake(last_sent, enc);
                        // two (little-endian) bytes for charset in this packet
                        last_sent.writeByte((byte) 0);

                        // plugin name
                        if ((this.serverCapabilities & CLIENT_PLUGIN_AUTH) != 0) {
                            last_sent.writeString(plugin.getProtocolPluginName(), enc, this.connection);
                        }

                        // connection attributes
                        if ((this.clientParam & CLIENT_CONNECT_ATTRS) != 0) {
                            sendConnectionAttributes(last_sent, enc, this.connection);
                        }

                        send(last_sent, last_sent.getPosition());

                    } else if (challenge.isAuthMethodSwitchRequestPacket()) {
                        // write Auth Method Switch Response Packet
                        send(toServer.get(0), toServer.get(0).getBufLength());

                    } else if (challenge.isRawPacket() || old_raw_challenge) {
                        // write raw packet(s)
                        for (PacketBuffer buffer : toServer) {
                            send(buffer, buffer.getBufLength());
                        }

                    } else {
                        // write Auth Response Packet
                        String enc = getEncodingForHandshake();

                        last_sent = new Buffer(packLength);
                        last_sent.setPosition(0);
                        last_sent.writeLong(this.clientParam);
                        last_sent.writeLong(MAX_THREE_BYTES);

                        appendCharsetByteForHandshake(last_sent, enc);

                        last_sent.writeBytesNoNull(new byte[23]);   // Set of bytes reserved for future use.

                        // User/Password data
                        last_sent.writeString(user, enc, this.connection);

                        if ((this.serverCapabilities & CLIENT_PLUGIN_AUTH_LENENC_CLIENT_DATA) != 0) {
                            // send lenenc-int length of auth-response and string[n] auth-response
                            last_sent.writeLenBytes(toServer.get(0).getBytes(toServer.get(0).getBufLength()));
                        } else {
                            // send 1 byte length of auth-response and string[n] auth-response
                            last_sent.writeByte((byte) toServer.get(0).getBufLength());
                            last_sent.writeBytesNoNull(toServer.get(0).getByteBuffer(), 0, toServer.get(0).getBufLength());
                        }

                        if (this.useConnectWithDb) {
                            last_sent.writeString(database, enc, this.connection);
                        } else {
                            /* For empty database */
                            last_sent.writeByte((byte) 0);
                        }

                        if ((this.serverCapabilities & CLIENT_PLUGIN_AUTH) != 0) {
                            last_sent.writeString(plugin.getProtocolPluginName(), enc, this.connection);
                        }

                        // connection attributes
                        if (((this.clientParam & CLIENT_CONNECT_ATTRS) != 0)) {
                            sendConnectionAttributes(last_sent, enc, this.connection);
                        }

                        send(last_sent, last_sent.getPosition());
                    }

                }
            } catch (Exception e) {
                throw SQLError.createSQLException(e.getMessage(), SQLError.SQL_STATE_ILLEGAL_ARGUMENT, e, getExceptionInterceptor());
            }

        }

        if (counter == 0) {
            throw SQLError.createSQLException(Messages.getString("CommunicationsException.TooManyAuthenticationPluginNegotiations"), getExceptionInterceptor());
        }

        //
        // Can't enable compression until after handshake
        //
        if (((this.serverCapabilities & CLIENT_COMPRESS) != 0) && this.connection.getUseCompression() && !(this.mysqlInput instanceof CompressedInputStream)) {
            this.useCompression = true;
            this.mysqlInput = new CompressedInputStream(this.connection, this.mysqlInput, ((JdbcConnectionPropertiesImpl) this.connection).traceProtocol);
            this.compressedPacketSender = new CompressedPacketSender(this.mysqlOutput);
            this.packetSender = this.compressedPacketSender;
        }

        decoratePacketSender();

        if (!this.useConnectWithDb) {
            changeDatabaseTo(database);
        }

        try {
            this.mysqlSocket = this.socketFactory.afterHandshake();
        } catch (IOException ioEx) {
            throw SQLError.createCommunicationsException(this.connection, this.packetSentTimeHolder.getLastPacketSentTime(), this.lastPacketReceivedTimeMs,
                    ioEx, getExceptionInterceptor());
        }
    }

    private Properties getConnectionAttributesAsProperties(String atts) throws SQLException {

        Properties props = new Properties();

        if (atts != null) {
            String[] pairs = atts.split(",");
            for (String pair : pairs) {
                int keyEnd = pair.indexOf(":");
                if (keyEnd > 0 && (keyEnd + 1) < pair.length()) {
                    props.setProperty(pair.substring(0, keyEnd), pair.substring(keyEnd + 1));
                }
            }
        }

        // Leaving disabled until standard values are defined
        // props.setProperty("_os", NonRegisteringDriver.OS);
        // props.setProperty("_platform", NonRegisteringDriver.PLATFORM);
        props.setProperty("_client_name", NonRegisteringDriver.NAME);
        props.setProperty("_client_version", NonRegisteringDriver.VERSION);
        props.setProperty("_runtime_vendor", NonRegisteringDriver.RUNTIME_VENDOR);
        props.setProperty("_runtime_version", NonRegisteringDriver.RUNTIME_VERSION);
        props.setProperty("_client_license", NonRegisteringDriver.LICENSE);

        return props;
    }

    private void sendConnectionAttributes(Buffer buf, String enc, MysqlJdbcConnection conn) throws SQLException {
        String atts = conn.getConnectionAttributes();

        Buffer lb = new Buffer(100);
        lb.setPosition(0);
        try {

            Properties props = getConnectionAttributesAsProperties(atts);

            for (Object key : props.keySet()) {
                lb.writeLenString((String) key, enc, null, conn);
                lb.writeLenString(props.getProperty((String) key), enc, null, conn);
            }

        } catch (SQLException | CJException e) {
            throw SQLError.createSQLException(e.getMessage(), SQLError.SQL_STATE_ILLEGAL_ARGUMENT, e, getExceptionInterceptor());
        }

        buf.writeByte((byte) lb.getPosition());
        buf.writeBytesNoNull(lb.getByteBuffer(), 0, lb.getPosition());
    }

    private void changeDatabaseTo(String database) throws SQLException {
        if (database == null || database.length() == 0) {
            return;
        }

        try {
            sendCommand(MysqlDefs.INIT_DB, database, null, false, null, 0);
        } catch (SQLException | CJException ex) {
            if (this.connection.getCreateDatabaseIfNotExist()) {
                sendCommand(MysqlDefs.QUERY, "CREATE DATABASE IF NOT EXISTS " + database, null, false, null, 0);
                sendCommand(MysqlDefs.INIT_DB, database, null, false, null, 0);
            } else {
                throw SQLError.createCommunicationsException(this.connection, this.packetSentTimeHolder.getLastPacketSentTime(), this.lastPacketReceivedTimeMs,
                        ex, getExceptionInterceptor());
            }
        }
    }

    /**
     * Retrieve one row from the MySQL server. Note: this method is not
     * thread-safe, but it is only called from methods that are guarded by
     * synchronizing on this object.
     * 
     * @param fields
     * @param columnCount
     * @param isBinaryEncoded
     * @param resultSetConcurrency
     * @param b
     * 
     * @throws SQLException
     */
    final ResultSetRow nextRow(Field[] fields, int columnCount, boolean isBinaryEncoded, int resultSetConcurrency, boolean useBufferRowIfPossible,
            boolean useBufferRowExplicit, boolean canReuseRowPacketForBufferRow, Buffer existingRowPacket) throws SQLException {

        if (this.useDirectRowUnpack && existingRowPacket == null && !isBinaryEncoded && !useBufferRowIfPossible && !useBufferRowExplicit) {
            return nextRowFast(fields, columnCount, isBinaryEncoded, resultSetConcurrency, useBufferRowIfPossible, useBufferRowExplicit,
                    canReuseRowPacketForBufferRow);
        }

        Buffer rowPacket = null;

        if (existingRowPacket == null) {
            rowPacket = checkErrorPacket();

            if (!useBufferRowExplicit && useBufferRowIfPossible) {
                if (rowPacket.getBufLength() > this.useBufferRowSizeThreshold) {
                    useBufferRowExplicit = true;
                }
            }
        } else {
            // We attempted to do nextRowFast(), but the packet was a multipacket, so we couldn't unpack it directly
            rowPacket = existingRowPacket;
            checkErrorPacket(existingRowPacket);
        }

        if (!isBinaryEncoded) {
            //
            // Didn't read an error, so re-position to beginning of packet in order to read result set data
            //
            rowPacket.setPosition(rowPacket.getPosition() - 1);

            if (!rowPacket.isLastDataPacket()) {
                if (resultSetConcurrency == ResultSet.CONCUR_UPDATABLE || (!useBufferRowIfPossible && !useBufferRowExplicit)) {

                    byte[][] rowData = new byte[columnCount][];

                    for (int i = 0; i < columnCount; i++) {
                        rowData[i] = rowPacket.readLenByteArray(0);
                    }

                    return new ByteArrayRow(rowData, getExceptionInterceptor());
                }

                if (!canReuseRowPacketForBufferRow) {
                    this.reusablePacket = new Buffer(rowPacket.getBufLength());
                }

                return new BufferRow(rowPacket, fields, false, getExceptionInterceptor());

            }

            readServerStatusForResultSets(rowPacket);

            return null;
        }

        //
        // Handle binary-encoded data for server-side PreparedStatements...
        //
        if (!rowPacket.isLastDataPacket()) {
            if (resultSetConcurrency == ResultSet.CONCUR_UPDATABLE || (!useBufferRowIfPossible && !useBufferRowExplicit)) {
                return unpackBinaryResultSetRow(fields, rowPacket, resultSetConcurrency);
            }

            if (!canReuseRowPacketForBufferRow) {
                this.reusablePacket = new Buffer(rowPacket.getBufLength());
            }

            return new BufferRow(rowPacket, fields, true, getExceptionInterceptor());
        }

        rowPacket.setPosition(rowPacket.getPosition() - 1);
        readServerStatusForResultSets(rowPacket);

        return null;
    }

    final ResultSetRow nextRowFast(Field[] fields, int columnCount, boolean isBinaryEncoded, int resultSetConcurrency, boolean useBufferRowIfPossible,
            boolean useBufferRowExplicit, boolean canReuseRowPacket) throws SQLException {
        try {
            int lengthRead = readFully(this.mysqlInput, this.packetHeaderBuf, 0, 4);

            if (lengthRead < 4) {
                forceClose();
                throw new RuntimeException(Messages.getString("MysqlIO.43"));
            }

            int packetLength = (this.packetHeaderBuf[0] & 0xff) + ((this.packetHeaderBuf[1] & 0xff) << 8) + ((this.packetHeaderBuf[2] & 0xff) << 16);

            // Have we stumbled upon a multi-packet?
            if (packetLength == MAX_THREE_BYTES) {
                reuseAndReadPacket(this.reusablePacket, packetLength);

                // Go back to "old" way which uses packets
                return nextRow(fields, columnCount, isBinaryEncoded, resultSetConcurrency, useBufferRowIfPossible, useBufferRowExplicit, canReuseRowPacket,
                        this.reusablePacket);
            }

            // Does this go over the threshold where we should use a BufferRow?

            if (packetLength > this.useBufferRowSizeThreshold) {
                reuseAndReadPacket(this.reusablePacket, packetLength);

                // Go back to "old" way which uses packets
                return nextRow(fields, columnCount, isBinaryEncoded, resultSetConcurrency, true, true, false, this.reusablePacket);
            }

            int remaining = packetLength;

            boolean firstTime = true;

            byte[][] rowData = null;

            for (int i = 0; i < columnCount; i++) {

                int sw = this.mysqlInput.read() & 0xff;
                remaining--;

                if (firstTime) {
                    if (sw == 255) {
                        // error packet - we assemble it whole for "fidelity" in case we ever need an entire packet in checkErrorPacket() but we could've gotten
                        // away with just writing the error code and message in it (for now).
                        Buffer errorPacket = new Buffer(packetLength + HEADER_LENGTH);
                        errorPacket.setPosition(0);
                        errorPacket.writeByte(this.packetHeaderBuf[0]);
                        errorPacket.writeByte(this.packetHeaderBuf[1]);
                        errorPacket.writeByte(this.packetHeaderBuf[2]);
                        errorPacket.writeByte((byte) 1);
                        errorPacket.writeByte((byte) sw);
                        readFully(this.mysqlInput, errorPacket.getByteBuffer(), 5, packetLength - 1);
                        errorPacket.setPosition(4);
                        checkErrorPacket(errorPacket);
                    }

                    if (sw == 254 && packetLength < 9) {
                        this.warningCount = (this.mysqlInput.read() & 0xff) | ((this.mysqlInput.read() & 0xff) << 8);
                        remaining -= 2;

                        if (this.warningCount > 0) {
                            this.hadWarnings = true; // this is a 'latch', it's reset by sendCommand()
                        }

                        this.oldServerStatus = this.serverStatus;

                        this.serverStatus = (this.mysqlInput.read() & 0xff) | ((this.mysqlInput.read() & 0xff) << 8);
                        checkTransactionState(this.oldServerStatus);

                        remaining -= 2;

                        if (remaining > 0) {
                            skipFully(this.mysqlInput, remaining);
                        }

                        return null; // last data packet
                    }

                    rowData = new byte[columnCount][];

                    firstTime = false;
                }

                int len = 0;

                switch (sw) {
                    case 251:
                        len = NULL_LENGTH;
                        break;

                    case 252:
                        len = (this.mysqlInput.read() & 0xff) | ((this.mysqlInput.read() & 0xff) << 8);
                        remaining -= 2;
                        break;

                    case 253:
                        len = (this.mysqlInput.read() & 0xff) | ((this.mysqlInput.read() & 0xff) << 8) | ((this.mysqlInput.read() & 0xff) << 16);

                        remaining -= 3;
                        break;

                    case 254:
                        len = (int) ((this.mysqlInput.read() & 0xff) | ((long) (this.mysqlInput.read() & 0xff) << 8)
                                | ((long) (this.mysqlInput.read() & 0xff) << 16) | ((long) (this.mysqlInput.read() & 0xff) << 24)
                                | ((long) (this.mysqlInput.read() & 0xff) << 32) | ((long) (this.mysqlInput.read() & 0xff) << 40)
                                | ((long) (this.mysqlInput.read() & 0xff) << 48) | ((long) (this.mysqlInput.read() & 0xff) << 56));
                        remaining -= 8;
                        break;

                    default:
                        len = sw;
                }

                if (len == NULL_LENGTH) {
                    rowData[i] = null;
                } else if (len == 0) {
                    rowData[i] = Constants.EMPTY_BYTE_ARRAY;
                } else {
                    rowData[i] = new byte[len];

                    int bytesRead = readFully(this.mysqlInput, rowData[i], 0, len);

                    if (bytesRead != len) {
                        throw SQLError.createCommunicationsException(this.connection, this.packetSentTimeHolder.getLastPacketSentTime(),
                                this.lastPacketReceivedTimeMs, new IOException(Messages.getString("MysqlIO.43")), getExceptionInterceptor());
                    }

                    remaining -= bytesRead;
                }
            }

            if (remaining > 0) {
                skipFully(this.mysqlInput, remaining);
            }

            return new ByteArrayRow(rowData, getExceptionInterceptor());
        } catch (IOException ioEx) {
            throw SQLError.createCommunicationsException(this.connection, this.packetSentTimeHolder.getLastPacketSentTime(), this.lastPacketReceivedTimeMs,
                    ioEx, getExceptionInterceptor());
        }
    }

    /**
     * Log-off of the MySQL server and close the socket.
     * 
     * @throws SQLException
     */
    final void quit() throws SQLException {
        try {
            // we're not going to read the response, fixes BUG#56979 Improper connection closing logic leads to TIME_WAIT sockets on server

            try {
                if (!this.mysqlSocket.isClosed()) {
                    try {
                        this.mysqlSocket.shutdownInput();
                    } catch (UnsupportedOperationException ex) {
                        // ignore, some sockets do not support this method
                    }
                }
            } catch (IOException ioEx) {
                this.connection.getLog().logWarn("Caught while disconnecting...", ioEx);
            }

            Buffer packet = new Buffer(6);
            packet.setPosition(0);
            this.packetSequence = -1;
            packet.writeByte((byte) MysqlDefs.QUIT);
            send(packet, packet.getPosition());
        } finally {
            forceClose();
        }
    }

    /**
     * Returns the packet used for sending data (used by PreparedStatement)
     * Guarded by external synchronization on a mutex.
     * 
     * @return A packet to send data with
     */
    Buffer getSharedSendPacket() {
        if (this.sharedSendPacket == null) {
            this.sharedSendPacket = new Buffer(INITIAL_PACKET_SIZE);
        }
        this.sharedSendPacket.setPosition(0);

        return this.sharedSendPacket;
    }

    void closeStreamer(RowData streamer) throws SQLException {
        if (this.streamingData == null) {
            throw SQLError.createSQLException(Messages.getString("MysqlIO.17") + streamer + Messages.getString("MysqlIO.18"), getExceptionInterceptor());
        }

        if (streamer != this.streamingData) {
            throw SQLError.createSQLException(Messages.getString("MysqlIO.19") + streamer + Messages.getString("MysqlIO.20") + Messages.getString("MysqlIO.21")
                    + Messages.getString("MysqlIO.22"), getExceptionInterceptor());
        }

        this.streamingData = null;
    }

    boolean tackOnMoreStreamingResults(ResultSetImpl addingTo) throws SQLException {
        if ((this.serverStatus & SERVER_MORE_RESULTS_EXISTS) != 0) {

            boolean moreRowSetsExist = true;
            ResultSetImpl currentResultSet = addingTo;
            boolean firstTime = true;

            while (moreRowSetsExist) {
                if (!firstTime && currentResultSet.reallyResult()) {
                    break;
                }

                firstTime = false;

                Buffer fieldPacket = checkErrorPacket();
                fieldPacket.setPosition(0);

                java.sql.Statement owningStatement = addingTo.getStatement();

                int maxRows = owningStatement.getMaxRows();

                // fixme for catalog, isBinary

                ResultSetImpl newResultSet = readResultsForQueryOrUpdate((StatementImpl) owningStatement, maxRows, owningStatement.getResultSetType(),
                        owningStatement.getResultSetConcurrency(), true, owningStatement.getConnection().getCatalog(), fieldPacket, addingTo.isBinaryEncoded,
                        -1L, null);

                currentResultSet.setNextResultSet(newResultSet);

                currentResultSet = newResultSet;

                moreRowSetsExist = (this.serverStatus & MysqlIO.SERVER_MORE_RESULTS_EXISTS) != 0;

                if (!currentResultSet.reallyResult() && !moreRowSetsExist) {
                    // special case, we can stop "streaming"
                    return false;
                }
            }

            return true;
        }

        return false;
    }

    ResultSetImpl readAllResults(StatementImpl callingStatement, int maxRows, int resultSetType, int resultSetConcurrency, boolean streamResults,
            String catalog, Buffer resultPacket, boolean isBinaryEncoded, long preSentColumnCount, Field[] metadataFromCache) throws SQLException {
        resultPacket.setPosition(resultPacket.getPosition() - 1);

        ResultSetImpl topLevelResultSet = readResultsForQueryOrUpdate(callingStatement, maxRows, resultSetType, resultSetConcurrency, streamResults, catalog,
                resultPacket, isBinaryEncoded, preSentColumnCount, metadataFromCache);

        ResultSetImpl currentResultSet = topLevelResultSet;

        boolean checkForMoreResults = ((this.clientParam & CLIENT_MULTI_RESULTS) != 0);

        boolean serverHasMoreResults = (this.serverStatus & SERVER_MORE_RESULTS_EXISTS) != 0;

        //
        // TODO: We need to support streaming of multiple result sets
        //
        if (serverHasMoreResults && streamResults) {
            //clearInputStream();
            //
            //throw SQLError.createSQLException(Messages.getString("MysqlIO.23"), 
            //SQLError.SQL_STATE_DRIVER_NOT_CAPABLE);
            if (topLevelResultSet.getUpdateCount() != -1) {
                tackOnMoreStreamingResults(topLevelResultSet);
            }

            reclaimLargeReusablePacket();

            return topLevelResultSet;
        }

        boolean moreRowSetsExist = checkForMoreResults & serverHasMoreResults;

        while (moreRowSetsExist) {
            Buffer fieldPacket = checkErrorPacket();
            fieldPacket.setPosition(0);

            ResultSetImpl newResultSet = readResultsForQueryOrUpdate(callingStatement, maxRows, resultSetType, resultSetConcurrency, streamResults, catalog,
                    fieldPacket, isBinaryEncoded, preSentColumnCount, metadataFromCache);

            currentResultSet.setNextResultSet(newResultSet);

            currentResultSet = newResultSet;

            moreRowSetsExist = (this.serverStatus & SERVER_MORE_RESULTS_EXISTS) != 0;
        }

        if (!streamResults) {
            clearInputStream();
        }

        reclaimLargeReusablePacket();

        return topLevelResultSet;
    }

    /**
     * Sets the buffer size to max-buf
     */
    void resetMaxBuf() {
        this.maxAllowedPacket = this.connection.getMaxAllowedPacket();
    }

    /**
     * Send a command to the MySQL server If data is to be sent with command,
     * it should be put in extraData.
     * 
     * Raw packets can be sent by setting queryPacket to something other
     * than null.
     * 
     * @param command
     *            the MySQL protocol 'command' from MysqlDefs
     * @param extraData
     *            any 'string' data for the command
     * @param queryPacket
     *            a packet pre-loaded with data for the protocol (i.e.
     *            from a client-side prepared statement).
     * @param skipCheck
     *            do not call checkErrorPacket() if true
     * @param extraDataCharEncoding
     *            the character encoding of the extraData
     *            parameter.
     * 
     * @return the response packet from the server
     * 
     * @throws SQLException
     *             if an I/O error or SQL error occurs
     */

    final Buffer sendCommand(int command, String extraData, Buffer queryPacket, boolean skipCheck, String extraDataCharEncoding, int timeoutMillis)
            throws SQLException {
        this.commandCount++;

        //
        // We cache these locally, per-command, as the checks for them are in very 'hot' sections of the I/O code and we save 10-15% in overall performance by
        // doing this...
        //
        this.enablePacketDebug = this.connection.getEnablePacketDebug();
        this.readPacketSequence = 0;

        int oldTimeout = 0;

        if (timeoutMillis != 0) {
            try {
                oldTimeout = this.mysqlSocket.getSoTimeout();
                this.mysqlSocket.setSoTimeout(timeoutMillis);
            } catch (SocketException e) {
                throw SQLError.createCommunicationsException(this.connection, this.packetSentTimeHolder.getLastPacketSentTime(), this.lastPacketReceivedTimeMs,
                        e, getExceptionInterceptor());
            }
        }

        try {

            checkForOutstandingStreamingData();

            // Clear serverStatus...this value is guarded by an external mutex, as you can only ever be processing one command at a time
            this.oldServerStatus = this.serverStatus;
            this.serverStatus = 0;
            this.hadWarnings = false;
            this.warningCount = 0;

            this.queryNoIndexUsed = false;
            this.queryBadIndexUsed = false;
            this.serverQueryWasSlow = false;

            //
            // Compressed input stream needs cleared at beginning of each command execution...
            //
            if (this.useCompression) {
                int bytesLeft = this.mysqlInput.available();

                if (bytesLeft > 0) {
                    this.mysqlInput.skip(bytesLeft);
                }
            }

            try {
                clearInputStream();

                //
                // PreparedStatements construct their own packets, for efficiency's sake.
                //
                // If this is a generic query, we need to re-use the sending packet.
                //
                if (queryPacket == null) {
                    int packLength = COMP_HEADER_LENGTH + 1 + ((extraData != null) ? extraData.length() : 0) + 2;

                    if (this.sendPacket == null) {
                        this.sendPacket = new Buffer(packLength);
                        this.sendPacket.setPosition(0);
                    }

                    this.packetSequence = -1;
                    this.readPacketSequence = 0;
                    this.checkPacketSequence = true;
                    this.sendPacket.setPosition(0);

                    this.sendPacket.writeByte((byte) command);

                    if ((command == MysqlDefs.INIT_DB) || (command == MysqlDefs.CREATE_DB) || (command == MysqlDefs.DROP_DB) || (command == MysqlDefs.QUERY)
                            || (command == MysqlDefs.COM_PREPARE)) {
                        if (extraDataCharEncoding == null) {
                            this.sendPacket.writeStringNoNull(extraData);
                        } else {
                            this.sendPacket.writeStringNoNull(extraData, extraDataCharEncoding, this.connection);
                        }
                    } else if (command == MysqlDefs.PROCESS_KILL) {
                        long id = Long.parseLong(extraData);
                        this.sendPacket.writeLong(id);
                    }

                    send(this.sendPacket, this.sendPacket.getPosition());
                } else {
                    this.packetSequence = -1;
                    send(queryPacket, queryPacket.getPosition()); // packet passed by PreparedStatement
                }
            } catch (SQLException sqlEx) {
                // don't wrap SQLExceptions
                throw sqlEx;
            } catch (Exception ex) {
                throw SQLError.createCommunicationsException(this.connection, this.packetSentTimeHolder.getLastPacketSentTime(), this.lastPacketReceivedTimeMs,
                        ex, getExceptionInterceptor());
            }

            Buffer returnPacket = null;

            if (!skipCheck) {
                if ((command == MysqlDefs.COM_EXECUTE) || (command == MysqlDefs.COM_RESET_STMT)) {
                    this.readPacketSequence = 0;
                    this.packetSequenceReset = true;
                }

                returnPacket = checkErrorPacket(command);
            }

            return returnPacket;
        } catch (IOException ioEx) {
            throw SQLError.createCommunicationsException(this.connection, this.packetSentTimeHolder.getLastPacketSentTime(), this.lastPacketReceivedTimeMs,
                    ioEx, getExceptionInterceptor());
        } finally {
            if (timeoutMillis != 0) {
                try {
                    this.mysqlSocket.setSoTimeout(oldTimeout);
                } catch (SocketException e) {
                    throw SQLError.createCommunicationsException(this.connection, this.packetSentTimeHolder.getLastPacketSentTime(),
                            this.lastPacketReceivedTimeMs, e, getExceptionInterceptor());
                }
            }
        }
    }

    private int statementExecutionDepth = 0;
    private boolean useAutoSlowLog;

    protected boolean shouldIntercept() {
        return this.statementInterceptors != null;
    }

    /**
     * Send a query stored in a packet directly to the server.
     * 
     * @param callingStatement
     * @param resultSetConcurrency
     * @param characterEncoding
     * @param queryPacket
     * @param maxRows
     * @param conn
     * @param resultSetType
     * @param resultSetConcurrency
     * @param streamResults
     * @param catalog
     * @param unpackFieldInfo
     *            should we read MYSQL_FIELD info (if available)?
     * 
     * @throws SQLException
     */
    final ResultSetInternalMethods sqlQueryDirect(StatementImpl callingStatement, String query, String characterEncoding, Buffer queryPacket, int maxRows,
            int resultSetType, int resultSetConcurrency, boolean streamResults, String catalog, Field[] cachedMetadata) throws SQLException {
        this.statementExecutionDepth++;

        try {
            if (this.statementInterceptors != null) {
                ResultSetInternalMethods interceptedResults = invokeStatementInterceptorsPre(query, callingStatement, false);

                if (interceptedResults != null) {
                    return interceptedResults;
                }
            }

            long queryStartTime = 0;
            long queryEndTime = 0;

            String statementComment = this.connection.getStatementComment();

            if (this.connection.getIncludeThreadNamesAsStatementComment()) {
                statementComment = (statementComment != null ? statementComment + ", " : "") + "java thread: " + Thread.currentThread().getName();
            }

            if (query != null) {
                // We don't know exactly how many bytes we're going to get from the query. Since we're dealing with Unicode, the max is 2, so pad it
                // (2 * query) + space for headers
                int packLength = 1 + (query.length() * 3) + 2;

                byte[] commentAsBytes = null;

                if (statementComment != null) {
                    commentAsBytes = StringUtils.getBytes(statementComment, null, characterEncoding, getExceptionInterceptor());

                    packLength += commentAsBytes.length;
                    packLength += 6; // for /*[space] [space]*/
                }

                if (this.sendPacket == null) {
                    this.sendPacket = new Buffer(packLength);
                }
                this.sendPacket.setPosition(0);

                this.sendPacket.writeByte((byte) MysqlDefs.QUERY);

                if (commentAsBytes != null) {
                    this.sendPacket.writeBytesNoNull(Constants.SLASH_STAR_SPACE_AS_BYTES);
                    this.sendPacket.writeBytesNoNull(commentAsBytes);
                    this.sendPacket.writeBytesNoNull(Constants.SPACE_STAR_SLASH_SPACE_AS_BYTES);
                }

                if (characterEncoding != null) {
                    if (this.platformDbCharsetMatches) {
                        this.sendPacket.writeStringNoNull(query, characterEncoding, this.connection);
                    } else {
                        if (StringUtils.startsWithIgnoreCaseAndWs(query, "LOAD DATA")) {
                            this.sendPacket.writeBytesNoNull(StringUtils.getBytes(query));
                        } else {
                            this.sendPacket.writeStringNoNull(query, characterEncoding, this.connection);
                        }
                    }
                } else {
                    this.sendPacket.writeStringNoNull(query);
                }

                queryPacket = this.sendPacket;
            }

            byte[] queryBuf = null;
            int oldPacketPosition = 0;

            if (this.needToGrabQueryFromPacket) {
                queryBuf = queryPacket.getByteBuffer();

                // save the packet position
                oldPacketPosition = queryPacket.getPosition();

                queryStartTime = getCurrentTimeNanosOrMillis();
            }

            if (this.autoGenerateTestcaseScript) {
                String testcaseQuery = null;

                if (query != null) {
                    if (statementComment != null) {
                        testcaseQuery = "/* " + statementComment + " */ " + query;
                    } else {
                        testcaseQuery = query;
                    }
                } else {
                    testcaseQuery = StringUtils.toString(queryBuf, 1, (oldPacketPosition - 1));
                }

                StringBuilder debugBuf = new StringBuilder(testcaseQuery.length() + 32);
                this.connection.generateConnectionCommentBlock(debugBuf);
                debugBuf.append(testcaseQuery);
                debugBuf.append(';');
                TestUtils.dumpTestcaseQuery(debugBuf.toString());
            }

            // Send query command and sql query string
            Buffer resultPacket = sendCommand(MysqlDefs.QUERY, null, queryPacket, false, null, 0);

            long fetchBeginTime = 0;
            long fetchEndTime = 0;

            String profileQueryToLog = null;

            boolean queryWasSlow = false;

            if (this.profileSql || this.logSlowQueries) {
                queryEndTime = getCurrentTimeNanosOrMillis();

                boolean shouldExtractQuery = false;

                if (this.profileSql) {
                    shouldExtractQuery = true;
                } else if (this.logSlowQueries) {
                    long queryTime = queryEndTime - queryStartTime;

                    boolean logSlow = false;

                    if (!this.useAutoSlowLog) {
                        logSlow = queryTime > this.connection.getSlowQueryThresholdMillis();
                    } else {
                        logSlow = this.connection.isAbonormallyLongQuery(queryTime);

                        this.connection.reportQueryTime(queryTime);
                    }

                    if (logSlow) {
                        shouldExtractQuery = true;
                        queryWasSlow = true;
                    }
                }

                if (shouldExtractQuery) {
                    // Extract the actual query from the network packet
                    boolean truncated = false;

                    int extractPosition = oldPacketPosition;

                    if (oldPacketPosition > this.connection.getMaxQuerySizeToLog()) {
                        extractPosition = this.connection.getMaxQuerySizeToLog() + 1;
                        truncated = true;
                    }

                    profileQueryToLog = StringUtils.toString(queryBuf, 1, (extractPosition - 1));

                    if (truncated) {
                        profileQueryToLog += Messages.getString("MysqlIO.25");
                    }
                }

                fetchBeginTime = queryEndTime;
            }

            ResultSetInternalMethods rs = readAllResults(callingStatement, maxRows, resultSetType, resultSetConcurrency, streamResults, catalog, resultPacket,
                    false, -1L, cachedMetadata);

            if (queryWasSlow && !this.serverQueryWasSlow /* don't log slow queries twice */) {
                StringBuilder mesgBuf = new StringBuilder(48 + profileQueryToLog.length());

                mesgBuf.append(Messages.getString(
                        "MysqlIO.SlowQuery",
                        new Object[] { String.valueOf(this.useAutoSlowLog ? " 95% of all queries " : this.slowQueryThreshold), this.queryTimingUnits,
                                Long.valueOf(queryEndTime - queryStartTime) }));
                mesgBuf.append(profileQueryToLog);

                ProfilerEventHandler eventSink = ProfilerEventHandlerFactory.getInstance(this.connection);

                eventSink.consumeEvent(new ProfilerEventImpl(ProfilerEvent.TYPE_SLOW_QUERY, "", catalog, this.connection.getId(),
                        (callingStatement != null) ? callingStatement.getId() : 999, ((ResultSetImpl) rs).resultId, System.currentTimeMillis(),
                        (int) (queryEndTime - queryStartTime), this.queryTimingUnits, null, LogUtils.findCallingClassAndMethod(new Throwable()), mesgBuf
                                .toString()));

                if (this.connection.getExplainSlowQueries()) {
                    if (oldPacketPosition < MAX_QUERY_SIZE_TO_EXPLAIN) {
                        explainSlowQuery(queryPacket.getBytes(1, (oldPacketPosition - 1)), profileQueryToLog);
                    } else {
                        this.connection.getLog().logWarn(Messages.getString("MysqlIO.28") + MAX_QUERY_SIZE_TO_EXPLAIN + Messages.getString("MysqlIO.29"));
                    }
                }
            }

            if (this.logSlowQueries) {

                ProfilerEventHandler eventSink = ProfilerEventHandlerFactory.getInstance(this.connection);

                if (this.queryBadIndexUsed && this.profileSql) {
                    eventSink.consumeEvent(new ProfilerEventImpl(ProfilerEvent.TYPE_SLOW_QUERY, "", catalog, this.connection.getId(),
                            (callingStatement != null) ? callingStatement.getId() : 999, ((ResultSetImpl) rs).resultId, System.currentTimeMillis(),
                            (queryEndTime - queryStartTime), this.queryTimingUnits, null, LogUtils.findCallingClassAndMethod(new Throwable()), Messages
                                    .getString("MysqlIO.33") + profileQueryToLog));
                }

                if (this.queryNoIndexUsed && this.profileSql) {
                    eventSink.consumeEvent(new ProfilerEventImpl(ProfilerEvent.TYPE_SLOW_QUERY, "", catalog, this.connection.getId(),
                            (callingStatement != null) ? callingStatement.getId() : 999, ((ResultSetImpl) rs).resultId, System.currentTimeMillis(),
                            (queryEndTime - queryStartTime), this.queryTimingUnits, null, LogUtils.findCallingClassAndMethod(new Throwable()), Messages
                                    .getString("MysqlIO.35") + profileQueryToLog));
                }

                if (this.serverQueryWasSlow && this.profileSql) {
                    eventSink.consumeEvent(new ProfilerEventImpl(ProfilerEvent.TYPE_SLOW_QUERY, "", catalog, this.connection.getId(),
                            (callingStatement != null) ? callingStatement.getId() : 999, ((ResultSetImpl) rs).resultId, System.currentTimeMillis(),
                            (queryEndTime - queryStartTime), this.queryTimingUnits, null, LogUtils.findCallingClassAndMethod(new Throwable()), Messages
                                    .getString("MysqlIO.ServerSlowQuery") + profileQueryToLog));
                }
            }

            if (this.profileSql) {
                fetchEndTime = getCurrentTimeNanosOrMillis();

                ProfilerEventHandler eventSink = ProfilerEventHandlerFactory.getInstance(this.connection);

                eventSink.consumeEvent(new ProfilerEventImpl(ProfilerEvent.TYPE_QUERY, "", catalog, this.connection.getId(),
                        (callingStatement != null) ? callingStatement.getId() : 999, ((ResultSetImpl) rs).resultId, System.currentTimeMillis(),
                        (queryEndTime - queryStartTime), this.queryTimingUnits, null, LogUtils.findCallingClassAndMethod(new Throwable()), profileQueryToLog));

                eventSink.consumeEvent(new ProfilerEventImpl(ProfilerEvent.TYPE_FETCH, "", catalog, this.connection.getId(),
                        (callingStatement != null) ? callingStatement.getId() : 999, ((ResultSetImpl) rs).resultId, System.currentTimeMillis(),
                        (fetchEndTime - fetchBeginTime), this.queryTimingUnits, null, LogUtils.findCallingClassAndMethod(new Throwable()), null));
            }

            if (this.hadWarnings) {
                scanForAndThrowDataTruncation();
            }

            if (this.statementInterceptors != null) {
                ResultSetInternalMethods interceptedResults = invokeStatementInterceptorsPost(query, callingStatement, rs, false, null);

                if (interceptedResults != null) {
                    rs = interceptedResults;
                }
            }

            return rs;
        } catch (SQLException | CJException sqlEx) {
            if (this.statementInterceptors != null) {
                invokeStatementInterceptorsPost(query, callingStatement, null, false, sqlEx); // we don't do anything with the result set in this case
            }

            if (callingStatement != null) {
                synchronized (callingStatement.cancelTimeoutMutex) {
                    if (callingStatement.wasCancelled) {
                        SQLException cause = null;

                        if (callingStatement.wasCancelledByTimeout) {
                            cause = new MySQLTimeoutException();
                        } else {
                            cause = new MySQLStatementCancelledException();
                        }

                        callingStatement.resetCancelledState();

                        throw cause;
                    }
                }
            }

            throw sqlEx;
        } finally {
            this.statementExecutionDepth--;
        }
    }

    ResultSetInternalMethods invokeStatementInterceptorsPre(String sql, Statement interceptedStatement, boolean forceExecute) throws SQLException {
        ResultSetInternalMethods previousResultSet = null;

        for (int i = 0, s = this.statementInterceptors.size(); i < s; i++) {
            StatementInterceptorV2 interceptor = this.statementInterceptors.get(i);

            boolean executeTopLevelOnly = interceptor.executeTopLevelOnly();
            boolean shouldExecute = (executeTopLevelOnly && (this.statementExecutionDepth == 1 || forceExecute)) || (!executeTopLevelOnly);

            if (shouldExecute) {
                String sqlToInterceptor = sql;

                //if (interceptedStatement instanceof PreparedStatement) {
                //	sqlToInterceptor = ((PreparedStatement) interceptedStatement)
                //			.asSql();
                //}

                ResultSetInternalMethods interceptedResultSet = interceptor.preProcess(sqlToInterceptor, interceptedStatement, this.connection);

                if (interceptedResultSet != null) {
                    previousResultSet = interceptedResultSet;
                }
            }
        }

        return previousResultSet;
    }

    ResultSetInternalMethods invokeStatementInterceptorsPost(String sql, Statement interceptedStatement, ResultSetInternalMethods originalResultSet,
            boolean forceExecute, Exception statementException) throws SQLException {

        for (int i = 0, s = this.statementInterceptors.size(); i < s; i++) {
            StatementInterceptorV2 interceptor = this.statementInterceptors.get(i);

            boolean executeTopLevelOnly = interceptor.executeTopLevelOnly();
            boolean shouldExecute = (executeTopLevelOnly && (this.statementExecutionDepth == 1 || forceExecute)) || (!executeTopLevelOnly);

            if (shouldExecute) {
                String sqlToInterceptor = sql;

                ResultSetInternalMethods interceptedResultSet = interceptor.postProcess(sqlToInterceptor, interceptedStatement, originalResultSet,
                        this.connection, this.warningCount, this.queryNoIndexUsed, this.queryBadIndexUsed, statementException);

                if (interceptedResultSet != null) {
                    originalResultSet = interceptedResultSet;
                }
            }
        }

        return originalResultSet;
    }

    private void calculateSlowQueryThreshold() {
        this.slowQueryThreshold = this.connection.getSlowQueryThresholdMillis();

        if (this.connection.getUseNanosForElapsedTime()) {
            long nanosThreshold = this.connection.getSlowQueryThresholdNanos();

            if (nanosThreshold != 0) {
                this.slowQueryThreshold = nanosThreshold;
            } else {
                this.slowQueryThreshold *= 1000000; // 1 million millis in a nano
            }
        }
    }

    protected long getCurrentTimeNanosOrMillis() {
        if (this.useNanosForElapsedTime) {
            return TimeUtil.getCurrentTimeNanosOrMillis();
        }

        return System.currentTimeMillis();
    }

    /**
     * Returns the host this IO is connected to
     */
    @Override
    public String getHost() {
        return this.host;
    }

    /**
     * Is the version of the MySQL server we are connected to the given
     * version?
     * 
     * @param version
     *            the version to check for
     * 
     * @return true if the version of the MySQL server we are connected is the
     *         given version
     */
    boolean isVersion(ServerVersion version) {
        return this.serverVersion.equals(version);
    }

    /**
     * Does the version of the MySQL server we are connected to meet the given
     * minimums?
     * 
     * @param major
     * @param minor
     * @param subminor
     */
    boolean versionMeetsMinimum(int major, int minor, int subminor) {
        return this.serverVersion.meetsMinimum(new ServerVersion(major, minor, subminor));
    }

    /**
     * Returns the hex dump of the given packet, truncated to
     * MAX_PACKET_DUMP_LENGTH if packetLength exceeds that value.
     * 
     * @param packetToDump
     *            the packet to dump in hex
     * @param packetLength
     *            the number of bytes to dump
     * 
     * @return the hex dump of the given packet
     */
    private final static String getPacketDumpToLog(Buffer packetToDump, int packetLength) {
        if (packetLength < MAX_PACKET_DUMP_LENGTH) {
            return packetToDump.dump(packetLength);
        }

        StringBuilder packetDumpBuf = new StringBuilder(MAX_PACKET_DUMP_LENGTH * 4);
        packetDumpBuf.append(packetToDump.dump(MAX_PACKET_DUMP_LENGTH));
        packetDumpBuf.append(Messages.getString("MysqlIO.36"));
        packetDumpBuf.append(MAX_PACKET_DUMP_LENGTH);
        packetDumpBuf.append(Messages.getString("MysqlIO.37"));

        return packetDumpBuf.toString();
    }

    private final int readFully(InputStream in, byte[] b, int off, int len) throws IOException {
        if (len < 0) {
            throw new IndexOutOfBoundsException();
        }

        int n = 0;

        while (n < len) {
            int count = in.read(b, off + n, len - n);

            if (count < 0) {
                throw new EOFException(Messages.getString("MysqlIO.EOF", new Object[] { Integer.valueOf(len), Integer.valueOf(n) }));
            }

            n += count;
        }

        return n;
    }

    private final long skipFully(InputStream in, long len) throws IOException {
        if (len < 0) {
            throw new IOException(Messages.getString("MysqlIO.105"));
        }

        long n = 0;

        while (n < len) {
            long count = in.skip(len - n);

            if (count < 0) {
                throw new EOFException(Messages.getString("MysqlIO.EOF", new Object[] { Long.valueOf(len), Long.valueOf(n) }));
            }

            n += count;
        }

        return n;
    }

    /**
     * Reads one result set off of the wire, if the result is actually an
     * update count, creates an update-count only result set.
     * 
     * @param callingStatement
     * @param maxRows
     *            the maximum rows to return in the result set.
     * @param resultSetType
     *            scrollability
     * @param resultSetConcurrency
     *            updatability
     * @param streamResults
     *            should the driver leave the results on the wire,
     *            and read them only when needed?
     * @param catalog
     *            the catalog in use
     * @param resultPacket
     *            the first packet of information in the result set
     * @param isBinaryEncoded
     *            is this result set from a prepared statement?
     * @param preSentColumnCount
     *            do we already know the number of columns?
     * @param unpackFieldInfo
     *            should we unpack the field information?
     * 
     * @return a result set that either represents the rows, or an update count
     * 
     * @throws SQLException
     *             if an error occurs while reading the rows
     */
    protected final ResultSetImpl readResultsForQueryOrUpdate(StatementImpl callingStatement, int maxRows, int resultSetType, int resultSetConcurrency,
            boolean streamResults, String catalog, Buffer resultPacket, boolean isBinaryEncoded, long preSentColumnCount, Field[] metadataFromCache)
            throws SQLException {
        long columnCount = resultPacket.readFieldLength();

        if (columnCount == 0) {
            return buildResultSetWithUpdates(callingStatement, resultPacket);
        } else if (columnCount == Buffer.NULL_LENGTH) {
            String charEncoding = null;

            if (this.connection.getUseUnicode()) {
                charEncoding = this.connection.getEncoding();
            }

            String fileName = null;

            if (this.platformDbCharsetMatches) {
                try {
                    fileName = ((charEncoding != null) ? resultPacket.readString(charEncoding, getExceptionInterceptor()) : resultPacket.readString());
                } catch (CJException e) {
                    throw SQLError.createSQLException(e.getMessage(), SQLError.SQL_STATE_ILLEGAL_ARGUMENT, e, getExceptionInterceptor());
                }
            } else {
                fileName = resultPacket.readString();
            }

            return sendFileToServer(callingStatement, fileName);
        } else {
            com.mysql.jdbc.ResultSetImpl results = getResultSet(callingStatement, columnCount, maxRows, resultSetType, resultSetConcurrency, streamResults,
                    catalog, isBinaryEncoded, metadataFromCache);

            return results;
        }
    }

    private int alignPacketSize(int a, int l) {
        return ((((a) + (l)) - 1) & ~((l) - 1));
    }

    private com.mysql.jdbc.ResultSetImpl buildResultSetWithRows(StatementImpl callingStatement, String catalog, com.mysql.jdbc.Field[] fields, RowData rows,
            int resultSetType, int resultSetConcurrency, boolean isBinaryEncoded) throws SQLException {
        ResultSetImpl rs = null;

        switch (resultSetConcurrency) {
            case java.sql.ResultSet.CONCUR_READ_ONLY:
                rs = com.mysql.jdbc.ResultSetImpl.getInstance(catalog, fields, rows, this.connection, callingStatement, false);

                if (isBinaryEncoded) {
                    rs.setBinaryEncoded();
                }

                break;

            case java.sql.ResultSet.CONCUR_UPDATABLE:
                rs = com.mysql.jdbc.ResultSetImpl.getInstance(catalog, fields, rows, this.connection, callingStatement, true);

                break;

            default:
                return com.mysql.jdbc.ResultSetImpl.getInstance(catalog, fields, rows, this.connection, callingStatement, false);
        }

        rs.setResultSetType(resultSetType);
        rs.setResultSetConcurrency(resultSetConcurrency);

        return rs;
    }

    private com.mysql.jdbc.ResultSetImpl buildResultSetWithUpdates(StatementImpl callingStatement, Buffer resultPacket) throws SQLException {
        long updateCount = -1;
        long updateID = -1;
        String info = null;

        try {
            updateCount = resultPacket.readLength();
            updateID = resultPacket.readLength();

            // oldStatus set in sendCommand()
            this.serverStatus = resultPacket.readInt();

            checkTransactionState(this.oldServerStatus);

            this.warningCount = resultPacket.readInt();

            if (this.warningCount > 0) {
                this.hadWarnings = true; // this is a 'latch', it's reset by sendCommand()
            }

            resultPacket.readByte(); // advance pointer

            setServerSlowQueryFlags();

            if (this.connection.isReadInfoMsgEnabled()) {
                info = resultPacket.readString(this.connection.getErrorMessageEncoding(), getExceptionInterceptor());
            }
        } catch (SQLException | CJException ex) {
            SQLException sqlEx = SQLError.createSQLException(SQLError.get(SQLError.SQL_STATE_GENERAL_ERROR), SQLError.SQL_STATE_GENERAL_ERROR, -1, ex,
                    getExceptionInterceptor());
            throw sqlEx;
        }

        ResultSetInternalMethods updateRs = com.mysql.jdbc.ResultSetImpl.getInstance(updateCount, updateID, this.connection, callingStatement);

        if (info != null) {
            ((com.mysql.jdbc.ResultSetImpl) updateRs).setServerInfo(info);
        }

        return (com.mysql.jdbc.ResultSetImpl) updateRs;
    }

    private void setServerSlowQueryFlags() {
        this.queryBadIndexUsed = (this.serverStatus & SERVER_QUERY_NO_GOOD_INDEX_USED) != 0;
        this.queryNoIndexUsed = (this.serverStatus & SERVER_QUERY_NO_INDEX_USED) != 0;
        this.serverQueryWasSlow = (this.serverStatus & SERVER_QUERY_WAS_SLOW) != 0;
    }

    private void checkForOutstandingStreamingData() throws SQLException {
        if (this.streamingData != null) {
            boolean shouldClobber = this.connection.getClobberStreamingResults();

            if (!shouldClobber) {
                throw SQLError.createSQLException(
                        Messages.getString("MysqlIO.39") + this.streamingData + Messages.getString("MysqlIO.40") + Messages.getString("MysqlIO.41")
                                + Messages.getString("MysqlIO.42"), getExceptionInterceptor());
            }

            // Close the result set
            this.streamingData.getOwner().realClose(false);

            // clear any pending data....
            clearInputStream();
        }
    }

    private final void readServerStatusForResultSets(Buffer rowPacket) throws SQLException {
        rowPacket.readByte(); // skips the 'last packet' flag

        this.warningCount = rowPacket.readInt();

        if (this.warningCount > 0) {
            this.hadWarnings = true; // this is a 'latch', it's reset by sendCommand()
        }

        this.oldServerStatus = this.serverStatus;
        this.serverStatus = rowPacket.readInt();
        checkTransactionState(this.oldServerStatus);

        setServerSlowQueryFlags();
    }

    private SocketFactory createSocketFactory() throws SQLException {
        try {
            if (this.socketFactoryClassName == null) {
                throw SQLError.createSQLException(Messages.getString("MysqlIO.75"), SQLError.SQL_STATE_UNABLE_TO_CONNECT_TO_DATASOURCE,
                        getExceptionInterceptor());
            }

            return (SocketFactory) (Class.forName(this.socketFactoryClassName).newInstance());
        } catch (InstantiationException | IllegalAccessException | ClassNotFoundException | CJException ex) {
            SQLException sqlEx = SQLError.createSQLException(Messages.getString("MysqlIO.76") + this.socketFactoryClassName + Messages.getString("MysqlIO.77"),
                    SQLError.SQL_STATE_UNABLE_TO_CONNECT_TO_DATASOURCE, ex, getExceptionInterceptor());
            throw sqlEx;
        }
    }

    private void enqueuePacketForDebugging(boolean isPacketBeingSent, boolean isPacketReused, int sendLength, byte[] header, Buffer packet) throws SQLException {
        if ((this.packetDebugRingBuffer.size() + 1) > this.connection.getPacketDebugBufferSize()) {
            this.packetDebugRingBuffer.removeFirst();
        }

        StringBuilder packetDump = null;

        if (!isPacketBeingSent) {
            int bytesToDump = Math.min(MAX_PACKET_DUMP_LENGTH, packet.getBufLength());

            Buffer packetToDump = new Buffer(4 + bytesToDump);

            packetToDump.setPosition(0);
            packetToDump.writeBytesNoNull(header);
            packetToDump.writeBytesNoNull(packet.getBytes(0, bytesToDump));

            String packetPayload = packetToDump.dump(bytesToDump);

            packetDump = new StringBuilder(96 + packetPayload.length());

            packetDump.append("Server ");

            packetDump.append(isPacketReused ? "(re-used) " : "(new) ");

            packetDump.append(packet.toSuperString());
            packetDump.append(" --------------------> Client\n");
            packetDump.append("\nPacket payload:\n\n");
            packetDump.append(packetPayload);

            if (bytesToDump == MAX_PACKET_DUMP_LENGTH) {
                packetDump.append("\nNote: Packet of " + packet.getBufLength() + " bytes truncated to " + MAX_PACKET_DUMP_LENGTH + " bytes.\n");
            }
        }

        this.packetDebugRingBuffer.addLast(packetDump);
    }

    private RowData readSingleRowSet(long columnCount, int maxRows, int resultSetConcurrency, boolean isBinaryEncoded, Field[] fields) throws SQLException {
        RowData rowData;
        ArrayList<ResultSetRow> rows = new ArrayList<ResultSetRow>();

        boolean useBufferRowExplicit = useBufferRowExplicit(fields);

        // Now read the data
        ResultSetRow row = nextRow(fields, (int) columnCount, isBinaryEncoded, resultSetConcurrency, false, useBufferRowExplicit, false, null);

        int rowCount = 0;

        if (row != null) {
            rows.add(row);
            rowCount = 1;
        }

        while (row != null) {
            row = nextRow(fields, (int) columnCount, isBinaryEncoded, resultSetConcurrency, false, useBufferRowExplicit, false, null);

            if (row != null) {
                if ((maxRows == -1) || (rowCount < maxRows)) {
                    rows.add(row);
                    rowCount++;
                }
            }
        }

        rowData = new RowDataStatic(rows);

        return rowData;
    }

    public static boolean useBufferRowExplicit(Field[] fields) {
        if (fields == null) {
            return false;
        }

        for (int i = 0; i < fields.length; i++) {
            switch (fields[i].getSQLType()) {
                case Types.BLOB:
                case Types.CLOB:
                case Types.LONGVARBINARY:
                case Types.LONGVARCHAR:
                    return true;
            }
        }

        return false;
    }

    /**
     * Don't hold on to overly-large packets
     */
    private void reclaimLargeReusablePacket() {
        if ((this.reusablePacket != null) && (this.reusablePacket.getCapacity() > 1048576)) {
            this.reusablePacket = new Buffer(INITIAL_PACKET_SIZE);
        }
    }

    /**
     * Re-use a packet to read from the MySQL server
     * 
     * @param reuse
     * 
     * @throws SQLException
     */
    private final Buffer reuseAndReadPacket(Buffer reuse) throws SQLException {
        return reuseAndReadPacket(reuse, -1);
    }

    private final Buffer reuseAndReadPacket(Buffer reuse, int existingPacketLength) throws SQLException {

        try {
            reuse.setWasMultiPacket(false);
            int packetLength = 0;

            if (existingPacketLength == -1) {
                int lengthRead = readFully(this.mysqlInput, this.packetHeaderBuf, 0, 4);
                if (lengthRead < 4) {
                    forceClose();
                    throw new IOException(Messages.getString("MysqlIO.43"));
                }

                packetLength = (this.packetHeaderBuf[0] & 0xff) + ((this.packetHeaderBuf[1] & 0xff) << 8) + ((this.packetHeaderBuf[2] & 0xff) << 16);
            } else {
                packetLength = existingPacketLength;
            }

            if (this.traceProtocol) {
                StringBuilder traceMessageBuf = new StringBuilder();

                traceMessageBuf.append(Messages.getString("MysqlIO.44"));
                traceMessageBuf.append(packetLength);
                traceMessageBuf.append(Messages.getString("MysqlIO.45"));
                traceMessageBuf.append(StringUtils.dumpAsHex(this.packetHeaderBuf, 4));

                this.connection.getLog().logTrace(traceMessageBuf.toString());
            }

            byte multiPacketSeq = this.packetHeaderBuf[3];

            if (!this.packetSequenceReset) {
                if (this.enablePacketDebug && this.checkPacketSequence) {
                    checkPacketSequencing(multiPacketSeq);
                }
            } else {
                this.packetSequenceReset = false;
            }

            this.readPacketSequence = multiPacketSeq;

            // Set the Buffer to it's original state
            reuse.setPosition(0);

            // Do we need to re-alloc the byte buffer?
            //
            // Note: We actually check the length of the buffer, rather than getBufLength(), because getBufLength() is not necesarily the actual length of the
            // byte array used as the buffer
            if (reuse.getByteBuffer().length <= packetLength) {
                reuse.setByteBuffer(new byte[packetLength + 1]);
            }

            // Set the new length
            reuse.setBufLength(packetLength);

            // Read the data from the server
            int numBytesRead = readFully(this.mysqlInput, reuse.getByteBuffer(), 0, packetLength);

            if (numBytesRead != packetLength) {
                throw new IOException(Messages.getString("MysqlIO.104", new Object[] { packetLength, numBytesRead }));
            }

            if (this.traceProtocol) {
                StringBuilder traceMessageBuf = new StringBuilder();

                traceMessageBuf.append(Messages.getString("MysqlIO.46"));
                traceMessageBuf.append(getPacketDumpToLog(reuse, packetLength));

                this.connection.getLog().logTrace(traceMessageBuf.toString());
            }

            if (this.enablePacketDebug) {
                enqueuePacketForDebugging(false, true, 0, this.packetHeaderBuf, reuse);
            }

            boolean isMultiPacket = false;

            if (packetLength == MAX_THREE_BYTES) {
                reuse.setPosition(MAX_THREE_BYTES);

                // it's multi-packet
                isMultiPacket = true;

                packetLength = readRemainingMultiPackets(reuse, multiPacketSeq);
            }

            if (!isMultiPacket) {
                reuse.getByteBuffer()[packetLength] = 0; // Null-termination
            }

            if (this.connection.getMaintainTimeStats()) {
                this.lastPacketReceivedTimeMs = System.currentTimeMillis();
            }

            return reuse;
        } catch (IOException ioEx) {
            throw SQLError.createCommunicationsException(this.connection, this.packetSentTimeHolder.getLastPacketSentTime(), this.lastPacketReceivedTimeMs,
                    ioEx, getExceptionInterceptor());
        } catch (SQLException ex) {
            throw ex;
        } catch (Exception ex) {
            throw SQLError.createSQLException(ex.getMessage(), SQLError.SQL_STATE_GENERAL_ERROR, ex, getExceptionInterceptor());
        } catch (OutOfMemoryError oom) {
            try {
                // _Try_ this
                clearInputStream();
            } catch (Exception ex) {
            }
            try {
                this.connection.realClose(false, false, true, oom);
            } catch (Exception ex) {
            }
            throw oom;
        }

    }

    private int readRemainingMultiPackets(Buffer reuse, byte multiPacketSeq) throws IOException, SQLException {
        int packetLength = -1;
        Buffer multiPacket = null;

        do {
            final int lengthRead = readFully(this.mysqlInput, this.packetHeaderBuf, 0, 4);
            if (lengthRead < 4) {
                forceClose();
                throw new IOException(Messages.getString("MysqlIO.47"));
            }

            packetLength = (this.packetHeaderBuf[0] & 0xff) + ((this.packetHeaderBuf[1] & 0xff) << 8) + ((this.packetHeaderBuf[2] & 0xff) << 16);
            if (multiPacket == null) {
                multiPacket = new Buffer(packetLength);
            }

            multiPacketSeq++;
            if (multiPacketSeq != this.packetHeaderBuf[3]) {
                throw new IOException(Messages.getString("MysqlIO.49"));
            }

            // Set the Buffer to it's original state
            multiPacket.setPosition(0);

            // Set the new length
            multiPacket.setBufLength(packetLength);

            // Read the data from the server
            byte[] byteBuf = multiPacket.getByteBuffer();
            int lengthToWrite = packetLength;

            int bytesRead = readFully(this.mysqlInput, byteBuf, 0, packetLength);

            if (bytesRead != lengthToWrite) {

                throw SQLError.createCommunicationsException(this.connection, this.packetSentTimeHolder.getLastPacketSentTime(), this.lastPacketReceivedTimeMs,
                        SQLError.createSQLException(Messages.getString("MysqlIO.50") + lengthToWrite + Messages.getString("MysqlIO.51") + bytesRead + ".",
                                getExceptionInterceptor()), getExceptionInterceptor());
            }

            reuse.writeBytesNoNull(byteBuf, 0, lengthToWrite);
        } while (packetLength == MAX_THREE_BYTES);

        reuse.setPosition(0);
        reuse.setWasMultiPacket(true);
        return packetLength;
    }

    /**
     * @param multiPacketSeq
     * @throws CommunicationsException
     */
    private void checkPacketSequencing(byte multiPacketSeq) throws SQLException {
        if ((multiPacketSeq == -128) && (this.readPacketSequence != 127)) {
            throw SQLError.createCommunicationsException(this.connection, this.packetSentTimeHolder.getLastPacketSentTime(), this.lastPacketReceivedTimeMs,
                    new IOException(Messages.getString("MysqlIO.108", new Object[] { multiPacketSeq })), getExceptionInterceptor());
        }

        if ((this.readPacketSequence == -1) && (multiPacketSeq != 0)) {
            throw SQLError.createCommunicationsException(this.connection, this.packetSentTimeHolder.getLastPacketSentTime(), this.lastPacketReceivedTimeMs,
                    new IOException(Messages.getString("MysqlIO.109", new Object[] { multiPacketSeq })), getExceptionInterceptor());
        }

        if ((multiPacketSeq != -128) && (this.readPacketSequence != -1) && (multiPacketSeq != (this.readPacketSequence + 1))) {
            throw SQLError
                    .createCommunicationsException(this.connection, this.packetSentTimeHolder.getLastPacketSentTime(), this.lastPacketReceivedTimeMs,
                            new IOException(Messages.getString("MysqlIO.110", new Object[] { this.readPacketSequence + 1, multiPacketSeq })),
                            getExceptionInterceptor());
        }
    }

    void enableMultiQueries() throws SQLException {
        Buffer buf = getSharedSendPacket();

        buf.writeByte((byte) MysqlDefs.COM_SET_OPTION);
        buf.writeInt(0);
        sendCommand(MysqlDefs.COM_SET_OPTION, null, buf, false, null, 0);
    }

    void disableMultiQueries() throws SQLException {
        Buffer buf = getSharedSendPacket();

        buf.writeByte((byte) MysqlDefs.COM_SET_OPTION);
        buf.writeInt(1);
        sendCommand(MysqlDefs.COM_SET_OPTION, null, buf, false, null, 0);
    }

    /**
     * @param packet
     * @param packetLen
     *            length of header + payload
     * @throws SQLException
     */
    private final void send(PacketBuffer packet, int packetLen) throws SQLException {
        try {
            if (this.maxAllowedPacket > 0 && packetLen > this.maxAllowedPacket) {
                throw new PacketTooBigException(packetLen, this.maxAllowedPacket);
            }

            this.packetSequence++;
            this.packetSender.send(packet.getByteBuffer(), packetLen, this.packetSequence);

            //
            // Don't hold on to large packets
            //
            if (packet == this.sharedSendPacket) {
                reclaimLargeSharedSendPacket();
            }
        } catch (IOException ioEx) {
            throw SQLError.createCommunicationsException(this.connection, this.packetSentTimeHolder.getLastPacketSentTime(), this.lastPacketReceivedTimeMs,
                    ioEx, getExceptionInterceptor());
        }
    }

    /**
     * Reads and sends a file to the server for LOAD DATA LOCAL INFILE
     * 
     * @param callingStatement
     * @param fileName
     *            the file name to send.
     * 
     * @throws SQLException
     */
    private final ResultSetImpl sendFileToServer(StatementImpl callingStatement, String fileName) throws SQLException {

        Buffer filePacket = (this.loadFileBufRef == null) ? null : this.loadFileBufRef.get();

        int bigPacketLength = Math.min(this.connection.getMaxAllowedPacket() - (HEADER_LENGTH * 3),
                alignPacketSize(this.connection.getMaxAllowedPacket() - 16, 4096) - (HEADER_LENGTH * 3));

        int oneMeg = 1024 * 1024;

        int smallerPacketSizeAligned = Math.min(oneMeg - (HEADER_LENGTH * 3), alignPacketSize(oneMeg - 16, 4096) - (HEADER_LENGTH * 3));

        int packetLength = Math.min(smallerPacketSizeAligned, bigPacketLength);

        if (filePacket == null) {
            try {
                filePacket = new Buffer(packetLength);
                filePacket.setPosition(0);
                this.loadFileBufRef = new SoftReference<Buffer>(filePacket);
            } catch (OutOfMemoryError oom) {
                throw SQLError.createSQLException(Messages.getString("MysqlIO.111", new Object[] { packetLength }), SQLError.SQL_STATE_MEMORY_ALLOCATION_ERROR,
                        getExceptionInterceptor());

            }
        }

        filePacket.setPosition(0);
        // account for the packet file-read-request from read()
        this.packetSequence++;

        byte[] fileBuf = new byte[packetLength];

        BufferedInputStream fileIn = null;

        try {
            if (!this.connection.getAllowLoadLocalInfile()) {
                throw SQLError.createSQLException(Messages.getString("MysqlIO.LoadDataLocalNotAllowed"), SQLError.SQL_STATE_GENERAL_ERROR,
                        getExceptionInterceptor());
            }

            InputStream hookedStream = null;

            if (callingStatement != null) {
                hookedStream = callingStatement.getLocalInfileInputStream();
            }

            if (hookedStream != null) {
                fileIn = new BufferedInputStream(hookedStream);
            } else if (!this.connection.getAllowUrlInLocalInfile()) {
                fileIn = new BufferedInputStream(new FileInputStream(fileName));
            } else {
                // First look for ':'
                if (fileName.indexOf(':') != -1) {
                    try {
                        URL urlFromFileName = new URL(fileName);
                        fileIn = new BufferedInputStream(urlFromFileName.openStream());
                    } catch (MalformedURLException badUrlEx) {
                        // we fall back to trying this as a file input stream
                        fileIn = new BufferedInputStream(new FileInputStream(fileName));
                    }
                } else {
                    fileIn = new BufferedInputStream(new FileInputStream(fileName));
                }
            }

            int bytesRead = 0;

            while ((bytesRead = fileIn.read(fileBuf)) != -1) {
                filePacket.setPosition(0);
                filePacket.writeBytesNoNull(fileBuf, 0, bytesRead);
                send(filePacket, filePacket.getPosition());
            }
        } catch (IOException ioEx) {
            StringBuilder messageBuf = new StringBuilder(Messages.getString("MysqlIO.60"));

            if (fileName != null && !this.connection.getParanoid()) {
                messageBuf.append("'");
                messageBuf.append(fileName);
                messageBuf.append("'");
            }

            messageBuf.append(Messages.getString("MysqlIO.63"));

            if (!this.connection.getParanoid()) {
                messageBuf.append(Messages.getString("MysqlIO.64"));
                messageBuf.append(Util.stackTraceToString(ioEx));
            }

            throw SQLError.createSQLException(messageBuf.toString(), SQLError.SQL_STATE_ILLEGAL_ARGUMENT, getExceptionInterceptor());
        } finally {
            if (fileIn != null) {
                try {
                    fileIn.close();
                } catch (Exception ex) {
                    SQLException sqlEx = SQLError.createSQLException(Messages.getString("MysqlIO.65"), SQLError.SQL_STATE_GENERAL_ERROR, ex,
                            getExceptionInterceptor());

                    throw sqlEx;
                }

                fileIn = null;
            } else {
                // file open failed, but server needs one packet
                filePacket.setPosition(0);
                send(filePacket, filePacket.getPosition());
                checkErrorPacket(); // to clear response off of queue
            }
        }

        // send empty packet to mark EOF
        filePacket.setPosition(0);
        send(filePacket, filePacket.getPosition());

        Buffer resultPacket = checkErrorPacket();

        return buildResultSetWithUpdates(callingStatement, resultPacket);
    }

    /**
     * Checks for errors in the reply packet, and if none, returns the reply
     * packet, ready for reading
     * 
     * @param command
     *            the command being issued (if used)
     * 
     * @throws SQLException
     *             if an error packet was received
     * @throws CommunicationsException
     */
    private Buffer checkErrorPacket(int command) throws SQLException {
        //int statusCode = 0;
        Buffer resultPacket = null;
        this.serverStatus = 0;

        try {
            // Check return value, if we get a java.io.EOFException, the server has gone away. We'll pass it on up the exception chain and let someone higher up
            // decide what to do (barf, reconnect, etc).
            resultPacket = reuseAndReadPacket(this.reusablePacket);
        } catch (SQLException sqlEx) {
            // Don't wrap SQL Exceptions
            throw sqlEx;
        } catch (Exception fallThru) {
            throw SQLError.createCommunicationsException(this.connection, this.packetSentTimeHolder.getLastPacketSentTime(), this.lastPacketReceivedTimeMs,
                    fallThru, getExceptionInterceptor());
        }

        checkErrorPacket(resultPacket);

        return resultPacket;
    }

    private void checkErrorPacket(Buffer resultPacket) throws SQLException {

        int statusCode = resultPacket.readByte();

        // Error handling
        if (statusCode == (byte) 0xff) {
            String serverErrorMessage;
            int errno = 2000;

            errno = resultPacket.readInt();

            String xOpen = null;

            try {
                serverErrorMessage = resultPacket.readString(this.connection.getErrorMessageEncoding(), getExceptionInterceptor());
            } catch (CJException e) {
                throw SQLError.createSQLException(e.getMessage(), SQLError.SQL_STATE_ILLEGAL_ARGUMENT, e, getExceptionInterceptor());
            }

            if (serverErrorMessage.charAt(0) == '#') {

                // we have an SQLState
                if (serverErrorMessage.length() > 6) {
                    xOpen = serverErrorMessage.substring(1, 6);
                    serverErrorMessage = serverErrorMessage.substring(6);

                    if (xOpen.equals("HY000")) {
                        xOpen = SQLError.mysqlToSqlState(errno);
                    }
                } else {
                    xOpen = SQLError.mysqlToSqlState(errno);
                }
            } else {
                xOpen = SQLError.mysqlToSqlState(errno);
            }

            clearInputStream();

            StringBuilder errorBuf = new StringBuilder();

            String xOpenErrorMessage = SQLError.get(xOpen);

            if (!this.connection.getUseOnlyServerErrorMessages()) {
                if (xOpenErrorMessage != null) {
                    errorBuf.append(xOpenErrorMessage);
                    errorBuf.append(Messages.getString("MysqlIO.68"));
                }
            }

            errorBuf.append(serverErrorMessage);

            if (!this.connection.getUseOnlyServerErrorMessages()) {
                if (xOpenErrorMessage != null) {
                    errorBuf.append("\"");
                }
            }

            appendDeadlockStatusInformation(xOpen, errorBuf);

            if (xOpen != null && xOpen.startsWith("22")) {
                throw new MysqlDataTruncation(errorBuf.toString(), 0, true, false, 0, 0, errno);
            }
            throw SQLError.createSQLException(errorBuf.toString(), xOpen, errno, false, getExceptionInterceptor(), this.connection);

        }
    }

    private void appendDeadlockStatusInformation(String xOpen, StringBuilder errorBuf) throws SQLException {
        if (this.connection.getIncludeInnodbStatusInDeadlockExceptions() && xOpen != null && (xOpen.startsWith("40") || xOpen.startsWith("41"))
                && this.streamingData == null) {
            ResultSet rs = null;

            try {
                rs = sqlQueryDirect(null, "SHOW ENGINE INNODB STATUS", this.connection.getEncoding(), null, -1, ResultSet.TYPE_FORWARD_ONLY,
                        ResultSet.CONCUR_READ_ONLY, false, this.connection.getCatalog(), null);

                if (rs.next()) {
                    errorBuf.append("\n\n");
                    errorBuf.append(rs.getString("Status"));
                } else {
                    errorBuf.append("\n\n");
                    errorBuf.append(Messages.getString("MysqlIO.NoInnoDBStatusFound"));
                }
            } catch (SQLException | CJException ex) {
                errorBuf.append("\n\n");
                errorBuf.append(Messages.getString("MysqlIO.InnoDBStatusFailed"));
                errorBuf.append("\n\n");
                errorBuf.append(Util.stackTraceToString(ex));
            } finally {
                if (rs != null) {
                    rs.close();
                }
            }
        }

        if (this.connection.getIncludeThreadDumpInDeadlockExceptions()) {
            errorBuf.append("\n\n*** Java threads running at time of deadlock ***\n\n");

            ThreadMXBean threadMBean = ManagementFactory.getThreadMXBean();
            long[] threadIds = threadMBean.getAllThreadIds();

            ThreadInfo[] threads = threadMBean.getThreadInfo(threadIds, Integer.MAX_VALUE);
            List<ThreadInfo> activeThreads = new ArrayList<ThreadInfo>();

            for (ThreadInfo info : threads) {
                if (info != null) {
                    activeThreads.add(info);
                }
            }

            for (ThreadInfo threadInfo : activeThreads) {
                // "Thread-60" daemon prio=1 tid=0x093569c0 nid=0x1b99 in Object.wait()

                errorBuf.append('"');
                errorBuf.append(threadInfo.getThreadName());
                errorBuf.append("\" tid=");
                errorBuf.append(threadInfo.getThreadId());
                errorBuf.append(" ");
                errorBuf.append(threadInfo.getThreadState());

                if (threadInfo.getLockName() != null) {
                    errorBuf.append(" on lock=" + threadInfo.getLockName());
                }
                if (threadInfo.isSuspended()) {
                    errorBuf.append(" (suspended)");
                }
                if (threadInfo.isInNative()) {
                    errorBuf.append(" (running in native)");
                }

                StackTraceElement[] stackTrace = threadInfo.getStackTrace();

                if (stackTrace.length > 0) {
                    errorBuf.append(" in ");
                    errorBuf.append(stackTrace[0].getClassName());
                    errorBuf.append(".");
                    errorBuf.append(stackTrace[0].getMethodName());
                    errorBuf.append("()");
                }

                errorBuf.append("\n");

                if (threadInfo.getLockOwnerName() != null) {
                    errorBuf.append("\t owned by " + threadInfo.getLockOwnerName() + " Id=" + threadInfo.getLockOwnerId());
                    errorBuf.append("\n");
                }

                for (int j = 0; j < stackTrace.length; j++) {
                    StackTraceElement ste = stackTrace[j];
                    errorBuf.append("\tat " + ste.toString());
                    errorBuf.append("\n");
                }
            }
        }
    }

    private void reclaimLargeSharedSendPacket() {
        if ((this.sharedSendPacket != null) && (this.sharedSendPacket.getCapacity() > 1048576)) {
            this.sharedSendPacket = new Buffer(INITIAL_PACKET_SIZE);
        }
    }

    boolean hadWarnings() {
        return this.hadWarnings;
    }

    void scanForAndThrowDataTruncation() throws SQLException {
        if ((this.streamingData == null) && this.connection.getJdbcCompliantTruncation() && this.warningCount > 0) {
            SQLError.convertShowWarningsToSQLWarnings(this.connection, this.warningCount, true);
        }
    }

    /**
<<<<<<< HEAD
=======
     * Secure authentication for 4.1 and newer servers.
     * 
     * @param packet
     * @param packLength
     * @param user
     * @param password
     * @param database
     * @param writeClientParams
     * 
     * @throws SQLException
     */
    private void secureAuth(Buffer packet, int packLength, String user, String password, String database, boolean writeClientParams) throws SQLException {
        // Passwords can be 16 chars long
        if (packet == null) {
            packet = new Buffer(packLength);
        }

        if (writeClientParams) {
            if (this.use41Extensions) {
                if (versionMeetsMinimum(4, 1, 1)) {
                    packet.writeLong(this.clientParam);
                    packet.writeLong(this.maxThreeBytes);

                    // charset, JDBC will connect as 'latin1', and use 'SET NAMES' to change to the desired charset after the connection is established.
                    packet.writeByte((byte) 8);

                    // Set of bytes reserved for future use.
                    packet.writeBytesNoNull(new byte[23]);
                } else {
                    packet.writeLong(this.clientParam);
                    packet.writeLong(this.maxThreeBytes);
                }
            } else {
                packet.writeInt((int) this.clientParam);
                packet.writeLongInt(this.maxThreeBytes);
            }
        }

        // User/Password data
        packet.writeString(user, CODE_PAGE_1252, this.connection);

        if (password.length() != 0) {
            /* Prepare false scramble */
            packet.writeString(FALSE_SCRAMBLE, CODE_PAGE_1252, this.connection);
        } else {
            /* For empty password */
            packet.writeString("", CODE_PAGE_1252, this.connection);
        }

        if (this.useConnectWithDb) {
            packet.writeString(database, CODE_PAGE_1252, this.connection);
        }

        send(packet, packet.getPosition());

        //
        // Don't continue stages if password is empty
        //
        if (password.length() > 0) {
            Buffer b = readPacket();

            b.setPosition(0);

            byte[] replyAsBytes = b.getByteBuffer();

            if ((replyAsBytes.length == 25) && (replyAsBytes[0] != 0)) {
                // Old passwords will have '*' at the first byte of hash */
                if (replyAsBytes[0] != '*') {
                    try {
                        /* Build full password hash as it is required to decode scramble */
                        byte[] buff = Security.passwordHashStage1(password);

                        /* Store copy as we'll need it later */
                        byte[] passwordHash = new byte[buff.length];
                        System.arraycopy(buff, 0, passwordHash, 0, buff.length);

                        /* Finally hash complete password using hash we got from server */
                        passwordHash = Security.passwordHashStage2(passwordHash, replyAsBytes);

                        byte[] packetDataAfterSalt = new byte[replyAsBytes.length - 5];

                        System.arraycopy(replyAsBytes, 4, packetDataAfterSalt, 0, replyAsBytes.length - 5);

                        byte[] mysqlScrambleBuff = new byte[SEED_LENGTH];

                        /* Decypt and store scramble 4 = hash for stage2 */
                        Security.xorString(packetDataAfterSalt, mysqlScrambleBuff, passwordHash, SEED_LENGTH);

                        /* Encode scramble with password. Recycle buffer */
                        Security.xorString(mysqlScrambleBuff, buff, buff, SEED_LENGTH);

                        Buffer packet2 = new Buffer(25);
                        packet2.writeBytesNoNull(buff);

                        this.packetSequence++;

                        send(packet2, 24);
                    } catch (NoSuchAlgorithmException nse) {
                        throw SQLError.createSQLException(Messages.getString("MysqlIO.91") + Messages.getString("MysqlIO.92"),
                                SQLError.SQL_STATE_GENERAL_ERROR, getExceptionInterceptor());
                    }
                } else {
                    try {
                        /* Create password to decode scramble */
                        byte[] passwordHash = Security.createKeyFromOldPassword(password);

                        /* Decypt and store scramble 4 = hash for stage2 */
                        byte[] netReadPos4 = new byte[replyAsBytes.length - 5];

                        System.arraycopy(replyAsBytes, 4, netReadPos4, 0, replyAsBytes.length - 5);

                        byte[] mysqlScrambleBuff = new byte[SEED_LENGTH];

                        /* Decypt and store scramble 4 = hash for stage2 */
                        Security.xorString(netReadPos4, mysqlScrambleBuff, passwordHash, SEED_LENGTH);

                        /* Finally scramble decoded scramble with password */
                        String scrambledPassword = Util.scramble(StringUtils.toString(mysqlScrambleBuff), password);

                        Buffer packet2 = new Buffer(packLength);
                        packet2.writeString(scrambledPassword, CODE_PAGE_1252, this.connection);
                        this.packetSequence++;

                        send(packet2, 24);
                    } catch (NoSuchAlgorithmException nse) {
                        throw SQLError.createSQLException(Messages.getString("MysqlIO.93") + Messages.getString("MysqlIO.94"),
                                SQLError.SQL_STATE_GENERAL_ERROR, getExceptionInterceptor());
                    }
                }
            }
        }
    }

    /**
     * Secure authentication for 4.1.1 and newer servers.
     * 
     * @param packet
     * @param packLength
     * @param user
     * @param password
     * @param database
     * @param writeClientParams
     * 
     * @throws SQLException
     */
    void secureAuth411(Buffer packet, int packLength, String user, String password, String database, boolean writeClientParams) throws SQLException {
        String enc = getEncodingForHandshake();
        //	SERVER:  public_seed=create_random_string()
        //			 send(public_seed)
        //
        //	CLIENT:  recv(public_seed)
        //			 hash_stage1=sha1("password")
        //			 hash_stage2=sha1(hash_stage1)
        //			 reply=xor(hash_stage1, sha1(public_seed,hash_stage2)
        //
        //			 // this three steps are done in scramble()
        //
        //			 send(reply)
        //
        //
        //	SERVER:  recv(reply)
        //			 hash_stage1=xor(reply, sha1(public_seed,hash_stage2))
        //			 candidate_hash2=sha1(hash_stage1)
        //			 check(candidate_hash2==hash_stage2)
        // Passwords can be 16 chars long
        if (packet == null) {
            packet = new Buffer(packLength);
        }

        if (writeClientParams) {
            if (this.use41Extensions) {
                if (versionMeetsMinimum(4, 1, 1)) {
                    packet.writeLong(this.clientParam);
                    packet.writeLong(this.maxThreeBytes);

                    appendCharsetByteForHandshake(packet, enc);

                    // Set of bytes reserved for future use.
                    packet.writeBytesNoNull(new byte[23]);
                } else {
                    packet.writeLong(this.clientParam);
                    packet.writeLong(this.maxThreeBytes);
                }
            } else {
                packet.writeInt((int) this.clientParam);
                packet.writeLongInt(this.maxThreeBytes);
            }
        }

        // User/Password data
        packet.writeString(user, enc, this.connection);

        if (password.length() != 0) {
            packet.writeByte((byte) 0x14);

            try {
                packet.writeBytesNoNull(Security.scramble411(password, this.seed, this.connection.getPasswordCharacterEncoding()));
            } catch (NoSuchAlgorithmException nse) {
                throw SQLError.createSQLException(Messages.getString("MysqlIO.95") + Messages.getString("MysqlIO.96"), SQLError.SQL_STATE_GENERAL_ERROR,
                        getExceptionInterceptor());
            } catch (UnsupportedEncodingException e) {
                throw SQLError.createSQLException(Messages.getString("MysqlIO.95") + Messages.getString("MysqlIO.96"), SQLError.SQL_STATE_GENERAL_ERROR,
                        getExceptionInterceptor());
            }
        } else {
            /* For empty password */
            packet.writeByte((byte) 0);
        }

        if (this.useConnectWithDb) {
            packet.writeString(database, enc, this.connection);
        } else {
            /* For empty database */
            packet.writeByte((byte) 0);
        }

        // connection attributes
        if ((this.serverCapabilities & CLIENT_CONNECT_ATTRS) != 0) {
            sendConnectionAttributes(packet, enc, this.connection);
        }

        send(packet, packet.getPosition());

        byte savePacketSequence = this.packetSequence++;

        Buffer reply = checkErrorPacket();

        if (reply.isLastDataPacket()) {
            /*
             * By sending this very specific reply server asks us to send scrambled password in old format. The reply contains scramble_323.
             */
            this.packetSequence = ++savePacketSequence;
            packet.clear();

            String seed323 = this.seed.substring(0, 8);
            packet.writeString(Util.newCrypt(password, seed323));
            send(packet, packet.getPosition());

            /* Read what server thinks about out new auth message report */
            checkErrorPacket();
        }
    }

    /**
>>>>>>> cf22d618
     * Un-packs binary-encoded result set data for one row
     * 
     * @param fields
     * @param binaryData
     * @param resultSetConcurrency
     * 
     * @return byte[][]
     * 
     * @throws SQLException
     */
    private final ResultSetRow unpackBinaryResultSetRow(Field[] fields, Buffer binaryData, int resultSetConcurrency) throws SQLException {
        int numFields = fields.length;

        byte[][] unpackedRowData = new byte[numFields][];

        //
        // Unpack the null bitmask, first
        //

        int nullCount = (numFields + 9) / 8;
        int nullMaskPos = binaryData.getPosition();
        binaryData.setPosition(nullMaskPos + nullCount);
        int bit = 4; // first two bits are reserved for future use

        //
        // TODO: Benchmark if moving check for updatable result sets out of loop is worthwhile?
        //

        for (int i = 0; i < numFields; i++) {
            if ((binaryData.readByte(nullMaskPos) & bit) != 0) {
                unpackedRowData[i] = null;
            } else {
                if (resultSetConcurrency != ResultSet.CONCUR_UPDATABLE) {
                    extractNativeEncodedColumn(binaryData, fields, i, unpackedRowData);
                } else {
                    unpackNativeEncodedColumn(binaryData, fields, i, unpackedRowData);
                }
            }

            if (((bit <<= 1) & 255) == 0) {
                bit = 1; /* To next byte */

                nullMaskPos++;
            }
        }

        return new ByteArrayRow(unpackedRowData, getExceptionInterceptor());
    }

    private final void extractNativeEncodedColumn(Buffer binaryData, Field[] fields, int columnIndex, byte[][] unpackedRowData) throws SQLException {
        Field curField = fields[columnIndex];

        switch (curField.getMysqlType()) {
            case MysqlDefs.FIELD_TYPE_NULL:
                break; // for dummy binds

            case MysqlDefs.FIELD_TYPE_TINY:

                unpackedRowData[columnIndex] = new byte[] { binaryData.readByte() };
                break;

            case MysqlDefs.FIELD_TYPE_SHORT:
            case MysqlDefs.FIELD_TYPE_YEAR:

                unpackedRowData[columnIndex] = binaryData.getBytes(2);
                break;
            case MysqlDefs.FIELD_TYPE_LONG:
            case MysqlDefs.FIELD_TYPE_INT24:

                unpackedRowData[columnIndex] = binaryData.getBytes(4);
                break;
            case MysqlDefs.FIELD_TYPE_LONGLONG:

                unpackedRowData[columnIndex] = binaryData.getBytes(8);
                break;
            case MysqlDefs.FIELD_TYPE_FLOAT:

                unpackedRowData[columnIndex] = binaryData.getBytes(4);
                break;
            case MysqlDefs.FIELD_TYPE_DOUBLE:

                unpackedRowData[columnIndex] = binaryData.getBytes(8);
                break;
            case MysqlDefs.FIELD_TYPE_TIME:

                int length = (int) binaryData.readFieldLength();

                unpackedRowData[columnIndex] = binaryData.getBytes(length);

                break;
            case MysqlDefs.FIELD_TYPE_DATE:

                length = (int) binaryData.readFieldLength();

                unpackedRowData[columnIndex] = binaryData.getBytes(length);

                break;
            case MysqlDefs.FIELD_TYPE_DATETIME:
            case MysqlDefs.FIELD_TYPE_TIMESTAMP:
                length = (int) binaryData.readFieldLength();

                unpackedRowData[columnIndex] = binaryData.getBytes(length);
                break;
            case MysqlDefs.FIELD_TYPE_TINY_BLOB:
            case MysqlDefs.FIELD_TYPE_MEDIUM_BLOB:
            case MysqlDefs.FIELD_TYPE_LONG_BLOB:
            case MysqlDefs.FIELD_TYPE_BLOB:
            case MysqlDefs.FIELD_TYPE_VAR_STRING:
            case MysqlDefs.FIELD_TYPE_VARCHAR:
            case MysqlDefs.FIELD_TYPE_STRING:
            case MysqlDefs.FIELD_TYPE_DECIMAL:
            case MysqlDefs.FIELD_TYPE_NEW_DECIMAL:
            case MysqlDefs.FIELD_TYPE_GEOMETRY:
                unpackedRowData[columnIndex] = binaryData.readLenByteArray(0);

                break;
            case MysqlDefs.FIELD_TYPE_BIT:
                unpackedRowData[columnIndex] = binaryData.readLenByteArray(0);

                break;
            default:
                throw SQLError.createSQLException(Messages.getString("MysqlIO.97", new Object[] { curField.getMysqlType(), columnIndex, fields.length }),
                        SQLError.SQL_STATE_GENERAL_ERROR, getExceptionInterceptor());
        }
    }

    private final void unpackNativeEncodedColumn(Buffer binaryData, Field[] fields, int columnIndex, byte[][] unpackedRowData) throws SQLException {
        Field curField = fields[columnIndex];

        switch (curField.getMysqlType()) {
            case MysqlDefs.FIELD_TYPE_NULL:
                break; // for dummy binds

            case MysqlDefs.FIELD_TYPE_TINY:

                byte tinyVal = binaryData.readByte();

                if (!curField.isUnsigned()) {
                    unpackedRowData[columnIndex] = StringUtils.getBytes(String.valueOf(tinyVal));
                } else {
                    short unsignedTinyVal = (short) (tinyVal & 0xff);

                    unpackedRowData[columnIndex] = StringUtils.getBytes(String.valueOf(unsignedTinyVal));
                }

                break;

            case MysqlDefs.FIELD_TYPE_SHORT:
            case MysqlDefs.FIELD_TYPE_YEAR:

                short shortVal = (short) binaryData.readInt();

                if (!curField.isUnsigned()) {
                    unpackedRowData[columnIndex] = StringUtils.getBytes(String.valueOf(shortVal));
                } else {
                    int unsignedShortVal = shortVal & 0xffff;

                    unpackedRowData[columnIndex] = StringUtils.getBytes(String.valueOf(unsignedShortVal));
                }

                break;

            case MysqlDefs.FIELD_TYPE_LONG:
            case MysqlDefs.FIELD_TYPE_INT24:

                int intVal = (int) binaryData.readLong();

                if (!curField.isUnsigned()) {
                    unpackedRowData[columnIndex] = StringUtils.getBytes(String.valueOf(intVal));
                } else {
                    long longVal = intVal & 0xffffffffL;

                    unpackedRowData[columnIndex] = StringUtils.getBytes(String.valueOf(longVal));
                }

                break;

            case MysqlDefs.FIELD_TYPE_LONGLONG:

                long longVal = binaryData.readLongLong();

                if (!curField.isUnsigned()) {
                    unpackedRowData[columnIndex] = StringUtils.getBytes(String.valueOf(longVal));
                } else {
                    BigInteger asBigInteger = ResultSetImpl.convertLongToUlong(longVal);

                    unpackedRowData[columnIndex] = StringUtils.getBytes(asBigInteger.toString());
                }

                break;

            case MysqlDefs.FIELD_TYPE_FLOAT:

                float floatVal = Float.intBitsToFloat(binaryData.readIntAsLong());

                unpackedRowData[columnIndex] = StringUtils.getBytes(String.valueOf(floatVal));

                break;

            case MysqlDefs.FIELD_TYPE_DOUBLE:

                double doubleVal = Double.longBitsToDouble(binaryData.readLongLong());

                unpackedRowData[columnIndex] = StringUtils.getBytes(String.valueOf(doubleVal));

                break;

            case MysqlDefs.FIELD_TYPE_TIME:

                int length = (int) binaryData.readFieldLength();

                int hour = 0;
                int minute = 0;
                int seconds = 0;

                if (length != 0) {
                    binaryData.readByte(); // skip tm->neg
                    binaryData.readLong(); // skip daysPart
                    hour = binaryData.readByte();
                    minute = binaryData.readByte();
                    seconds = binaryData.readByte();

                    if (length > 8) {
                        binaryData.readLong(); // ignore 'secondsPart'
                    }
                }

                byte[] timeAsBytes = new byte[8];

                timeAsBytes[0] = (byte) Character.forDigit(hour / 10, 10);
                timeAsBytes[1] = (byte) Character.forDigit(hour % 10, 10);

                timeAsBytes[2] = (byte) ':';

                timeAsBytes[3] = (byte) Character.forDigit(minute / 10, 10);
                timeAsBytes[4] = (byte) Character.forDigit(minute % 10, 10);

                timeAsBytes[5] = (byte) ':';

                timeAsBytes[6] = (byte) Character.forDigit(seconds / 10, 10);
                timeAsBytes[7] = (byte) Character.forDigit(seconds % 10, 10);

                unpackedRowData[columnIndex] = timeAsBytes;

                break;

            case MysqlDefs.FIELD_TYPE_DATE:
                length = (int) binaryData.readFieldLength();

                int year = 0;
                int month = 0;
                int day = 0;

                hour = 0;
                minute = 0;
                seconds = 0;

                if (length != 0) {
                    year = binaryData.readInt();
                    month = binaryData.readByte();
                    day = binaryData.readByte();
                }

                if ((year == 0) && (month == 0) && (day == 0)) {
                    if (JdbcConnectionPropertiesImpl.ZERO_DATETIME_BEHAVIOR_CONVERT_TO_NULL.equals(this.connection.getZeroDateTimeBehavior())) {
                        unpackedRowData[columnIndex] = null;

                        break;
                    } else if (JdbcConnectionPropertiesImpl.ZERO_DATETIME_BEHAVIOR_EXCEPTION.equals(this.connection.getZeroDateTimeBehavior())) {
                        throw SQLError.createSQLException(Messages.getString("MysqlIO.106"), SQLError.SQL_STATE_ILLEGAL_ARGUMENT, getExceptionInterceptor());
                    }

                    year = 1;
                    month = 1;
                    day = 1;
                }

                byte[] dateAsBytes = new byte[10];

                dateAsBytes[0] = (byte) Character.forDigit(year / 1000, 10);

                int after1000 = year % 1000;

                dateAsBytes[1] = (byte) Character.forDigit(after1000 / 100, 10);

                int after100 = after1000 % 100;

                dateAsBytes[2] = (byte) Character.forDigit(after100 / 10, 10);
                dateAsBytes[3] = (byte) Character.forDigit(after100 % 10, 10);

                dateAsBytes[4] = (byte) '-';

                dateAsBytes[5] = (byte) Character.forDigit(month / 10, 10);
                dateAsBytes[6] = (byte) Character.forDigit(month % 10, 10);

                dateAsBytes[7] = (byte) '-';

                dateAsBytes[8] = (byte) Character.forDigit(day / 10, 10);
                dateAsBytes[9] = (byte) Character.forDigit(day % 10, 10);

                unpackedRowData[columnIndex] = dateAsBytes;

                break;

            case MysqlDefs.FIELD_TYPE_DATETIME:
            case MysqlDefs.FIELD_TYPE_TIMESTAMP:
                length = (int) binaryData.readFieldLength();

                year = 0;
                month = 0;
                day = 0;

                hour = 0;
                minute = 0;
                seconds = 0;

                int nanos = 0;

                if (length != 0) {
                    year = binaryData.readInt();
                    month = binaryData.readByte();
                    day = binaryData.readByte();

                    if (length > 4) {
                        hour = binaryData.readByte();
                        minute = binaryData.readByte();
                        seconds = binaryData.readByte();
                    }

                    //if (length > 7) {
                    //    nanos = (int)binaryData.readLong();
                    //}
                }

                if ((year == 0) && (month == 0) && (day == 0)) {
                    if (JdbcConnectionPropertiesImpl.ZERO_DATETIME_BEHAVIOR_CONVERT_TO_NULL.equals(this.connection.getZeroDateTimeBehavior())) {
                        unpackedRowData[columnIndex] = null;

                        break;
                    } else if (JdbcConnectionPropertiesImpl.ZERO_DATETIME_BEHAVIOR_EXCEPTION.equals(this.connection.getZeroDateTimeBehavior())) {
                        throw SQLError.createSQLException(Messages.getString("MysqlIO.107"), SQLError.SQL_STATE_ILLEGAL_ARGUMENT, getExceptionInterceptor());
                    }

                    year = 1;
                    month = 1;
                    day = 1;
                }

                int stringLength = 19;

                byte[] nanosAsBytes = StringUtils.getBytes(Integer.toString(nanos));

                stringLength += (1 + nanosAsBytes.length); // '.' + # of digits

                byte[] datetimeAsBytes = new byte[stringLength];

                datetimeAsBytes[0] = (byte) Character.forDigit(year / 1000, 10);

                after1000 = year % 1000;

                datetimeAsBytes[1] = (byte) Character.forDigit(after1000 / 100, 10);

                after100 = after1000 % 100;

                datetimeAsBytes[2] = (byte) Character.forDigit(after100 / 10, 10);
                datetimeAsBytes[3] = (byte) Character.forDigit(after100 % 10, 10);

                datetimeAsBytes[4] = (byte) '-';

                datetimeAsBytes[5] = (byte) Character.forDigit(month / 10, 10);
                datetimeAsBytes[6] = (byte) Character.forDigit(month % 10, 10);

                datetimeAsBytes[7] = (byte) '-';

                datetimeAsBytes[8] = (byte) Character.forDigit(day / 10, 10);
                datetimeAsBytes[9] = (byte) Character.forDigit(day % 10, 10);

                datetimeAsBytes[10] = (byte) ' ';

                datetimeAsBytes[11] = (byte) Character.forDigit(hour / 10, 10);
                datetimeAsBytes[12] = (byte) Character.forDigit(hour % 10, 10);

                datetimeAsBytes[13] = (byte) ':';

                datetimeAsBytes[14] = (byte) Character.forDigit(minute / 10, 10);
                datetimeAsBytes[15] = (byte) Character.forDigit(minute % 10, 10);

                datetimeAsBytes[16] = (byte) ':';

                datetimeAsBytes[17] = (byte) Character.forDigit(seconds / 10, 10);
                datetimeAsBytes[18] = (byte) Character.forDigit(seconds % 10, 10);

                datetimeAsBytes[19] = (byte) '.';

                final int nanosOffset = 20;

                System.arraycopy(nanosAsBytes, 0, datetimeAsBytes, nanosOffset, nanosAsBytes.length);

                unpackedRowData[columnIndex] = datetimeAsBytes;

                break;

            case MysqlDefs.FIELD_TYPE_TINY_BLOB:
            case MysqlDefs.FIELD_TYPE_MEDIUM_BLOB:
            case MysqlDefs.FIELD_TYPE_LONG_BLOB:
            case MysqlDefs.FIELD_TYPE_BLOB:
            case MysqlDefs.FIELD_TYPE_VAR_STRING:
            case MysqlDefs.FIELD_TYPE_STRING:
            case MysqlDefs.FIELD_TYPE_VARCHAR:
            case MysqlDefs.FIELD_TYPE_DECIMAL:
            case MysqlDefs.FIELD_TYPE_NEW_DECIMAL:
            case MysqlDefs.FIELD_TYPE_BIT:
                unpackedRowData[columnIndex] = binaryData.readLenByteArray(0);

                break;

            default:
                throw SQLError.createSQLException(Messages.getString("MysqlIO.97", new Object[] { curField.getMysqlType(), columnIndex, fields.length }),
                        SQLError.SQL_STATE_GENERAL_ERROR, getExceptionInterceptor());
        }
    }

    /**
     * Negotiates the SSL communications channel used when connecting
     * to a MySQL server that understands SSL.
     * 
     * @param user
     * @param password
     * @param database
     * @param packLength
     * @throws SQLException
     * @throws CommunicationsException
     */
    private void negotiateSSLConnection(String user, String password, String database, int packLength) throws SQLException {
        if (!ExportControlled.enabled()) {
            throw new ConnectionFeatureNotAvailableException(this.connection, this.packetSentTimeHolder.getLastPacketSentTime(), null);
        }

        this.clientParam |= CLIENT_SSL;

        Buffer packet = new Buffer(packLength);
        packet.setPosition(0);

        packet.writeLong(this.clientParam);
        packet.writeLong(MAX_THREE_BYTES);
        appendCharsetByteForHandshake(packet, getEncodingForHandshake());
        packet.writeBytesNoNull(new byte[23]);  // Set of bytes reserved for future use.

        send(packet, packet.getPosition());

        try {
            ExportControlled.transformSocketToSSLSocket(this);
        } catch (FeatureNotAvailableException nae) {
            throw new ConnectionFeatureNotAvailableException(this.connection, this.packetSentTimeHolder.getLastPacketSentTime(), nae);
        } catch (SSLParamsException spe) {
            throw SQLError.createSQLException(spe.getMessage(), SQLError.SQL_STATE_BAD_SSL_PARAMS, 0, false, getExceptionInterceptor());
        } catch (IOException ioEx) {
            throw SQLError.createCommunicationsException(this.getConnection(), this.getLastPacketSentTimeMs(), this.getLastPacketReceivedTimeMs(), ioEx,
                    getExceptionInterceptor());
        }
        // output stream is replaced, build new packet sender
        this.packetSender = new SimplePacketSender(this.mysqlOutput);
    }

    @Override
    public boolean isSSLEstablished() {
        return ExportControlled.enabled() && ExportControlled.isSSLEstablished(this);
    }

    protected int getServerStatus() {
        return this.serverStatus;
    }

    protected List<ResultSetRow> fetchRowsViaCursor(List<ResultSetRow> fetchedRows, long statementId, Field[] columnTypes, int fetchSize,
            boolean useBufferRowExplicit) throws SQLException {

        if (fetchedRows == null) {
            fetchedRows = new ArrayList<ResultSetRow>(fetchSize);
        } else {
            fetchedRows.clear();
        }

        this.sharedSendPacket.setPosition(0);

        this.sharedSendPacket.writeByte((byte) MysqlDefs.COM_FETCH);
        this.sharedSendPacket.writeLong(statementId);
        this.sharedSendPacket.writeLong(fetchSize);

        sendCommand(MysqlDefs.COM_FETCH, null, this.sharedSendPacket, true, null, 0);

        ResultSetRow row = null;

        while ((row = nextRow(columnTypes, columnTypes.length, true, ResultSet.CONCUR_READ_ONLY, false, useBufferRowExplicit, false, null)) != null) {
            fetchedRows.add(row);
        }

        return fetchedRows;
    }

    protected long getThreadId() {
        return this.threadId;
    }

    protected boolean useNanosForElapsedTime() {
        return this.useNanosForElapsedTime;
    }

    protected long getSlowQueryThreshold() {
        return this.slowQueryThreshold;
    }

    protected String getQueryTimingUnits() {
        return this.queryTimingUnits;
    }

    protected int getCommandCount() {
        return this.commandCount;
    }

    private void checkTransactionState(int oldStatus) throws SQLException {
        boolean previouslyInTrans = ((oldStatus & SERVER_STATUS_IN_TRANS) != 0);
        boolean currentlyInTrans = ((this.serverStatus & SERVER_STATUS_IN_TRANS) != 0);

        if (previouslyInTrans && !currentlyInTrans) {
            this.connection.transactionCompleted();
        } else if (!previouslyInTrans && currentlyInTrans) {
            this.connection.transactionBegun();
        }
    }

    protected void setStatementInterceptors(List<StatementInterceptorV2> statementInterceptors) {
        this.statementInterceptors = statementInterceptors.isEmpty() ? null : statementInterceptors;
    }

    protected void setSocketTimeout(int milliseconds) throws SQLException {
        try {
            this.mysqlSocket.setSoTimeout(milliseconds);
        } catch (SocketException e) {
            SQLException sqlEx = SQLError.createSQLException(Messages.getString("MysqlIO.112"), SQLError.SQL_STATE_ILLEGAL_ARGUMENT, e,
                    getExceptionInterceptor());
            throw sqlEx;
        }
    }

    protected void releaseResources() {
        if (this.compressedPacketSender != null) {
            this.compressedPacketSender.stop();
        }
    }

    /**
     * Get the Java encoding to be used for the handshake
     * response. Defaults to UTF-8.
     */
    String getEncodingForHandshake() {
        String enc = this.connection.getEncoding();
        if (enc == null) {
            enc = "UTF-8";
        }
        return enc;
    }

    /**
     * Append the MySQL collation index to the handshake packet. A
     * single byte will be added to the packet corresponding to the
     * collation index found for the requested Java encoding name.
     * 
     * If the index is &gt; 255 which may be valid at some point in
     * the future, an exception will be thrown. At the time of this
     * implementation the index cannot be &gt; 255 and only the
     * COM_CHANGE_USER rpc, not the handshake response, can handle a
     * value &gt; 255.
     * 
     * @param packet
     *            to append to
     * @param end
     *            The Java encoding name used to lookup the collation index
     */
    private void appendCharsetByteForHandshake(Buffer packet, String enc) throws SQLException {
        int charsetIndex = 0;
        if (enc != null) {
            charsetIndex = CharsetMapping.getCollationIndexForJavaEncoding(enc, this.serverVersion);
        }
        if (charsetIndex == 0) {
            charsetIndex = CharsetMapping.MYSQL_COLLATION_INDEX_utf8;
        }
        if (charsetIndex > 255) {
            throw SQLError.createSQLException(Messages.getString("MysqlIO.113", new Object[] { enc }), SQLError.SQL_STATE_ILLEGAL_ARGUMENT,
                    getExceptionInterceptor());
        }
        packet.writeByte((byte) charsetIndex);
    }

    @Override
    public MysqlJdbcConnection getConnection() {
        return this.connection;
    }

    public void setConnection(MysqlJdbcConnection connection) {
        this.connection = connection;
    }

}<|MERGE_RESOLUTION|>--- conflicted
+++ resolved
@@ -76,6 +76,7 @@
 import com.mysql.cj.core.io.CoreIO;
 import com.mysql.cj.core.io.ExportControlled;
 import com.mysql.cj.core.io.NetworkResources;
+import com.mysql.cj.core.io.ProtocolConstants;
 import com.mysql.cj.core.io.ReadAheadInputStream;
 import com.mysql.cj.core.io.SimplePacketSender;
 import com.mysql.cj.core.profiler.ProfilerEventHandlerFactory;
@@ -104,7 +105,6 @@
     protected static final int MIN_COMPRESS_LEN = 50;
     public static final int HEADER_LENGTH = 4;
     protected static final int AUTH_411_OVERHEAD = 33;
-    public static final int SEED_LENGTH = 20;
     private static int maxBufferSize = 65535;
 
     private static final String NONE = "none";
@@ -1000,7 +1000,7 @@
                     newSeed = new StringBuilder(this.authPluginDataLength);
                 } else {
                     seedPart2 = buf.readString("ASCII", getExceptionInterceptor());
-                    newSeed = new StringBuilder(SEED_LENGTH);
+                    newSeed = new StringBuilder(ProtocolConstants.SEED_LENGTH);
                 }
                 newSeed.append(this.seed);
                 newSeed.append(seedPart2);
@@ -3489,253 +3489,6 @@
     }
 
     /**
-<<<<<<< HEAD
-=======
-     * Secure authentication for 4.1 and newer servers.
-     * 
-     * @param packet
-     * @param packLength
-     * @param user
-     * @param password
-     * @param database
-     * @param writeClientParams
-     * 
-     * @throws SQLException
-     */
-    private void secureAuth(Buffer packet, int packLength, String user, String password, String database, boolean writeClientParams) throws SQLException {
-        // Passwords can be 16 chars long
-        if (packet == null) {
-            packet = new Buffer(packLength);
-        }
-
-        if (writeClientParams) {
-            if (this.use41Extensions) {
-                if (versionMeetsMinimum(4, 1, 1)) {
-                    packet.writeLong(this.clientParam);
-                    packet.writeLong(this.maxThreeBytes);
-
-                    // charset, JDBC will connect as 'latin1', and use 'SET NAMES' to change to the desired charset after the connection is established.
-                    packet.writeByte((byte) 8);
-
-                    // Set of bytes reserved for future use.
-                    packet.writeBytesNoNull(new byte[23]);
-                } else {
-                    packet.writeLong(this.clientParam);
-                    packet.writeLong(this.maxThreeBytes);
-                }
-            } else {
-                packet.writeInt((int) this.clientParam);
-                packet.writeLongInt(this.maxThreeBytes);
-            }
-        }
-
-        // User/Password data
-        packet.writeString(user, CODE_PAGE_1252, this.connection);
-
-        if (password.length() != 0) {
-            /* Prepare false scramble */
-            packet.writeString(FALSE_SCRAMBLE, CODE_PAGE_1252, this.connection);
-        } else {
-            /* For empty password */
-            packet.writeString("", CODE_PAGE_1252, this.connection);
-        }
-
-        if (this.useConnectWithDb) {
-            packet.writeString(database, CODE_PAGE_1252, this.connection);
-        }
-
-        send(packet, packet.getPosition());
-
-        //
-        // Don't continue stages if password is empty
-        //
-        if (password.length() > 0) {
-            Buffer b = readPacket();
-
-            b.setPosition(0);
-
-            byte[] replyAsBytes = b.getByteBuffer();
-
-            if ((replyAsBytes.length == 25) && (replyAsBytes[0] != 0)) {
-                // Old passwords will have '*' at the first byte of hash */
-                if (replyAsBytes[0] != '*') {
-                    try {
-                        /* Build full password hash as it is required to decode scramble */
-                        byte[] buff = Security.passwordHashStage1(password);
-
-                        /* Store copy as we'll need it later */
-                        byte[] passwordHash = new byte[buff.length];
-                        System.arraycopy(buff, 0, passwordHash, 0, buff.length);
-
-                        /* Finally hash complete password using hash we got from server */
-                        passwordHash = Security.passwordHashStage2(passwordHash, replyAsBytes);
-
-                        byte[] packetDataAfterSalt = new byte[replyAsBytes.length - 5];
-
-                        System.arraycopy(replyAsBytes, 4, packetDataAfterSalt, 0, replyAsBytes.length - 5);
-
-                        byte[] mysqlScrambleBuff = new byte[SEED_LENGTH];
-
-                        /* Decypt and store scramble 4 = hash for stage2 */
-                        Security.xorString(packetDataAfterSalt, mysqlScrambleBuff, passwordHash, SEED_LENGTH);
-
-                        /* Encode scramble with password. Recycle buffer */
-                        Security.xorString(mysqlScrambleBuff, buff, buff, SEED_LENGTH);
-
-                        Buffer packet2 = new Buffer(25);
-                        packet2.writeBytesNoNull(buff);
-
-                        this.packetSequence++;
-
-                        send(packet2, 24);
-                    } catch (NoSuchAlgorithmException nse) {
-                        throw SQLError.createSQLException(Messages.getString("MysqlIO.91") + Messages.getString("MysqlIO.92"),
-                                SQLError.SQL_STATE_GENERAL_ERROR, getExceptionInterceptor());
-                    }
-                } else {
-                    try {
-                        /* Create password to decode scramble */
-                        byte[] passwordHash = Security.createKeyFromOldPassword(password);
-
-                        /* Decypt and store scramble 4 = hash for stage2 */
-                        byte[] netReadPos4 = new byte[replyAsBytes.length - 5];
-
-                        System.arraycopy(replyAsBytes, 4, netReadPos4, 0, replyAsBytes.length - 5);
-
-                        byte[] mysqlScrambleBuff = new byte[SEED_LENGTH];
-
-                        /* Decypt and store scramble 4 = hash for stage2 */
-                        Security.xorString(netReadPos4, mysqlScrambleBuff, passwordHash, SEED_LENGTH);
-
-                        /* Finally scramble decoded scramble with password */
-                        String scrambledPassword = Util.scramble(StringUtils.toString(mysqlScrambleBuff), password);
-
-                        Buffer packet2 = new Buffer(packLength);
-                        packet2.writeString(scrambledPassword, CODE_PAGE_1252, this.connection);
-                        this.packetSequence++;
-
-                        send(packet2, 24);
-                    } catch (NoSuchAlgorithmException nse) {
-                        throw SQLError.createSQLException(Messages.getString("MysqlIO.93") + Messages.getString("MysqlIO.94"),
-                                SQLError.SQL_STATE_GENERAL_ERROR, getExceptionInterceptor());
-                    }
-                }
-            }
-        }
-    }
-
-    /**
-     * Secure authentication for 4.1.1 and newer servers.
-     * 
-     * @param packet
-     * @param packLength
-     * @param user
-     * @param password
-     * @param database
-     * @param writeClientParams
-     * 
-     * @throws SQLException
-     */
-    void secureAuth411(Buffer packet, int packLength, String user, String password, String database, boolean writeClientParams) throws SQLException {
-        String enc = getEncodingForHandshake();
-        //	SERVER:  public_seed=create_random_string()
-        //			 send(public_seed)
-        //
-        //	CLIENT:  recv(public_seed)
-        //			 hash_stage1=sha1("password")
-        //			 hash_stage2=sha1(hash_stage1)
-        //			 reply=xor(hash_stage1, sha1(public_seed,hash_stage2)
-        //
-        //			 // this three steps are done in scramble()
-        //
-        //			 send(reply)
-        //
-        //
-        //	SERVER:  recv(reply)
-        //			 hash_stage1=xor(reply, sha1(public_seed,hash_stage2))
-        //			 candidate_hash2=sha1(hash_stage1)
-        //			 check(candidate_hash2==hash_stage2)
-        // Passwords can be 16 chars long
-        if (packet == null) {
-            packet = new Buffer(packLength);
-        }
-
-        if (writeClientParams) {
-            if (this.use41Extensions) {
-                if (versionMeetsMinimum(4, 1, 1)) {
-                    packet.writeLong(this.clientParam);
-                    packet.writeLong(this.maxThreeBytes);
-
-                    appendCharsetByteForHandshake(packet, enc);
-
-                    // Set of bytes reserved for future use.
-                    packet.writeBytesNoNull(new byte[23]);
-                } else {
-                    packet.writeLong(this.clientParam);
-                    packet.writeLong(this.maxThreeBytes);
-                }
-            } else {
-                packet.writeInt((int) this.clientParam);
-                packet.writeLongInt(this.maxThreeBytes);
-            }
-        }
-
-        // User/Password data
-        packet.writeString(user, enc, this.connection);
-
-        if (password.length() != 0) {
-            packet.writeByte((byte) 0x14);
-
-            try {
-                packet.writeBytesNoNull(Security.scramble411(password, this.seed, this.connection.getPasswordCharacterEncoding()));
-            } catch (NoSuchAlgorithmException nse) {
-                throw SQLError.createSQLException(Messages.getString("MysqlIO.95") + Messages.getString("MysqlIO.96"), SQLError.SQL_STATE_GENERAL_ERROR,
-                        getExceptionInterceptor());
-            } catch (UnsupportedEncodingException e) {
-                throw SQLError.createSQLException(Messages.getString("MysqlIO.95") + Messages.getString("MysqlIO.96"), SQLError.SQL_STATE_GENERAL_ERROR,
-                        getExceptionInterceptor());
-            }
-        } else {
-            /* For empty password */
-            packet.writeByte((byte) 0);
-        }
-
-        if (this.useConnectWithDb) {
-            packet.writeString(database, enc, this.connection);
-        } else {
-            /* For empty database */
-            packet.writeByte((byte) 0);
-        }
-
-        // connection attributes
-        if ((this.serverCapabilities & CLIENT_CONNECT_ATTRS) != 0) {
-            sendConnectionAttributes(packet, enc, this.connection);
-        }
-
-        send(packet, packet.getPosition());
-
-        byte savePacketSequence = this.packetSequence++;
-
-        Buffer reply = checkErrorPacket();
-
-        if (reply.isLastDataPacket()) {
-            /*
-             * By sending this very specific reply server asks us to send scrambled password in old format. The reply contains scramble_323.
-             */
-            this.packetSequence = ++savePacketSequence;
-            packet.clear();
-
-            String seed323 = this.seed.substring(0, 8);
-            packet.writeString(Util.newCrypt(password, seed323));
-            send(packet, packet.getPosition());
-
-            /* Read what server thinks about out new auth message report */
-            checkErrorPacket();
-        }
-    }
-
-    /**
->>>>>>> cf22d618
      * Un-packs binary-encoded result set data for one row
      * 
      * @param fields
