/*
  Copyright (c) 2002, 2014, Oracle and/or its affiliates. All rights reserved.

  The MySQL Connector/J is licensed under the terms of the GPLv2
  <http://www.gnu.org/licenses/old-licenses/gpl-2.0.html>, like most MySQL Connectors.
  There are special exceptions to the terms and conditions of the GPLv2 as it is applied to
  this software, see the FLOSS License Exception
  <http://www.mysql.com/about/legal/licensing/foss-exception.html>.

  This program is free software; you can redistribute it and/or modify it under the terms
  of the GNU General Public License as published by the Free Software Foundation; version 2
  of the License.

  This program is distributed in the hope that it will be useful, but WITHOUT ANY WARRANTY;
  without even the implied warranty of MERCHANTABILITY or FITNESS FOR A PARTICULAR PURPOSE.
  See the GNU General Public License for more details.

  You should have received a copy of the GNU General Public License along with this
  program; if not, write to the Free Software Foundation, Inc., 51 Franklin St, Fifth
  Floor, Boston, MA 02110-1301  USA

 */

package com.mysql.jdbc;

import java.io.ByteArrayOutputStream;
import java.io.IOException;
import java.io.StringReader;
import java.io.UnsupportedEncodingException;
import java.lang.reflect.InvocationTargetException;
import java.lang.reflect.Method;
import java.math.BigDecimal;
import java.nio.ByteBuffer;
import java.nio.CharBuffer;
import java.nio.charset.Charset;
import java.nio.charset.IllegalCharsetNameException;
import java.nio.charset.UnsupportedCharsetException;
import java.sql.SQLException;
import java.util.ArrayList;
import java.util.Collections;
import java.util.EnumSet;
import java.util.List;
import java.util.Set;
import java.util.StringTokenizer;
import java.util.concurrent.ConcurrentHashMap;

/**
 * Various utility methods for converting to/from byte arrays in the platform
 * encoding
 * 
 * @author Mark Matthews
 */
public class StringUtils {
    public enum SearchMode {
        ALLOW_BACKSLASH_ESCAPE, SKIP_BETWEEN_MARKERS, SKIP_BLOCK_COMMENTS, SKIP_LINE_COMMENTS, SKIP_WHITE_SPACE;
    }

    /*
     * Convenience EnumSets for several SearchMode combinations
     */

    /**
     * Full search mode: allow backslash escape, skip between markers, skip block comments, skip line comments and skip white space.
     */
    public static final Set<SearchMode> SEARCH_MODE__ALL = Collections.unmodifiableSet(EnumSet.allOf(SearchMode.class));

    /**
     * Search mode: skip between markers, skip block comments, skip line comments and skip white space.
     */
    public static final Set<SearchMode> SEARCH_MODE__MRK_COM_WS = Collections.unmodifiableSet(EnumSet.of(SearchMode.SKIP_BETWEEN_MARKERS,
            SearchMode.SKIP_BLOCK_COMMENTS, SearchMode.SKIP_LINE_COMMENTS, SearchMode.SKIP_WHITE_SPACE));

    /**
     * Search mode: allow backslash escape, skip block comments, skip line comments and skip white space.
     */
    public static final Set<SearchMode> SEARCH_MODE__BSESC_COM_WS = Collections.unmodifiableSet(EnumSet.of(SearchMode.ALLOW_BACKSLASH_ESCAPE,
            SearchMode.SKIP_BLOCK_COMMENTS, SearchMode.SKIP_LINE_COMMENTS, SearchMode.SKIP_WHITE_SPACE));

    /**
     * Search mode: allow backslash escape, skip between markers and skip white space.
     */
    public static final Set<SearchMode> SEARCH_MODE__BSESC_MRK_WS = Collections.unmodifiableSet(EnumSet.of(SearchMode.ALLOW_BACKSLASH_ESCAPE,
            SearchMode.SKIP_BETWEEN_MARKERS, SearchMode.SKIP_WHITE_SPACE));

    /**
     * Search mode: skip block comments, skip line comments and skip white space.
     */
    public static final Set<SearchMode> SEARCH_MODE__COM_WS = Collections.unmodifiableSet(EnumSet.of(SearchMode.SKIP_BLOCK_COMMENTS,
            SearchMode.SKIP_LINE_COMMENTS, SearchMode.SKIP_WHITE_SPACE));

    /**
     * Search mode: skip between markers and skip white space.
     */
    public static final Set<SearchMode> SEARCH_MODE__MRK_WS = Collections.unmodifiableSet(EnumSet.of(SearchMode.SKIP_BETWEEN_MARKERS,
            SearchMode.SKIP_WHITE_SPACE));

    /**
     * Empty search mode.
     */
    public static final Set<SearchMode> SEARCH_MODE__NONE = Collections.unmodifiableSet(EnumSet.noneOf(SearchMode.class));

    // length of MySQL version reference in comments of type '/*![00000] */'
    private static final int NON_COMMENTS_MYSQL_VERSION_REF_LENGTH = 5;

    private static final int BYTE_RANGE = (1 + Byte.MAX_VALUE) - Byte.MIN_VALUE;

    private static byte[] allBytes = new byte[BYTE_RANGE];

    private static char[] byteToChars = new char[BYTE_RANGE];

    private static Method toPlainStringMethod;

    static final int WILD_COMPARE_MATCH_NO_WILD = 0;

    static final int WILD_COMPARE_MATCH_WITH_WILD = 1;

    static final int WILD_COMPARE_NO_MATCH = -1;

    private static final ConcurrentHashMap<String, Charset> charsetsByAlias = new ConcurrentHashMap<String, Charset>();

    private static final String platformEncoding = System.getProperty("file.encoding");

    private static final String VALID_ID_CHARS = "abcdefghijklmnopqrstuvwxyzABCDEFGHIGKLMNOPQRSTUVWXYZ0123456789$_#@";

    static Charset findCharset(String alias) throws UnsupportedEncodingException {
        try {
            Charset cs = charsetsByAlias.get(alias);

            if (cs == null) {
                cs = Charset.forName(alias);
                charsetsByAlias.putIfAbsent(alias, cs);
            }

            return cs;

            // We re-throw these runtimes for compatibility with java.io
        } catch (UnsupportedCharsetException uce) {
            throw new UnsupportedEncodingException(alias);
        } catch (IllegalCharsetNameException icne) {
            throw new UnsupportedEncodingException(alias);
        } catch (IllegalArgumentException iae) {
            throw new UnsupportedEncodingException(alias);
        }
    }

    static {
        for (int i = Byte.MIN_VALUE; i <= Byte.MAX_VALUE; i++) {
            allBytes[i - Byte.MIN_VALUE] = (byte) i;
        }

        String allBytesString = new String(allBytes, 0, Byte.MAX_VALUE - Byte.MIN_VALUE);

        int allBytesStringLen = allBytesString.length();

        for (int i = 0; (i < (Byte.MAX_VALUE - Byte.MIN_VALUE)) && (i < allBytesStringLen); i++) {
            byteToChars[i] = allBytesString.charAt(i);
        }

        try {
            toPlainStringMethod = BigDecimal.class.getMethod("toPlainString", new Class[0]);
        } catch (NoSuchMethodException nsme) {
            // that's okay, we fallback to .toString()
        }
    }

    /**
     * Takes care of the fact that Sun changed the output of
     * BigDecimal.toString() between JDK-1.4 and JDK 5
     * 
     * @param decimal
     *            the big decimal to stringify
     * 
     * @return a string representation of 'decimal'
     */
    public static String consistentToString(BigDecimal decimal) {
        if (decimal == null) {
            return null;
        }

        if (toPlainStringMethod != null) {
            try {
                return (String) toPlainStringMethod.invoke(decimal, (Object[]) null);
            } catch (InvocationTargetException invokeEx) {
                // that's okay, we fall-through to decimal.toString()
            } catch (IllegalAccessException accessEx) {
                // that's okay, we fall-through to decimal.toString()
            }
        }

        return decimal.toString();
    }

    /**
     * Dumps the given bytes to STDOUT as a hex dump (up to length bytes).
     * 
     * @param byteBuffer
     *            the data to print as hex
     * @param length
     *            the number of bytes to print
     * 
     * @return ...
     */
    public static String dumpAsHex(byte[] byteBuffer, int length) {
        StringBuilder outputBuilder = new StringBuilder(length * 4);

        int p = 0;
        int rows = length / 8;

        for (int i = 0; (i < rows) && (p < length); i++) {
            int ptemp = p;

            for (int j = 0; j < 8; j++) {
                String hexVal = Integer.toHexString(byteBuffer[ptemp] & 0xff);

                if (hexVal.length() == 1) {
                    hexVal = "0" + hexVal;
                }

                outputBuilder.append(hexVal + " ");
                ptemp++;
            }

            outputBuilder.append("    ");

            for (int j = 0; j < 8; j++) {
                int b = 0xff & byteBuffer[p];

                if (b > 32 && b < 127) {
                    outputBuilder.append((char) b + " ");
                } else {
                    outputBuilder.append(". ");
                }

                p++;
            }

            outputBuilder.append("\n");
        }

        int n = 0;

        for (int i = p; i < length; i++) {
            String hexVal = Integer.toHexString(byteBuffer[i] & 0xff);

            if (hexVal.length() == 1) {
                hexVal = "0" + hexVal;
            }

            outputBuilder.append(hexVal + " ");
            n++;
        }

        for (int i = n; i < 8; i++) {
            outputBuilder.append("   ");
        }

        outputBuilder.append("    ");

        for (int i = p; i < length; i++) {
            int b = 0xff & byteBuffer[i];

            if (b > 32 && b < 127) {
                outputBuilder.append((char) b + " ");
            } else {
                outputBuilder.append(". ");
            }
        }

        outputBuilder.append("\n");

        return outputBuilder.toString();
    }

    private static boolean endsWith(byte[] dataFrom, String suffix) {
        for (int i = 1; i <= suffix.length(); i++) {
            int dfOffset = dataFrom.length - i;
            int suffixOffset = suffix.length() - i;
            if (dataFrom[dfOffset] != suffix.charAt(suffixOffset)) {
                return false;
            }
        }
        return true;
    }

    /**
     * Unfortunately, SJIS has 0x5c as a high byte in some of its double-byte
     * characters, so we need to escape it.
     * 
     * @param origBytes
     *            the original bytes in SJIS format
     * @param origString
     *            the string that had .getBytes() called on it
     * 
     * @return byte[] with 0x5c escaped
     */
    public static byte[] escapeEasternUnicodeByteStream(byte[] origBytes, String origString) {
        if (origBytes == null) {
            return null;
        }
        if (origBytes.length == 0) {
            return new byte[0];
        }

        int bytesLen = origBytes.length;
        int bufIndex = 0;
        int strIndex = 0;

        ByteArrayOutputStream bytesOut = new ByteArrayOutputStream(bytesLen);

        while (true) {
            if (origString.charAt(strIndex) == '\\') {
                // write it out as-is
                bytesOut.write(origBytes[bufIndex++]);

                // bytesOut.write(origBytes[bufIndex++]);
            } else {
                // Grab the first byte
                int loByte = origBytes[bufIndex];

                if (loByte < 0) {
                    loByte += 256; // adjust for signedness/wrap-around
                }

                // We always write the first byte
                bytesOut.write(loByte);

                //
                // The codepage characters in question exist between
                // 0x81-0x9F and 0xE0-0xFC...
                //
                // See:
                //
                // http://www.microsoft.com/GLOBALDEV/Reference/dbcs/932.htm
                //
                // Problematic characters in GBK
                //
                // U+905C : CJK UNIFIED IDEOGRAPH
                //
                // Problematic characters in Big5
                //
                // B9F0 = U+5C62 : CJK UNIFIED IDEOGRAPH
                //
                if (loByte >= 0x80) {
                    if (bufIndex < (bytesLen - 1)) {
                        int hiByte = origBytes[bufIndex + 1];

                        if (hiByte < 0) {
                            hiByte += 256; // adjust for signedness/wrap-around
                        }

                        // write the high byte here, and increment the index
                        // for the high byte
                        bytesOut.write(hiByte);
                        bufIndex++;

                        // escape 0x5c if necessary
                        if (hiByte == 0x5C) {
                            bytesOut.write(hiByte);
                        }
                    }
                } else if (loByte == 0x5c) {
                    if (bufIndex < (bytesLen - 1)) {
                        int hiByte = origBytes[bufIndex + 1];

                        if (hiByte < 0) {
                            hiByte += 256; // adjust for signedness/wrap-around
                        }

                        if (hiByte == 0x62) {
                            // we need to escape the 0x5c
                            bytesOut.write(0x5c);
                            bytesOut.write(0x62);
                            bufIndex++;
                        }
                    }
                }

                bufIndex++;
            }

            if (bufIndex >= bytesLen) {
                // we're done
                break;
            }

            strIndex++;
        }

        return bytesOut.toByteArray();
    }

    /**
     * Returns the first non whitespace char, converted to upper case
     * 
     * @param searchIn
     *            the string to search in
     * 
     * @return the first non-whitespace character, upper cased.
     */
    public static char firstNonWsCharUc(String searchIn) {
        return firstNonWsCharUc(searchIn, 0);
    }

    public static char firstNonWsCharUc(String searchIn, int startAt) {
        if (searchIn == null) {
            return 0;
        }

        int length = searchIn.length();

        for (int i = startAt; i < length; i++) {
            char c = searchIn.charAt(i);

            if (!Character.isWhitespace(c)) {
                return Character.toUpperCase(c);
            }
        }

        return 0;
    }

    public static char firstAlphaCharUc(String searchIn, int startAt) {
        if (searchIn == null) {
            return 0;
        }

        int length = searchIn.length();

        for (int i = startAt; i < length; i++) {
            char c = searchIn.charAt(i);

            if (Character.isLetter(c)) {
                return Character.toUpperCase(c);
            }
        }

        return 0;
    }

    /**
     * Adds '+' to decimal numbers that are positive (MySQL doesn't understand
     * them otherwise
     * 
     * @param dString
     *            The value as a string
     * 
     * @return String the string with a '+' added (if needed)
     */
    public static String fixDecimalExponent(String dString) {
        int ePos = dString.indexOf('E');

        if (ePos == -1) {
            ePos = dString.indexOf('e');
        }

        if (ePos != -1) {
            if (dString.length() > (ePos + 1)) {
                char maybeMinusChar = dString.charAt(ePos + 1);

                if (maybeMinusChar != '-' && maybeMinusChar != '+') {
                    StringBuilder strBuilder = new StringBuilder(dString.length() + 1);
                    strBuilder.append(dString.substring(0, ePos + 1));
                    strBuilder.append('+');
                    strBuilder.append(dString.substring(ePos + 1, dString.length()));
                    dString = strBuilder.toString();
                }
            }
        }

        return dString;
    }

    /**
     * Returns the byte[] representation of the given char[] (re)using the given charset converter, and the given
     * encoding.
     */
    public static byte[] getBytes(char[] c, SingleByteCharsetConverter converter, String encoding, String serverEncoding, boolean parserKnowsUnicode,
            ExceptionInterceptor exceptionInterceptor) throws SQLException {
        try {
            byte[] b;

            if (converter != null) {
                b = converter.toBytes(c);
            } else if (encoding == null) {
                b = getBytes(c);
            } else {
                b = getBytes(c, encoding);

                if (!parserKnowsUnicode && CharsetMapping.requiresEscapeEasternUnicode(encoding)) {

                    if (!encoding.equalsIgnoreCase(serverEncoding)) {
                        b = escapeEasternUnicodeByteStream(b, new String(c));
                    }
                }
            }

            return b;
        } catch (UnsupportedEncodingException uee) {
            throw SQLError.createSQLException(Messages.getString("StringUtils.0") + encoding + Messages.getString("StringUtils.1"),
                    SQLError.SQL_STATE_ILLEGAL_ARGUMENT, exceptionInterceptor);
        }
    }

    /**
     * Returns the byte[] representation of subset of the given char[] (re)using the given charset converter, and the
     * given encoding.
     */
    public static byte[] getBytes(char[] c, SingleByteCharsetConverter converter, String encoding, String serverEncoding, int offset, int length,
            boolean parserKnowsUnicode, ExceptionInterceptor exceptionInterceptor) throws SQLException {
        try {
            byte[] b;

            if (converter != null) {
                b = converter.toBytes(c, offset, length);
            } else if (encoding == null) {
                b = getBytes(c, offset, length);
            } else {
                b = getBytes(c, offset, length, encoding);

                if (!parserKnowsUnicode && CharsetMapping.requiresEscapeEasternUnicode(encoding)) {

                    if (!encoding.equalsIgnoreCase(serverEncoding)) {
                        b = escapeEasternUnicodeByteStream(b, new String(c, offset, length));
                    }
                }
            }

            return b;
        } catch (UnsupportedEncodingException uee) {
            throw SQLError.createSQLException(Messages.getString("StringUtils.0") + encoding + Messages.getString("StringUtils.1"),
                    SQLError.SQL_STATE_ILLEGAL_ARGUMENT, exceptionInterceptor);
        }
    }

    /**
     * Returns the byte[] representation of the given char[] (re)using a cached charset converter, and the given
     * encoding.
     */
    public static byte[] getBytes(char[] c, String encoding, String serverEncoding, boolean parserKnowsUnicode, MySQLConnection conn,
            ExceptionInterceptor exceptionInterceptor) throws SQLException {
        try {
            SingleByteCharsetConverter converter = conn != null ? conn.getCharsetConverter(encoding) : SingleByteCharsetConverter.getInstance(encoding, null);

            return getBytes(c, converter, encoding, serverEncoding, parserKnowsUnicode, exceptionInterceptor);
        } catch (UnsupportedEncodingException uee) {
            throw SQLError.createSQLException(Messages.getString("StringUtils.0") + encoding + Messages.getString("StringUtils.1"),
                    SQLError.SQL_STATE_ILLEGAL_ARGUMENT, exceptionInterceptor);
        }
    }

    /**
     * Returns the byte[] representation of the given string (re)using the given charset converter, and the given
     * encoding.
     */
    public static byte[] getBytes(String s, SingleByteCharsetConverter converter, String encoding, String serverEncoding, boolean parserKnowsUnicode,
            ExceptionInterceptor exceptionInterceptor) throws SQLException {
        try {
            byte[] b;

            if (converter != null) {
                b = converter.toBytes(s);
            } else if (encoding == null) {
                b = getBytes(s);
            } else {
                b = getBytes(s, encoding);

                if (!parserKnowsUnicode && CharsetMapping.requiresEscapeEasternUnicode(encoding)) {

                    if (!encoding.equalsIgnoreCase(serverEncoding)) {
                        b = escapeEasternUnicodeByteStream(b, s);
                    }
                }
            }

            return b;
        } catch (UnsupportedEncodingException uee) {
            throw SQLError.createSQLException(Messages.getString("StringUtils.5") + encoding + Messages.getString("StringUtils.6"),
                    SQLError.SQL_STATE_ILLEGAL_ARGUMENT, exceptionInterceptor);
        }
    }

    /**
     * Returns the byte[] representation of a substring of the given string (re)using the given charset converter, and
     * the given encoding.
     */
    public static byte[] getBytes(String s, SingleByteCharsetConverter converter, String encoding, String serverEncoding, int offset, int length,
            boolean parserKnowsUnicode, ExceptionInterceptor exceptionInterceptor) throws SQLException {
        try {
            byte[] b;

            if (converter != null) {
                b = converter.toBytes(s, offset, length);
            } else if (encoding == null) {
                b = getBytes(s, offset, length);
            } else {
                s = s.substring(offset, offset + length);
                b = getBytes(s, encoding);

                if (!parserKnowsUnicode && CharsetMapping.requiresEscapeEasternUnicode(encoding)) {

                    if (!encoding.equalsIgnoreCase(serverEncoding)) {
                        b = escapeEasternUnicodeByteStream(b, s);
                    }
                }
            }

            return b;
        } catch (UnsupportedEncodingException uee) {
            throw SQLError.createSQLException(Messages.getString("StringUtils.5") + encoding + Messages.getString("StringUtils.6"),
                    SQLError.SQL_STATE_ILLEGAL_ARGUMENT, exceptionInterceptor);
        }
    }

    /**
     * Returns the byte[] representation of the given string (re)using a cached charset converter, and the given
     * encoding.
     */
    public static byte[] getBytes(String s, String encoding, String serverEncoding, boolean parserKnowsUnicode, MySQLConnection conn,
            ExceptionInterceptor exceptionInterceptor) throws SQLException {
        try {
            SingleByteCharsetConverter converter = conn != null ? conn.getCharsetConverter(encoding) : SingleByteCharsetConverter.getInstance(encoding, null);

            return getBytes(s, converter, encoding, serverEncoding, parserKnowsUnicode, exceptionInterceptor);
        } catch (UnsupportedEncodingException uee) {
            throw SQLError.createSQLException(Messages.getString("StringUtils.5") + encoding + Messages.getString("StringUtils.6"),
                    SQLError.SQL_STATE_ILLEGAL_ARGUMENT, exceptionInterceptor);
        }
    }

    /**
     * Returns the byte[] representation of a substring of the given string (re)using a cached charset converter, and
     * the given encoding.
     */
    public static final byte[] getBytes(String s, String encoding, String serverEncoding, int offset, int length, boolean parserKnowsUnicode,
            MySQLConnection conn, ExceptionInterceptor exceptionInterceptor) throws SQLException {
        try {
            SingleByteCharsetConverter converter = conn != null ? conn.getCharsetConverter(encoding) : SingleByteCharsetConverter.getInstance(encoding, null);

            return getBytes(s, converter, encoding, serverEncoding, offset, length, parserKnowsUnicode, exceptionInterceptor);
        } catch (UnsupportedEncodingException uee) {
            throw SQLError.createSQLException(Messages.getString("StringUtils.5") + encoding + Messages.getString("StringUtils.6"),
                    SQLError.SQL_STATE_ILLEGAL_ARGUMENT, exceptionInterceptor);
        }
    }

    /**
     * Returns the byte[] representation of the given string properly wrapped between the given char delimiters,
     * (re)using the given charset converter, and the given encoding.
     */
    public static byte[] getBytesWrapped(String s, char beginWrap, char endWrap, SingleByteCharsetConverter converter, String encoding, String serverEncoding,
            boolean parserKnowsUnicode, ExceptionInterceptor exceptionInterceptor) throws SQLException {
        try {
            byte[] b;

            if (converter != null) {
                b = converter.toBytesWrapped(s, beginWrap, endWrap);
            } else if (encoding == null) {
                StringBuilder strBuilder = new StringBuilder(s.length() + 2);
                strBuilder.append(beginWrap);
                strBuilder.append(s);
                strBuilder.append(endWrap);

                b = getBytes(strBuilder.toString());
            } else {
                StringBuilder strBuilder = new StringBuilder(s.length() + 2);
                strBuilder.append(beginWrap);
                strBuilder.append(s);
                strBuilder.append(endWrap);

                s = strBuilder.toString();
                b = getBytes(s, encoding);

                if (!parserKnowsUnicode && CharsetMapping.requiresEscapeEasternUnicode(encoding)) {

                    if (!encoding.equalsIgnoreCase(serverEncoding)) {
                        b = escapeEasternUnicodeByteStream(b, s);
                    }
                }
            }

            return b;
        } catch (UnsupportedEncodingException uee) {
            throw SQLError.createSQLException(Messages.getString("StringUtils.10") + encoding + Messages.getString("StringUtils.11"),
                    SQLError.SQL_STATE_ILLEGAL_ARGUMENT, exceptionInterceptor);
        }
    }

    public static int getInt(byte[] buf) throws NumberFormatException {
        return getInt(buf, 0, buf.length);
    }

    public static int getInt(byte[] buf, int offset, int endPos) throws NumberFormatException {
        int base = 10;

        int s = offset;

        /* Skip white space. */
        while (s < endPos && Character.isWhitespace((char) buf[s])) {
            ++s;
        }

        if (s == endPos) {
            throw new NumberFormatException(StringUtils.toString(buf));
        }

        /* Check for a sign. */
        boolean negative = false;

        if ((char) buf[s] == '-') {
            negative = true;
            ++s;
        } else if ((char) buf[s] == '+') {
            ++s;
        }

        /* Save the pointer so we can check later if anything happened. */
        int save = s;

        int cutoff = Integer.MAX_VALUE / base;
        int cutlim = (Integer.MAX_VALUE % base);

        if (negative) {
            cutlim++;
        }

        boolean overflow = false;

        int i = 0;

        for (; s < endPos; s++) {
            char c = (char) buf[s];

            if (Character.isDigit(c)) {
                c -= '0';
            } else if (Character.isLetter(c)) {
                c = (char) (Character.toUpperCase(c) - 'A' + 10);
            } else {
                break;
            }

            if (c >= base) {
                break;
            }

            /* Check for overflow. */
            if ((i > cutoff) || ((i == cutoff) && (c > cutlim))) {
                overflow = true;
            } else {
                i *= base;
                i += c;
            }
        }

        if (s == save) {
            throw new NumberFormatException(StringUtils.toString(buf));
        }

        if (overflow) {
            throw new NumberFormatException(StringUtils.toString(buf));
        }

        /* Return the result of the appropriate sign. */
        return (negative ? (-i) : i);
    }

    public static long getLong(byte[] buf) throws NumberFormatException {
        return getLong(buf, 0, buf.length);
    }

    public static long getLong(byte[] buf, int offset, int endpos) throws NumberFormatException {
        int base = 10;

        int s = offset;

        /* Skip white space. */
        while (s < endpos && Character.isWhitespace((char) buf[s])) {
            ++s;
        }

        if (s == endpos) {
            throw new NumberFormatException(StringUtils.toString(buf));
        }

        /* Check for a sign. */
        boolean negative = false;

        if ((char) buf[s] == '-') {
            negative = true;
            ++s;
        } else if ((char) buf[s] == '+') {
            ++s;
        }

        /* Save the pointer so we can check later if anything happened. */
        int save = s;

        long cutoff = Long.MAX_VALUE / base;
        long cutlim = (int) (Long.MAX_VALUE % base);

        if (negative) {
            cutlim++;
        }

        boolean overflow = false;
        long i = 0;

        for (; s < endpos; s++) {
            char c = (char) buf[s];

            if (Character.isDigit(c)) {
                c -= '0';
            } else if (Character.isLetter(c)) {
                c = (char) (Character.toUpperCase(c) - 'A' + 10);
            } else {
                break;
            }

            if (c >= base) {
                break;
            }

            /* Check for overflow. */
            if ((i > cutoff) || ((i == cutoff) && (c > cutlim))) {
                overflow = true;
            } else {
                i *= base;
                i += c;
            }
        }

        if (s == save) {
            throw new NumberFormatException(StringUtils.toString(buf));
        }

        if (overflow) {
            throw new NumberFormatException(StringUtils.toString(buf));
        }

        /* Return the result of the appropriate sign. */
        return (negative ? (-i) : i);
    }

    public static short getShort(byte[] buf) throws NumberFormatException {
        return getShort(buf, 0, buf.length);
    }

    public static short getShort(byte[] buf, int offset, int endpos) throws NumberFormatException {
        short base = 10;

        int s = offset;

        /* Skip white space. */
        while (s < endpos && Character.isWhitespace((char) buf[s])) {
            ++s;
        }

        if (s == endpos) {
            throw new NumberFormatException(StringUtils.toString(buf));
        }

        /* Check for a sign. */
        boolean negative = false;

        if ((char) buf[s] == '-') {
            negative = true;
            ++s;
        } else if ((char) buf[s] == '+') {
            ++s;
        }

        /* Save the pointer so we can check later if anything happened. */
        int save = s;

        short cutoff = (short) (Short.MAX_VALUE / base);
        short cutlim = (short) (Short.MAX_VALUE % base);

        if (negative) {
            cutlim++;
        }

        boolean overflow = false;
        short i = 0;

        for (; s < endpos; s++) {
            char c = (char) buf[s];

            if (Character.isDigit(c)) {
                c -= '0';
            } else if (Character.isLetter(c)) {
                c = (char) (Character.toUpperCase(c) - 'A' + 10);
            } else {
                break;
            }

            if (c >= base) {
                break;
            }

            /* Check for overflow. */
            if ((i > cutoff) || ((i == cutoff) && (c > cutlim))) {
                overflow = true;
            } else {
                i *= base;
                i += c;
            }
        }

        if (s == save) {
            throw new NumberFormatException(StringUtils.toString(buf));
        }

        if (overflow) {
            throw new NumberFormatException(StringUtils.toString(buf));
        }

        /* Return the result of the appropriate sign. */
        return (negative ? (short) -i : (short) i);
    }

    /**
     * Finds the position of a substring within a string ignoring case.
     * 
     * @param searchIn
     *            the string to search in
     * @param searchFor
     *            the array of strings to search for
     * @return the position where <code>searchFor</code> is found within <code>searchIn</code> starting from <code>startingPosition</code>.
     */
    public static int indexOfIgnoreCase(String searchIn, String searchFor) {
        return indexOfIgnoreCase(0, searchIn, searchFor);
    }

    /**
     * Finds the position of a substring within a string ignoring case.
     * 
     * @param startingPosition
     *            the position to start the search from
     * @param searchIn
     *            the string to search in
     * @param searchFor
     *            the array of strings to search for
     * @return the position where <code>searchFor</code> is found within <code>searchIn</code> starting from <code>startingPosition</code>.
     */
    public static int indexOfIgnoreCase(int startingPosition, String searchIn, String searchFor) {
        if ((searchIn == null) || (searchFor == null)) {
            return -1;
        }

        int searchInLength = searchIn.length();
        int searchForLength = searchFor.length();
        int stopSearchingAt = searchInLength - searchForLength;

        if (startingPosition > stopSearchingAt || searchForLength == 0) {
            return -1;
        }

        // Some locales don't follow upper-case rule, so need to check both
        char firstCharOfSearchForUc = Character.toUpperCase(searchFor.charAt(0));
        char firstCharOfSearchForLc = Character.toLowerCase(searchFor.charAt(0));

        for (int i = startingPosition; i <= stopSearchingAt; i++) {
            if (isCharAtPosNotEqualIgnoreCase(searchIn, i, firstCharOfSearchForUc, firstCharOfSearchForLc)) {
                // find the first occurrence of the first character of searchFor in searchIn
                while (++i <= stopSearchingAt && (isCharAtPosNotEqualIgnoreCase(searchIn, i, firstCharOfSearchForUc, firstCharOfSearchForLc))) {
                    ;
                }
            }

            if (i <= stopSearchingAt && startsWithIgnoreCase(searchIn, i, searchFor)) {
                return i;
            }
        }

        return -1;
    }

    /**
     * Finds the position of the first of a consecutive sequence of strings within a string, ignoring case, with the option to skip text delimited by given
     * markers or within comments.
     * <p>
     * Independently of the <code>searchMode</code> provided, when searching for the second and following strings <code>SearchMode.SKIP_WHITE_SPACE</code> will
     * be added and <code>SearchMode.SKIP_BETWEEN_MARKERS</code> removed.
     * </p>
     * 
     * @param startingPosition
     *            the position to start the search from
     * @param searchIn
     *            the string to search in
     * @param searchFor
     *            the array of strings to search for
     * @param openingMarkers
     *            characters which delimit the beginning of a text block to skip
     * @param closingMarkers
     *            characters which delimit the end of a text block to skip
     * @param searchMode
     *            a <code>Set</code>, ideally an <code>EnumSet</code>, containing the flags from the enum <code>StringUtils.SearchMode</code> that determine the
     *            behavior of the search
     * @return the position where <code>searchFor</code> is found within <code>searchIn</code> starting from <code>startingPosition</code>.
     */
    public static int indexOfIgnoreCase(int startingPosition, String searchIn, String[] searchForSequence, String openingMarkers, String closingMarkers,
            Set<SearchMode> searchMode) {
        if ((searchIn == null) || (searchForSequence == null)) {
            return -1;
        }

        int searchInLength = searchIn.length();
        int searchForLength = 0;
        for (String searchForPart : searchForSequence) {
            searchForLength += searchForPart.length();
        } // minimum length for searchFor (without gaps between words)

        if (searchForLength == 0) {
            return -1;
        }

        int searchForWordsCount = searchForSequence.length;
        searchForLength += searchForWordsCount > 0 ? searchForWordsCount - 1 : 0; // add gaps between words
        int stopSearchingAt = searchInLength - searchForLength;

        if (startingPosition > stopSearchingAt) {
            return -1;
        }

        if (searchMode.contains(SearchMode.SKIP_BETWEEN_MARKERS)
                && (openingMarkers == null || closingMarkers == null || openingMarkers.length() != closingMarkers.length())) {
            throw new IllegalArgumentException(Messages.getString("StringUtils.15", new String[] { openingMarkers, closingMarkers }));
        }

        if (Character.isWhitespace(searchForSequence[0].charAt(0)) && searchMode.contains(SearchMode.SKIP_WHITE_SPACE)) {
            // Can't skip white spaces if first searchFor char is one
            searchMode = EnumSet.copyOf(searchMode);
            searchMode.remove(SearchMode.SKIP_WHITE_SPACE);
        }

        // searchMode set used to search 2nd and following words can't contain SearchMode.SKIP_BETWEEN_MARKERS and must
        // contain SearchMode.SKIP_WHITE_SPACE
        Set<SearchMode> searchMode2 = EnumSet.of(SearchMode.SKIP_WHITE_SPACE);
        searchMode2.addAll(searchMode);
        searchMode2.remove(SearchMode.SKIP_BETWEEN_MARKERS);

        for (int positionOfFirstWord = startingPosition; positionOfFirstWord <= stopSearchingAt; positionOfFirstWord++) {
            positionOfFirstWord = indexOfIgnoreCase(positionOfFirstWord, searchIn, searchForSequence[0], openingMarkers, closingMarkers, searchMode);

            if (positionOfFirstWord == -1 || positionOfFirstWord > stopSearchingAt) {
                return -1;
            }

            int startingPositionForNextWord = positionOfFirstWord + searchForSequence[0].length();
            int wc = 0;
            boolean match = true;
            while (++wc < searchForWordsCount && match) {
                int positionOfNextWord = indexOfNextChar(startingPositionForNextWord, searchInLength - 1, searchIn, null, null, searchMode2);
                if (startingPositionForNextWord == positionOfNextWord || !startsWithIgnoreCase(searchIn, positionOfNextWord, searchForSequence[wc])) {
                    // either no gap between words or match failed
                    match = false;
                } else {
                    startingPositionForNextWord = positionOfNextWord + searchForSequence[wc].length();
                }
            }

            if (match) {
                return positionOfFirstWord;
            }
        }

        return -1;
    }

    /**
     * Finds the position of a substring within a string, ignoring case, with the option to skip text delimited by given markers or within comments.
     * 
     * @param startingPosition
     *            the position to start the search from
     * @param searchIn
     *            the string to search in
     * @param searchFor
     *            the string to search for
     * @param openingMarkers
     *            characters which delimit the beginning of a text block to skip
     * @param closingMarkers
     *            characters which delimit the end of a text block to skip
     * @param searchMode
     *            a <code>Set</code>, ideally an <code>EnumSet</code>, containing the flags from the enum <code>StringUtils.SearchMode</code> that determine the
     *            behavior of the search
     * @return the position where <code>searchFor</code> is found within <code>searchIn</code> starting from <code>startingPosition</code>.
     */
    public static int indexOfIgnoreCase(int startingPosition, String searchIn, String searchFor, String openingMarkers, String closingMarkers,
            Set<SearchMode> searchMode) {
        if (searchIn == null || searchFor == null) {
            return -1;
        }

        int searchInLength = searchIn.length();
        int searchForLength = searchFor.length();
        int stopSearchingAt = searchInLength - searchForLength;

        if (startingPosition > stopSearchingAt || searchForLength == 0) {
            return -1;
        }

        if (searchMode.contains(SearchMode.SKIP_BETWEEN_MARKERS)
                && (openingMarkers == null || closingMarkers == null || openingMarkers.length() != closingMarkers.length())) {
            throw new IllegalArgumentException(Messages.getString("StringUtils.15", new String[] { openingMarkers, closingMarkers }));
        }

        // Some locales don't follow upper-case rule, so need to check both
        char firstCharOfSearchForUc = Character.toUpperCase(searchFor.charAt(0));
        char firstCharOfSearchForLc = Character.toLowerCase(searchFor.charAt(0));

        if (Character.isWhitespace(firstCharOfSearchForLc) && searchMode.contains(SearchMode.SKIP_WHITE_SPACE)) {
            // Can't skip white spaces if first searchFor char is one
            searchMode = EnumSet.copyOf(searchMode);
            searchMode.remove(SearchMode.SKIP_WHITE_SPACE);
        }

        for (int i = startingPosition; i <= stopSearchingAt; i++) {
            i = indexOfNextChar(i, stopSearchingAt, searchIn, openingMarkers, closingMarkers, searchMode);

            if (i == -1) {
                return -1;
            }

            char c = searchIn.charAt(i);

            if (isCharEqualIgnoreCase(c, firstCharOfSearchForUc, firstCharOfSearchForLc) && startsWithIgnoreCase(searchIn, i, searchFor)) {
                return i;
            }
        }

        return -1;
    }

    /**
     * Finds the position the next character from a string, possibly skipping white space, comments and text between markers.
     * 
     * @param startingPosition
     *            the position to start the search from
     * @param stopPosition
     *            the position where to stop the search (inclusive)
     * @param searchIn
     *            the string to search in
     * @param openingMarkers
     *            characters which delimit the beginning of a text block to skip
     * @param closingMarkers
     *            characters which delimit the end of a text block to skip
     * @param searchMode
     *            a <code>Set</code>, ideally an <code>EnumSet</code>, containing the flags from the enum <code>StringUtils.SearchMode</code> that determine the
     *            behavior of the search
     * @return the position where <code>searchFor</code> is found within <code>searchIn</code> starting from <code>startingPosition</code>.
     */
    private static int indexOfNextChar(int startingPosition, int stopPosition, String searchIn, String openingMarkers, String closingMarkers,
            Set<SearchMode> searchMode) {
        if (searchIn == null) {
            return -1;
        }

        int searchInLength = searchIn.length();

        if (startingPosition >= searchInLength) {
            return -1;
        }

        char c0 = Character.MIN_VALUE; // current char
        char c1 = searchIn.charAt(startingPosition); // lookahead(1)
        char c2 = startingPosition + 1 < searchInLength ? searchIn.charAt(startingPosition + 1) : Character.MIN_VALUE; // lookahead(2)

        for (int i = startingPosition; i <= stopPosition; i++) {
            c0 = c1;
            c1 = c2;
            c2 = i + 2 < searchInLength ? searchIn.charAt(i + 2) : Character.MIN_VALUE;

            boolean dashDashCommentImmediateEnd = false;
            int markerIndex = -1;

            if (searchMode.contains(SearchMode.ALLOW_BACKSLASH_ESCAPE) && c0 == '\\') {
                i++; // next char is escaped, skip it
                // reset lookahead
                c1 = c2;
                c2 = i + 2 < searchInLength ? searchIn.charAt(i + 2) : Character.MIN_VALUE;

            } else if (searchMode.contains(SearchMode.SKIP_BETWEEN_MARKERS) && (markerIndex = openingMarkers.indexOf(c0)) != -1) {
                // marker found, skip until closing, while being aware of nested markers if opening and closing markers are distinct
                int nestedMarkersCount = 0;
                char openingMarker = c0;
                char closingMarker = closingMarkers.charAt(markerIndex);
                while (++i <= stopPosition && ((c0 = searchIn.charAt(i)) != closingMarker || nestedMarkersCount != 0)) {
                    if (c0 == openingMarker) {
                        nestedMarkersCount++;
                    } else if (c0 == closingMarker) {
                        nestedMarkersCount--;
                    } else if (searchMode.contains(SearchMode.ALLOW_BACKSLASH_ESCAPE) && c0 == '\\') {
                        i++; // next char is escaped, skip it
                    }
                }
                // reset lookahead
                c1 = i + 1 < searchInLength ? searchIn.charAt(i + 1) : Character.MIN_VALUE;
                c2 = i + 2 < searchInLength ? searchIn.charAt(i + 2) : Character.MIN_VALUE;

            } else if (searchMode.contains(SearchMode.SKIP_BLOCK_COMMENTS) && c0 == '/' && c1 == '*') {
                if (c2 != '!') {
                    // comments block found, skip until end of block ("*/") (backslash escape doesn't work on comments)
                    i++; // move to next char ('*')
                    while (++i <= stopPosition && (searchIn.charAt(i) != '*' || (i + 1 < searchInLength ? searchIn.charAt(i + 1) : Character.MIN_VALUE) != '/')) {
                        // continue
                    }
                    i++; // move to next char ('/')

                } else {
                    // special non-comments block found, move to end of opening marker ("/*![12345]")
                    i++; // move to next char ('*')
                    i++; // move to next char ('!')
                    // check if a 5 digits MySQL version reference follows, if so skip them
                    int j = 1;
                    for (; j <= NON_COMMENTS_MYSQL_VERSION_REF_LENGTH; j++) {
                        if (i + j >= searchInLength || !Character.isDigit(searchIn.charAt(i + j))) {
                            break;
                        }
                    }
                    if (j == NON_COMMENTS_MYSQL_VERSION_REF_LENGTH) {
                        i += NON_COMMENTS_MYSQL_VERSION_REF_LENGTH;
                    }
                }
                // reset lookahead
                c1 = i + 1 < searchInLength ? searchIn.charAt(i + 1) : Character.MIN_VALUE;
                c2 = i + 2 < searchInLength ? searchIn.charAt(i + 2) : Character.MIN_VALUE;

            } else if (searchMode.contains(SearchMode.SKIP_BLOCK_COMMENTS) && c0 == '*' && c1 == '/') {
                // special non-comments block closing marker ("*/") found - assume that if we get it here it's because it
                // belongs to a non-comments block ("/*!"), otherwise the query should be misspelled as nesting comments isn't allowed.
                i++; // move to next char ('/')
                // reset lookahead
                c1 = c2;
                c2 = i + 2 < searchInLength ? searchIn.charAt(i + 2) : Character.MIN_VALUE;

            } else if (searchMode.contains(SearchMode.SKIP_LINE_COMMENTS)
                    && ((c0 == '-' && c1 == '-' && (Character.isWhitespace(c2) || (dashDashCommentImmediateEnd = c2 == ';') || c2 == Character.MIN_VALUE)) || c0 == '#')) {
                if (dashDashCommentImmediateEnd) {
                    // comments line found but closed immediately by query delimiter marker
                    i++; // move to next char ('-')
                    i++; // move to next char (';')
                    // reset lookahead
                    c1 = i + 1 < searchInLength ? searchIn.charAt(i + 1) : Character.MIN_VALUE;
                    c2 = i + 2 < searchInLength ? searchIn.charAt(i + 2) : Character.MIN_VALUE;
                } else {
                    // comments line found, skip until eol (backslash escape doesn't work on comments)
                    while (++i <= stopPosition && (c0 = searchIn.charAt(i)) != '\n' && c0 != '\r') {
                        // continue
                    }
                    // reset lookahead
                    c1 = i + 1 < searchInLength ? searchIn.charAt(i + 1) : Character.MIN_VALUE;
                    if (c0 == '\r' && c1 == '\n') {
                        // \r\n sequence found
                        i++; // skip next char ('\n')
                        c1 = i + 1 < searchInLength ? searchIn.charAt(i + 1) : Character.MIN_VALUE;
                    }
                    c2 = i + 2 < searchInLength ? searchIn.charAt(i + 2) : Character.MIN_VALUE;
                }

            } else if (!searchMode.contains(SearchMode.SKIP_WHITE_SPACE) || !Character.isWhitespace(c0)) {
                return i;
            }
        }

        return -1;
    }

    private static boolean isCharAtPosNotEqualIgnoreCase(String searchIn, int pos, char firstCharOfSearchForUc, char firstCharOfSearchForLc) {
        return Character.toLowerCase(searchIn.charAt(pos)) != firstCharOfSearchForLc && Character.toUpperCase(searchIn.charAt(pos)) != firstCharOfSearchForUc;
    }

    private static boolean isCharEqualIgnoreCase(char charToCompare, char compareToCharUC, char compareToCharLC) {
        return Character.toLowerCase(charToCompare) == compareToCharLC || Character.toUpperCase(charToCompare) == compareToCharUC;
    }

    /**
     * Splits stringToSplit into a list, using the given delimiter
     * 
     * @param stringToSplit
     *            the string to split
     * @param delimitter
     *            the string to split on
     * @param trim
     *            should the split strings be whitespace trimmed?
     * 
     * @return the list of strings, split by delimiter
     * 
     * @throws IllegalArgumentException
     *             DOCUMENT ME!
     */
    public static List<String> split(String stringToSplit, String delimitter, boolean trim) {
        if (stringToSplit == null) {
            return new ArrayList<String>();
        }

        if (delimitter == null) {
            throw new IllegalArgumentException();
        }

        StringTokenizer tokenizer = new StringTokenizer(stringToSplit, delimitter, false);

        List<String> splitTokens = new ArrayList<String>(tokenizer.countTokens());

        while (tokenizer.hasMoreTokens()) {
            String token = tokenizer.nextToken();

            if (trim) {
                token = token.trim();
            }

            splitTokens.add(token);
        }

        return splitTokens;
    }

    /**
     * Splits stringToSplit into a list, using the given delimiter
     * 
     * @param stringToSplit
     *            the string to split
     * @param delimitter
     *            the string to split on
     * @param trim
     *            should the split strings be whitespace trimmed?
     * 
     * @return the list of strings, split by delimiter
     * 
     * @throws IllegalArgumentException
     *             DOCUMENT ME!
     */
    public static List<String> split(String stringToSplit, String delimiter, String markers, String markerCloses, boolean trim) {
        if (stringToSplit == null) {
            return new ArrayList<String>();
        }

        if (delimiter == null) {
            throw new IllegalArgumentException();
        }

        int delimPos = 0;
        int currentPos = 0;

        List<String> splitTokens = new ArrayList<String>();

        while ((delimPos = indexOfIgnoreCase(currentPos, stringToSplit, delimiter, markers, markerCloses, SEARCH_MODE__MRK_COM_WS)) != -1) {
            String token = stringToSplit.substring(currentPos, delimPos);

            if (trim) {
                token = token.trim();
            }

            splitTokens.add(token);
            currentPos = delimPos + 1;
        }

        if (currentPos < stringToSplit.length()) {
            String token = stringToSplit.substring(currentPos);

            if (trim) {
                token = token.trim();
            }

            splitTokens.add(token);
        }

        return splitTokens;
    }

    private static boolean startsWith(byte[] dataFrom, String chars) {
        int charsLength = chars.length();

        if (dataFrom.length < charsLength) {
            return false;
        }
        for (int i = 0; i < charsLength; i++) {
            if (dataFrom[i] != chars.charAt(i)) {
                return false;
            }
        }
        return true;
    }

    /**
     * Determines whether or not the string 'searchIn' contains the string
     * 'searchFor', dis-regarding case starting at 'startAt' Shorthand for a
     * String.regionMatch(...)
     * 
     * @param searchIn
     *            the string to search in
     * @param startAt
     *            the position to start at
     * @param searchFor
     *            the string to search for
     * 
     * @return whether searchIn starts with searchFor, ignoring case
     */
    public static boolean startsWithIgnoreCase(String searchIn, int startAt, String searchFor) {
        return searchIn.regionMatches(true, startAt, searchFor, 0, searchFor.length());
    }

    /**
     * Determines whether or not the string 'searchIn' contains the string
     * 'searchFor', dis-regarding case. Shorthand for a String.regionMatch(...)
     * 
     * @param searchIn
     *            the string to search in
     * @param searchFor
     *            the string to search for
     * 
     * @return whether searchIn starts with searchFor, ignoring case
     */
    public static boolean startsWithIgnoreCase(String searchIn, String searchFor) {
        return startsWithIgnoreCase(searchIn, 0, searchFor);
    }

    /**
     * Determines whether or not the string 'searchIn' contains the string
     * 'searchFor', disregarding case,leading whitespace and non-alphanumeric
     * characters.
     * 
     * @param searchIn
     *            the string to search in
     * @param searchFor
     *            the string to search for
     * 
     * @return true if the string starts with 'searchFor' ignoring whitespace
     */
    public static boolean startsWithIgnoreCaseAndNonAlphaNumeric(String searchIn, String searchFor) {
        if (searchIn == null) {
            return searchFor == null;
        }

        int beginPos = 0;
        int inLength = searchIn.length();

        for (; beginPos < inLength; beginPos++) {
            char c = searchIn.charAt(beginPos);
            if (Character.isLetterOrDigit(c)) {
                break;
            }
        }

        return startsWithIgnoreCase(searchIn, beginPos, searchFor);
    }

    /**
     * Determines whether or not the string 'searchIn' contains the string
     * 'searchFor', disregarding case and leading whitespace
     * 
     * @param searchIn
     *            the string to search in
     * @param searchFor
     *            the string to search for
     * 
     * @return true if the string starts with 'searchFor' ignoring whitespace
     */
    public static boolean startsWithIgnoreCaseAndWs(String searchIn, String searchFor) {
        return startsWithIgnoreCaseAndWs(searchIn, searchFor, 0);
    }

    /**
     * Determines whether or not the string 'searchIn' contains the string
     * 'searchFor', disregarding case and leading whitespace
     * 
     * @param searchIn
     *            the string to search in
     * @param searchFor
     *            the string to search for
     * @param beginPos
     *            where to start searching
     * 
     * @return true if the string starts with 'searchFor' ignoring whitespace
     */

    public static boolean startsWithIgnoreCaseAndWs(String searchIn, String searchFor, int beginPos) {
        if (searchIn == null) {
            return searchFor == null;
        }

        int inLength = searchIn.length();

        for (; beginPos < inLength; beginPos++) {
            if (!Character.isWhitespace(searchIn.charAt(beginPos))) {
                break;
            }
        }

        return startsWithIgnoreCase(searchIn, beginPos, searchFor);
    }

    /**
     * Determines whether or not the string 'searchIn' starts with one of the strings in 'searchFor', disregarding case
     * and leading whitespace
     * 
     * @param searchIn
     *            the string to search in
     * @param searchFor
     *            the string array to search for
     * 
     * @return the 'searchFor' array index that matched or -1 if none matches
     */
    public static int startsWithIgnoreCaseAndWs(String searchIn, String[] searchFor) {
        for (int i = 0; i < searchFor.length; i++) {
            if (startsWithIgnoreCaseAndWs(searchIn, searchFor[i], 0)) {
                return i;
            }
        }
        return -1;
    }

    /**
     * @param bytesToStrip
     * @param prefix
     * @param suffix
     * @return
     */
    public static byte[] stripEnclosure(byte[] source, String prefix, String suffix) {
        if (source.length >= prefix.length() + suffix.length() && startsWith(source, prefix) && endsWith(source, suffix)) {

            int totalToStrip = prefix.length() + suffix.length();
            int enclosedLength = source.length - totalToStrip;
            byte[] enclosed = new byte[enclosedLength];

            int startPos = prefix.length();
            int numToCopy = enclosed.length;
            System.arraycopy(source, startPos, enclosed, 0, numToCopy);

            return enclosed;
        }
        return source;
    }

    /**
     * Returns the bytes as an ASCII String.
     * 
     * @param buffer
     *            the bytes representing the string
     * 
     * @return The ASCII String.
     */
    public static String toAsciiString(byte[] buffer) {
        return toAsciiString(buffer, 0, buffer.length);
    }

    /**
     * Returns the bytes as an ASCII String.
     * 
     * @param buffer
     *            the bytes to convert
     * @param startPos
     *            the position to start converting
     * @param length
     *            the length of the string to convert
     * 
     * @return the ASCII string
     */
    public static String toAsciiString(byte[] buffer, int startPos, int length) {
        char[] charArray = new char[length];
        int readpoint = startPos;

        for (int i = 0; i < length; i++) {
            charArray[i] = (char) buffer[readpoint];
            readpoint++;
        }

        return new String(charArray);
    }

    /**
     * Compares searchIn against searchForWildcard with wildcards (heavily
     * borrowed from strings/ctype-simple.c in the server sources)
     * 
     * @param searchIn
     *            the string to search in
     * @param searchForWildcard
     *            the string to search for, using the 'standard' SQL wildcard
     *            chars of '%' and '_'
     * 
     * @return WILD_COMPARE_MATCH_NO_WILD if matched, WILD_COMPARE_NO_MATCH if
     *         not matched with wildcard, WILD_COMPARE_MATCH_WITH_WILD if
     *         matched with wildcard
     */
    public static int wildCompare(String searchIn, String searchForWildcard) {
        if ((searchIn == null) || (searchForWildcard == null)) {
            return WILD_COMPARE_NO_MATCH;
        }

        if (searchForWildcard.equals("%")) { //$NON-NLS-1$

            return WILD_COMPARE_MATCH_WITH_WILD;
        }

        int result = WILD_COMPARE_NO_MATCH; /* Not found, using wildcards */

        char wildcardMany = '%';
        char wildcardOne = '_';
        char wildcardEscape = '\\';

        int searchForPos = 0;
        int searchForEnd = searchForWildcard.length();

        int searchInPos = 0;
        int searchInEnd = searchIn.length();

        while (searchForPos != searchForEnd) {
            char wildstrChar = searchForWildcard.charAt(searchForPos);

            while ((searchForWildcard.charAt(searchForPos) != wildcardMany) && (wildstrChar != wildcardOne)) {
                if ((searchForWildcard.charAt(searchForPos) == wildcardEscape) && ((searchForPos + 1) != searchForEnd)) {
                    searchForPos++;
                }

                if ((searchInPos == searchInEnd)
                        || (Character.toUpperCase(searchForWildcard.charAt(searchForPos++)) != Character.toUpperCase(searchIn.charAt(searchInPos++)))) {
                    return WILD_COMPARE_MATCH_WITH_WILD; /* No match */
                }

                if (searchForPos == searchForEnd) {
                    return ((searchInPos != searchInEnd) ? WILD_COMPARE_MATCH_WITH_WILD : WILD_COMPARE_MATCH_NO_WILD); /*
                                                                                                                        * Match if both are
                                                                                                                        * at end
                                                                                                                        */
                }

                result = WILD_COMPARE_MATCH_WITH_WILD; /* Found an anchor char */
            }

            if (searchForWildcard.charAt(searchForPos) == wildcardOne) {
                do {
                    if (searchInPos == searchInEnd) { /*
                                                       * Skip one char if
                                                       * possible
                                                       */

                        return (result);
                    }

                    searchInPos++;
                } while ((++searchForPos < searchForEnd) && (searchForWildcard.charAt(searchForPos) == wildcardOne));

                if (searchForPos == searchForEnd) {
                    break;
                }
            }

            if (searchForWildcard.charAt(searchForPos) == wildcardMany) { /*
                                                                           * Found
                                                                           * w_many
                                                                           */

                char cmp;

                searchForPos++;

                /* Remove any '%' and '_' from the wild search string */
                for (; searchForPos != searchForEnd; searchForPos++) {
                    if (searchForWildcard.charAt(searchForPos) == wildcardMany) {
                        continue;
                    }

                    if (searchForWildcard.charAt(searchForPos) == wildcardOne) {
                        if (searchInPos == searchInEnd) {
                            return (WILD_COMPARE_NO_MATCH);
                        }

                        searchInPos++;

                        continue;
                    }

                    break; /* Not a wild character */
                }

                if (searchForPos == searchForEnd) {
                    return WILD_COMPARE_MATCH_NO_WILD; /* Ok if w_many is last */
                }

                if (searchInPos == searchInEnd) {
                    return WILD_COMPARE_NO_MATCH;
                }

                if (((cmp = searchForWildcard.charAt(searchForPos)) == wildcardEscape) && ((searchForPos + 1) != searchForEnd)) {
                    cmp = searchForWildcard.charAt(++searchForPos);
                }

                searchForPos++;

                do {
                    while ((searchInPos != searchInEnd) && (Character.toUpperCase(searchIn.charAt(searchInPos)) != Character.toUpperCase(cmp))) {
                        searchInPos++;
                    }

                    if (searchInPos++ == searchInEnd) {
                        return WILD_COMPARE_NO_MATCH;
                    }

                    {
                        int tmp = wildCompare(searchIn, searchForWildcard);

                        if (tmp <= 0) {
                            return (tmp);
                        }
                    }
                } while ((searchInPos != searchInEnd) && (searchForWildcard.charAt(0) != wildcardMany));

                return WILD_COMPARE_NO_MATCH;
            }
        }

        return ((searchInPos != searchInEnd) ? WILD_COMPARE_MATCH_WITH_WILD : WILD_COMPARE_MATCH_NO_WILD);
    }

    static byte[] s2b(String s, MySQLConnection conn) throws SQLException {
        if (s == null) {
            return null;
        }

        if ((conn != null) && conn.getUseUnicode()) {
            try {
                String encoding = conn.getEncoding();

                if (encoding == null) {
                    return s.getBytes();
                }

                SingleByteCharsetConverter converter = conn.getCharsetConverter(encoding);

                if (converter != null) {
                    return converter.toBytes(s);
                }

                return s.getBytes(encoding);
            } catch (java.io.UnsupportedEncodingException E) {
                return s.getBytes();
            }
        }

        return s.getBytes();
    }

    public static int lastIndexOf(byte[] s, char c) {
        if (s == null) {
            return -1;
        }

        for (int i = s.length - 1; i >= 0; i--) {
            if (s[i] == c) {
                return i;
            }
        }

        return -1;
    }

    public static int indexOf(byte[] s, char c) {
        if (s == null) {
            return -1;
        }

        int length = s.length;

        for (int i = 0; i < length; i++) {
            if (s[i] == c) {
                return i;
            }
        }

        return -1;
    }

    public static boolean isNullOrEmpty(String toTest) {
        return (toTest == null || toTest.length() == 0);
    }

    /**
     * Returns the given string, with comments removed
     * 
     * @param src
     *            the source string
     * @param stringOpens
     *            characters which delimit the "open" of a string
     * @param stringCloses
     *            characters which delimit the "close" of a string, in
     *            counterpart order to <code>stringOpens</code>
     * @param slashStarComments
     *            strip slash-star type "C" style comments
     * @param slashSlashComments
     *            strip slash-slash C++ style comments to end-of-line
     * @param hashComments
     *            strip #-style comments to end-of-line
     * @param dashDashComments
     *            strip "--" style comments to end-of-line
     * @return the input string with all comment-delimited data removed
     */
    public static String stripComments(String src, String stringOpens, String stringCloses, boolean slashStarComments, boolean slashSlashComments,
            boolean hashComments, boolean dashDashComments) {
        if (src == null) {
            return null;
        }

        StringBuilder strBuilder = new StringBuilder(src.length());

        // It's just more natural to deal with this as a stream
        // when parsing..This code is currently only called when
        // parsing the kind of metadata that developers are strongly
        // recommended to cache anyways, so we're not worried
        // about the _1_ extra object allocation if it cleans
        // up the code

        StringReader sourceReader = new StringReader(src);

        int contextMarker = Character.MIN_VALUE;
        boolean escaped = false;
        int markerTypeFound = -1;

        int ind = 0;

        int currentChar = 0;

        try {
            while ((currentChar = sourceReader.read()) != -1) {

                if (false && currentChar == '\\') {
                    escaped = !escaped;
                } else if (markerTypeFound != -1 && currentChar == stringCloses.charAt(markerTypeFound) && !escaped) {
                    contextMarker = Character.MIN_VALUE;
                    markerTypeFound = -1;
                } else if ((ind = stringOpens.indexOf(currentChar)) != -1 && !escaped && contextMarker == Character.MIN_VALUE) {
                    markerTypeFound = ind;
                    contextMarker = currentChar;
                }

                if (contextMarker == Character.MIN_VALUE && currentChar == '/' && (slashSlashComments || slashStarComments)) {
                    currentChar = sourceReader.read();
                    if (currentChar == '*' && slashStarComments) {
                        int prevChar = 0;
                        while ((currentChar = sourceReader.read()) != '/' || prevChar != '*') {
                            if (currentChar == '\r') {

                                currentChar = sourceReader.read();
                                if (currentChar == '\n') {
                                    currentChar = sourceReader.read();
                                }
                            } else {
                                if (currentChar == '\n') {

                                    currentChar = sourceReader.read();
                                }
                            }
                            if (currentChar < 0) {
                                break;
                            }
                            prevChar = currentChar;
                        }
                        continue;
                    } else if (currentChar == '/' && slashSlashComments) {
                        while ((currentChar = sourceReader.read()) != '\n' && currentChar != '\r' && currentChar >= 0) {
                            ;
                        }
                    }
                } else if (contextMarker == Character.MIN_VALUE && currentChar == '#' && hashComments) {
                    // Slurp up everything until the newline
                    while ((currentChar = sourceReader.read()) != '\n' && currentChar != '\r' && currentChar >= 0) {
                        ;
                    }
                } else if (contextMarker == Character.MIN_VALUE && currentChar == '-' && dashDashComments) {
                    currentChar = sourceReader.read();

                    if (currentChar == -1 || currentChar != '-') {
                        strBuilder.append('-');

                        if (currentChar != -1) {
                            strBuilder.append(currentChar);
                        }

                        continue;
                    }

                    // Slurp up everything until the newline

                    while ((currentChar = sourceReader.read()) != '\n' && currentChar != '\r' && currentChar >= 0) {
                        ;
                    }
                }

                if (currentChar != -1) {
                    strBuilder.append((char) currentChar);
                }
            }
        } catch (IOException ioEx) {
            // we'll never see this from a StringReader
        }

        return strBuilder.toString();
    }

    /**
     * Next two functions are to help DBMD check if
     * the given string is in form of database.name and return it
     * as "database";"name" with comments removed.
     * If string is NULL or wildcard (%), returns null and exits.
     * 
     * First, we sanitize...
     * 
     * @param src
     *            the source string
     * @return the input string with all comment-delimited data removed
     */
    public static String sanitizeProcOrFuncName(String src) {
        if ((src == null) || (src.equals("%"))) {
            return null;
        }

        return src;
    }

    /**
     * Next we check if there is anything to split. If so
     * we return result in form of "database";"name"
     * If string is NULL or wildcard (%), returns null and exits.
     * 
     * @param src
     *            the source string
     * @param cat
     *            Catalog, if available
     * @param quotId
     *            quoteId as defined on server
     * @param isNoBslashEscSet
     *            Is our connection in BackSlashEscape mode
     * @return the input string with all comment-delimited data removed
     */
    public static List<String> splitDBdotName(String src, String cat, String quotId, boolean isNoBslashEscSet) {
        if ((src == null) || (src.equals("%"))) {
            return new ArrayList<String>();
        }

        boolean isQuoted = StringUtils.indexOfIgnoreCase(0, src, quotId) > -1;

        String retval = src;
        String tmpCat = cat;
        //I.e., what if database is named `MyDatabase 1.0.0`... thus trueDotIndex
        int trueDotIndex = -1;
        if (!" ".equals(quotId)) {
            //Presumably, if there is a database name attached and it contains dots, then it should
            //be quoted so we first check for that
            if (isQuoted) {
                trueDotIndex = StringUtils.indexOfIgnoreCase(0, retval, quotId + "." + quotId);
            } else {
                //NOT quoted, fetch first DOT
                // ex: cStmt = this.conn.prepareCall("{call bug57022.procbug57022(?, ?)}");
                trueDotIndex = StringUtils.indexOfIgnoreCase(0, retval, ".");
            }
        } else {
            trueDotIndex = retval.indexOf(".");
        }

        List<String> retTokens = new ArrayList<String>(2);

        if (trueDotIndex != -1) {
            //There is a catalog attached
            if (isQuoted) {
                tmpCat = StringUtils.toString(StringUtils.stripEnclosure(retval.substring(0, trueDotIndex + 1).getBytes(), quotId, quotId));
                if (StringUtils.startsWithIgnoreCaseAndWs(tmpCat, quotId)) {
                    tmpCat = tmpCat.substring(1, tmpCat.length() - 1);
                }

                retval = retval.substring(trueDotIndex + 2);
                retval = StringUtils.toString(StringUtils.stripEnclosure(retval.getBytes(), quotId, quotId));
            } else {
                //NOT quoted, adjust indexOf
                tmpCat = retval.substring(0, trueDotIndex);
                retval = retval.substring(trueDotIndex + 1);
            }
        } else {
            //No catalog attached, strip retval and return
            retval = StringUtils.toString(StringUtils.stripEnclosure(retval.getBytes(), quotId, quotId));
        }

        retTokens.add(tmpCat);
        retTokens.add(retval);
        return retTokens;
    }

    public static boolean isEmptyOrWhitespaceOnly(String str) {
        if (str == null || str.length() == 0) {
            return true;
        }

        int length = str.length();

        for (int i = 0; i < length; i++) {
            if (!Character.isWhitespace(str.charAt(i))) {
                return false;
            }
        }

        return true;
    }

    public static String escapeQuote(String src, String quotChar) {
        if (src == null) {
            return null;
        }

        src = StringUtils.toString(stripEnclosure(src.getBytes(), quotChar, quotChar));

        int lastNdx = src.indexOf(quotChar);
        String tmpSrc;
        String tmpRest;

        tmpSrc = src.substring(0, lastNdx);
        tmpSrc = tmpSrc + quotChar + quotChar;

        tmpRest = src.substring(lastNdx + 1, src.length());

        lastNdx = tmpRest.indexOf(quotChar);
        while (lastNdx > -1) {

            tmpSrc = tmpSrc + tmpRest.substring(0, lastNdx);
            tmpSrc = tmpSrc + quotChar + quotChar;
            tmpRest = tmpRest.substring(lastNdx + 1, tmpRest.length());

            lastNdx = tmpRest.indexOf(quotChar);
        }

        tmpSrc = tmpSrc + tmpRest;
        src = tmpSrc;

        return src;
    }

    /**
     * Surrounds identifier with quoteChar and duplicates these symbols inside the identifier.
     * 
     * @param quoteChar
     *            ` or "
     * @param identifier
     *            in pedantic mode (connection property pedantic=true) identifier is treated as unquoted
     *            (as it is stored in the database) even if it starts and ends with quoteChar;
     *            in non-pedantic mode if identifier starts and ends with quoteChar method treats it as already quoted and doesn't modify.
     * @param isPedantic
     *            are we in pedantic mode
     * 
     * @return
     *         With quoteChar="`":<br>
     *         <li>null -> null</li> <li>abc -> `abc`</li> <li>ab`c -> `ab``c`</li> <li>ab"c -> `ab"c`</li> <li>`ab``c` -> `ab``c` in non-pedantic mode or
     *         ```ab````c``` in pedantic mode</li> With quoteChar="\"":<br>
     *         <li>null -> null</li> <li>abc -> "abc"</li> <li>ab`c -> "ab`c"</li> <li>ab"c -> "ab""c"</li> <li>"ab""c" -> "ab""c" in non-pedantic mode or
     *         """ab""""c""" in pedantic mode</li>
     */
    public static String quoteIdentifier(String identifier, String quoteChar, boolean isPedantic) {
        if (identifier == null) {
            return null;
        }

        if (!isPedantic && identifier.startsWith(quoteChar) && identifier.endsWith(quoteChar)) {
            return identifier;
        }

        return quoteChar + identifier.replaceAll(quoteChar, quoteChar + quoteChar) + quoteChar;
    }

    /**
     * Surrounds identifier with "`" and duplicates these symbols inside the identifier.
     * 
     * @param identifier
     *            in pedantic mode (connection property pedantic=true) identifier is treated as unquoted
     *            (as it is stored in the database) even if it starts and ends with "`";
     *            in non-pedantic mode if identifier starts and ends with "`" method treats it as already quoted and doesn't modify.
     * @param isPedantic
     *            are we in pedantic mode
     * 
     * @return
     *         <li>null -> null</li> <li>abc -> `abc`</li> <li>ab`c -> `ab``c`</li> <li>ab"c -> `ab"c`</li> <li>`ab``c` -> `ab``c` in non-pedantic mode or
     *         ```ab````c``` in pedantic mode</li>
     */
    public static String quoteIdentifier(String identifier, boolean isPedantic) {
        return quoteIdentifier(identifier, "`", isPedantic);
    }

    /**
     * Trims identifier, removes quote chars from first and last positions
     * and replaces double occurrences of quote char from entire identifier,
     * i.e converts quoted identifier into form as it is stored in database.
     * 
<<<<<<< HEAD
	 * @param identifier in pedantic mode (connection property pedantic=true) identifier is treated as unquoted
	 *        (as it is stored in the database) even if it starts and ends with "`";
	 *        in non-pedantic mode if identifier starts and ends with "`" method treats it as already quoted and doesn't modify.
	 * @param isPedantic are we in pedantic mode
	 * 
	 * @return
	 * <li>null -> null</li>
	 * <li>abc -> `abc`</li>
	 * <li>ab`c -> `ab``c`</li>
	 * <li>ab"c -> `ab"c`</li>
	 * <li>`ab``c` -> `ab``c` in non-pedantic mode or ```ab````c``` in pedantic mode</li>
	 */
	public static String quoteIdentifier(String identifier, boolean isPedantic) {
		return quoteIdentifier(identifier, "`", isPedantic);
	}

	/**
	 * Trims identifier, removes quote chars from first and last positions
	 * and replaces double occurrences of quote char from entire identifier,
	 * i.e converts quoted identifier into form as it is stored in database.
	 * 
	 * @param identifier
	 * @param useAnsiQuotedIdentifiers should we check for " quotes too.
	 * @return
	 * <li>null -> null</li>
	 * <li>abc -> abc</li>
	 * <li>`abc` -> abc</li>
	 * <li>`ab``c` -> ab`c</li>
	 * <li>`"ab`c"` -> "ab`c"</li>
	 * <li>`ab"c` -> ab"c</li>
	 * <li>"abc" -> abc</li>
	 * <li>"`ab""c`" -> `ab"c`</li>
	 * <li>"ab`c" -> ab`c</li>
	 */
	public static String unQuoteIdentifier(String identifier, boolean useAnsiQuotedIdentifiers) {
		if (identifier == null) {
			return null;
		}
		
		identifier = identifier.trim();
		
		String quoteChar = null;
		
		// Backquotes are always valid identifier quotes
		if (identifier.startsWith("`") && identifier.endsWith("`")) {
			quoteChar = "`";
		}
		
		if (quoteChar== null && useAnsiQuotedIdentifiers) {
			if (identifier.startsWith("\"") && identifier.endsWith("\"")) {
				quoteChar = "\"";
			}
		}
		
		if (quoteChar !=  null) {
			identifier = identifier.substring(1, (identifier.length() - 1));
			return identifier.replaceAll(quoteChar+quoteChar, quoteChar);
		}
		
		return identifier;
	}

	public static int indexOfQuoteDoubleAware(String searchIn, String quoteChar, int startFrom) {
		if (searchIn == null || quoteChar == null || quoteChar.length() == 0 || startFrom > searchIn.length()) {
			return -1;
		}

		int lastIndex = searchIn.length() - 1;

		int beginPos = startFrom;
		int pos = -1;

		boolean next = true;
		while (next) {
			pos = searchIn.indexOf(quoteChar, beginPos);
			if (pos == -1 || pos == lastIndex || !searchIn.startsWith(quoteChar, pos + 1)) {
				next = false;
			} else {
				beginPos = pos + 2;
			}
		}

		return pos;
	}

	// The following methods all exist because of the Java bug
	//
	// http://bugs.sun.com/bugdatabase/view_bug.do?bug_id=6790402
	// 
	// which has been observed by users and reported as MySQL Bug#61105
	//
	// We can turn around and replace them with their java.lang.String
	// equivalents if/when that bug is ever fixed.
	
	public static String toString(byte[] value, int offset, int length,
			String encoding) throws UnsupportedEncodingException {
		Charset cs = findCharset(encoding);

		return cs.decode(ByteBuffer.wrap(value, offset, length)).toString();
	}

	public static String toString(byte[] value, String encoding)
			throws UnsupportedEncodingException {
		Charset cs = findCharset(encoding);

		return cs.decode(ByteBuffer.wrap(value)).toString();
	}

	public static String toString(byte[] value, int offset, int length) {
		try {
			Charset cs = findCharset(platformEncoding);
			
			return cs.decode(ByteBuffer.wrap(value, offset, length)).toString();
		} catch (UnsupportedEncodingException e) {
			// can't happen, emulating new String(byte[])
		}
		
		return null;
	}

	public static String toString(byte[] value) {
		try {
			Charset cs = findCharset(platformEncoding);
			
			return cs.decode(ByteBuffer.wrap(value)).toString();
		} catch (UnsupportedEncodingException e) {
			// can't happen, emulating new String(byte[])
		}
		
		return null;
	}

	public static byte[] getBytes(char[] value) {
		try {
			return getBytes(value, 0, value.length, platformEncoding);
		} catch (UnsupportedEncodingException e) {
			// can't happen, emulating new String(byte[])
		}

		return null;
	}

	public static byte[] getBytes(char[] value, int offset, int length) {
		try {
			return getBytes(value, offset, length, platformEncoding);
		} catch (UnsupportedEncodingException e) {
			// can't happen, emulating new String(byte[])
		}

		return null;
	}

	public static byte[] getBytes(char[] value, String encoding) throws UnsupportedEncodingException {
		return getBytes(value, 0, value.length, encoding);
	}

	public static byte[] getBytes(char[] value, int offset, int length, String encoding)
			throws UnsupportedEncodingException {
		Charset cs = findCharset(encoding);

		ByteBuffer buf = cs.encode(CharBuffer.wrap(value, offset, length));

		// can't simply .array() this to get the bytes
		// especially with variable-length charsets the
		// buffer is sometimes larger than the actual encoded data
		int encodedLen = buf.limit();
		byte[] asBytes = new byte[encodedLen];
		buf.get(asBytes, 0, encodedLen);

		return asBytes;
	}

	public static byte[] getBytes(String value) {
		try {
			return getBytes(value, 0, value.length(), platformEncoding);
		} catch (UnsupportedEncodingException e) {
			// can't happen, emulating new String(byte[])
		}

		return null;
	}

	public static byte[] getBytes(String value, int offset, int length) {
		try {
			return getBytes(value, offset, length, platformEncoding);
		} catch (UnsupportedEncodingException e) {
			// can't happen, emulating new String(byte[])
		}

		return null;
	}

	public static byte[] getBytes(String value, String encoding) throws UnsupportedEncodingException {
		return getBytes(value, 0, value.length(), encoding);
	}

	public static byte[] getBytes(String value, int offset, int length, String encoding)
			throws UnsupportedEncodingException {
		// Some CharsetEncoders (e.g. CP942, CP943, CP948, CP950, CP1381, CP1383, x-COMPOUND_TEXT or ISO-2022-JP) can't
		// handle correctly when encoding directly from its methods while calling the encoder from String object works
		// just fine. Most of these problems occur only in Java 1.5.
		// CharsetEncoder#encode() may be used in Java 1.6+ but only the method that receives a char[] as argument as
		// the one that receives a String argument doesn't always behaves correctly.
		
		Charset cs = findCharset(encoding);

		ByteBuffer buf = cs.encode(CharBuffer.wrap(value.toCharArray(), offset, length));

		// can't simply .array() this to get the bytes
		// especially with variable-length charsets the
		// buffer is sometimes larger than the actual encoded data
		int encodedLen = buf.limit();
		byte[] asBytes = new byte[encodedLen];
		buf.get(asBytes, 0, encodedLen);

		return asBytes;
	}
	
	public static final boolean isValidIdChar(char c) {
		return VALID_ID_CHARS.indexOf(c) != -1;
	}

	private static final char[] HEX_DIGITS = { '0', '1', '2', '3', '4', '5', '6', '7', '8', '9', 'a', 'b', 'c', 'd',
			'e', 'f' };

	public static void appendAsHex(StringBuilder builder, byte[] bytes) {
		builder.append("0x");
		for (byte b : bytes) {
			builder.append(HEX_DIGITS[(b >>> 4) & 0xF]).append(HEX_DIGITS[b & 0xF]);
		}
	}

	public static void appendAsHex(StringBuilder builder, int value) {
		if (value == 0) {
			builder.append("0x0");
			return;
		}

		int shift = 32;
		byte nibble;
		boolean nonZeroFound = false;

		builder.append("0x");
		do {
			shift -= 4;
			nibble = (byte) ((value >>> shift) & 0xF);
			if (nonZeroFound) {
				builder.append(HEX_DIGITS[nibble]);
			} else if (nibble != 0) {
				builder.append(HEX_DIGITS[nibble]);
				nonZeroFound = true;
			}
		} while (shift != 0);
	}

	public static byte[] getBytesNullTerminated(String value) {
		try {
			Charset cs = findCharset(platformEncoding);
			ByteBuffer buf = cs.encode(value);
			int encodedLen = buf.limit();
			byte[] asBytes = new byte[encodedLen+1];
			buf.get(asBytes, 0, encodedLen);
			asBytes[encodedLen] = 0;
			
			return asBytes;
		} catch (UnsupportedEncodingException e) {
			// can't happen, emulating new String(byte[])
		}

		return null;
	}
=======
     * @param identifier
     * @param useAnsiQuotedIdentifiers
     *            should we check for " quotes too.
     * @return
     *         <li>null -> null</li> <li>abc -> abc</li> <li>`abc` -> abc</li> <li>`ab``c` -> ab`c</li> <li>`"ab`c"` -> "ab`c"</li> <li>`ab"c` -> ab"c</li> <li>
     *         "abc" -> abc</li> <li>"`ab""c`" -> `ab"c`</li> <li>"ab`c" -> ab`c</li>
     */
    public static String unQuoteIdentifier(String identifier, boolean useAnsiQuotedIdentifiers) {
        if (identifier == null) {
            return null;
        }

        identifier = identifier.trim();

        String quoteChar = null;

        // Backquotes are always valid identifier quotes
        if (identifier.startsWith("`") && identifier.endsWith("`")) {
            quoteChar = "`";
        }

        if (quoteChar == null && useAnsiQuotedIdentifiers) {
            if (identifier.startsWith("\"") && identifier.endsWith("\"")) {
                quoteChar = "\"";
            }
        }

        if (quoteChar != null) {
            identifier = identifier.substring(1, (identifier.length() - 1));
            return identifier.replaceAll(quoteChar + quoteChar, quoteChar);
        }

        return identifier;
    }

    public static int indexOfQuoteDoubleAware(String searchIn, String quoteChar, int startFrom) {
        if (searchIn == null || quoteChar == null || quoteChar.length() == 0 || startFrom > searchIn.length()) {
            return -1;
        }

        int lastIndex = searchIn.length() - 1;

        int beginPos = startFrom;
        int pos = -1;

        boolean next = true;
        while (next) {
            pos = searchIn.indexOf(quoteChar, beginPos);
            if (pos == -1 || pos == lastIndex || !searchIn.startsWith(quoteChar, pos + 1)) {
                next = false;
            } else {
                beginPos = pos + 2;
            }
        }

        return pos;
    }

    // The following methods all exist because of the Java bug
    //
    // http://bugs.sun.com/bugdatabase/view_bug.do?bug_id=6790402
    // 
    // which has been observed by users and reported as MySQL Bug#61105
    //
    // We can turn around and replace them with their java.lang.String
    // equivalents if/when that bug is ever fixed.

    public static String toString(byte[] value, int offset, int length, String encoding) throws UnsupportedEncodingException {
        Charset cs = findCharset(encoding);

        return cs.decode(ByteBuffer.wrap(value, offset, length)).toString();
    }

    public static String toString(byte[] value, String encoding) throws UnsupportedEncodingException {
        Charset cs = findCharset(encoding);

        return cs.decode(ByteBuffer.wrap(value)).toString();
    }

    public static String toString(byte[] value, int offset, int length) {
        try {
            Charset cs = findCharset(platformEncoding);

            return cs.decode(ByteBuffer.wrap(value, offset, length)).toString();
        } catch (UnsupportedEncodingException e) {
            // can't happen, emulating new String(byte[])
        }

        return null;
    }

    public static String toString(byte[] value) {
        try {
            Charset cs = findCharset(platformEncoding);

            return cs.decode(ByteBuffer.wrap(value)).toString();
        } catch (UnsupportedEncodingException e) {
            // can't happen, emulating new String(byte[])
        }

        return null;
    }

    public static byte[] getBytes(char[] value) {
        try {
            return getBytes(value, 0, value.length, platformEncoding);
        } catch (UnsupportedEncodingException e) {
            // can't happen, emulating new String(byte[])
        }

        return null;
    }

    public static byte[] getBytes(char[] value, int offset, int length) {
        try {
            return getBytes(value, offset, length, platformEncoding);
        } catch (UnsupportedEncodingException e) {
            // can't happen, emulating new String(byte[])
        }

        return null;
    }

    public static byte[] getBytes(char[] value, String encoding) throws UnsupportedEncodingException {
        return getBytes(value, 0, value.length, encoding);
    }

    public static byte[] getBytes(char[] value, int offset, int length, String encoding) throws UnsupportedEncodingException {
        Charset cs = findCharset(encoding);

        ByteBuffer buf = cs.encode(CharBuffer.wrap(value, offset, length));

        // can't simply .array() this to get the bytes
        // especially with variable-length charsets the
        // buffer is sometimes larger than the actual encoded data
        int encodedLen = buf.limit();
        byte[] asBytes = new byte[encodedLen];
        buf.get(asBytes, 0, encodedLen);

        return asBytes;
    }

    public static byte[] getBytes(String value) {
        try {
            return getBytes(value, 0, value.length(), platformEncoding);
        } catch (UnsupportedEncodingException e) {
            // can't happen, emulating new String(byte[])
        }

        return null;
    }

    public static byte[] getBytes(String value, int offset, int length) {
        try {
            return getBytes(value, offset, length, platformEncoding);
        } catch (UnsupportedEncodingException e) {
            // can't happen, emulating new String(byte[])
        }

        return null;
    }

    public static byte[] getBytes(String value, String encoding) throws UnsupportedEncodingException {
        return getBytes(value, 0, value.length(), encoding);
    }

    public static byte[] getBytes(String value, int offset, int length, String encoding) throws UnsupportedEncodingException {
        // Some CharsetEncoders (e.g. CP942, CP943, CP948, CP950, CP1381, CP1383, x-COMPOUND_TEXT or ISO-2022-JP) can't
        // handle correctly when encoding directly from its methods while calling the encoder from String object works
        // just fine. Most of these problems occur only in Java 1.5.
        // CharsetEncoder#encode() may be used in Java 1.6+ but only the method that receives a char[] as argument as
        // the one that receives a String argument doesn't always behaves correctly.
        if (!Util.isJdbc4()) {
            if (offset != 0 || length != value.length()) {
                return value.substring(offset, offset + length).getBytes(encoding);
            }
            return value.getBytes(encoding);
        }

        Charset cs = findCharset(encoding);

        ByteBuffer buf = cs.encode(CharBuffer.wrap(value.toCharArray(), offset, length));

        // can't simply .array() this to get the bytes
        // especially with variable-length charsets the
        // buffer is sometimes larger than the actual encoded data
        int encodedLen = buf.limit();
        byte[] asBytes = new byte[encodedLen];
        buf.get(asBytes, 0, encodedLen);

        return asBytes;
    }

    public static final boolean isValidIdChar(char c) {
        return VALID_ID_CHARS.indexOf(c) != -1;
    }

    private static final char[] HEX_DIGITS = { '0', '1', '2', '3', '4', '5', '6', '7', '8', '9', 'a', 'b', 'c', 'd', 'e', 'f' };

    public static void appendAsHex(StringBuilder builder, byte[] bytes) {
        builder.append("0x");
        for (byte b : bytes) {
            builder.append(HEX_DIGITS[(b >>> 4) & 0xF]).append(HEX_DIGITS[b & 0xF]);
        }
    }

    public static void appendAsHex(StringBuilder builder, int value) {
        if (value == 0) {
            builder.append("0x0");
            return;
        }

        int shift = 32;
        byte nibble;
        boolean nonZeroFound = false;

        builder.append("0x");
        do {
            shift -= 4;
            nibble = (byte) ((value >>> shift) & 0xF);
            if (nonZeroFound) {
                builder.append(HEX_DIGITS[nibble]);
            } else if (nibble != 0) {
                builder.append(HEX_DIGITS[nibble]);
                nonZeroFound = true;
            }
        } while (shift != 0);
    }

    public static byte[] getBytesNullTerminated(String value) {
        try {
            Charset cs = findCharset(platformEncoding);
            ByteBuffer buf = cs.encode(value);
            int encodedLen = buf.limit();
            byte[] asBytes = new byte[encodedLen + 1];
            buf.get(asBytes, 0, encodedLen);
            asBytes[encodedLen] = 0;

            return asBytes;
        } catch (UnsupportedEncodingException e) {
            // can't happen, emulating new String(byte[])
        }

        return null;
    }
>>>>>>> 8d5e83e3

}<|MERGE_RESOLUTION|>--- conflicted
+++ resolved
@@ -2083,279 +2083,6 @@
      * and replaces double occurrences of quote char from entire identifier,
      * i.e converts quoted identifier into form as it is stored in database.
      * 
-<<<<<<< HEAD
-	 * @param identifier in pedantic mode (connection property pedantic=true) identifier is treated as unquoted
-	 *        (as it is stored in the database) even if it starts and ends with "`";
-	 *        in non-pedantic mode if identifier starts and ends with "`" method treats it as already quoted and doesn't modify.
-	 * @param isPedantic are we in pedantic mode
-	 * 
-	 * @return
-	 * <li>null -> null</li>
-	 * <li>abc -> `abc`</li>
-	 * <li>ab`c -> `ab``c`</li>
-	 * <li>ab"c -> `ab"c`</li>
-	 * <li>`ab``c` -> `ab``c` in non-pedantic mode or ```ab````c``` in pedantic mode</li>
-	 */
-	public static String quoteIdentifier(String identifier, boolean isPedantic) {
-		return quoteIdentifier(identifier, "`", isPedantic);
-	}
-
-	/**
-	 * Trims identifier, removes quote chars from first and last positions
-	 * and replaces double occurrences of quote char from entire identifier,
-	 * i.e converts quoted identifier into form as it is stored in database.
-	 * 
-	 * @param identifier
-	 * @param useAnsiQuotedIdentifiers should we check for " quotes too.
-	 * @return
-	 * <li>null -> null</li>
-	 * <li>abc -> abc</li>
-	 * <li>`abc` -> abc</li>
-	 * <li>`ab``c` -> ab`c</li>
-	 * <li>`"ab`c"` -> "ab`c"</li>
-	 * <li>`ab"c` -> ab"c</li>
-	 * <li>"abc" -> abc</li>
-	 * <li>"`ab""c`" -> `ab"c`</li>
-	 * <li>"ab`c" -> ab`c</li>
-	 */
-	public static String unQuoteIdentifier(String identifier, boolean useAnsiQuotedIdentifiers) {
-		if (identifier == null) {
-			return null;
-		}
-		
-		identifier = identifier.trim();
-		
-		String quoteChar = null;
-		
-		// Backquotes are always valid identifier quotes
-		if (identifier.startsWith("`") && identifier.endsWith("`")) {
-			quoteChar = "`";
-		}
-		
-		if (quoteChar== null && useAnsiQuotedIdentifiers) {
-			if (identifier.startsWith("\"") && identifier.endsWith("\"")) {
-				quoteChar = "\"";
-			}
-		}
-		
-		if (quoteChar !=  null) {
-			identifier = identifier.substring(1, (identifier.length() - 1));
-			return identifier.replaceAll(quoteChar+quoteChar, quoteChar);
-		}
-		
-		return identifier;
-	}
-
-	public static int indexOfQuoteDoubleAware(String searchIn, String quoteChar, int startFrom) {
-		if (searchIn == null || quoteChar == null || quoteChar.length() == 0 || startFrom > searchIn.length()) {
-			return -1;
-		}
-
-		int lastIndex = searchIn.length() - 1;
-
-		int beginPos = startFrom;
-		int pos = -1;
-
-		boolean next = true;
-		while (next) {
-			pos = searchIn.indexOf(quoteChar, beginPos);
-			if (pos == -1 || pos == lastIndex || !searchIn.startsWith(quoteChar, pos + 1)) {
-				next = false;
-			} else {
-				beginPos = pos + 2;
-			}
-		}
-
-		return pos;
-	}
-
-	// The following methods all exist because of the Java bug
-	//
-	// http://bugs.sun.com/bugdatabase/view_bug.do?bug_id=6790402
-	// 
-	// which has been observed by users and reported as MySQL Bug#61105
-	//
-	// We can turn around and replace them with their java.lang.String
-	// equivalents if/when that bug is ever fixed.
-	
-	public static String toString(byte[] value, int offset, int length,
-			String encoding) throws UnsupportedEncodingException {
-		Charset cs = findCharset(encoding);
-
-		return cs.decode(ByteBuffer.wrap(value, offset, length)).toString();
-	}
-
-	public static String toString(byte[] value, String encoding)
-			throws UnsupportedEncodingException {
-		Charset cs = findCharset(encoding);
-
-		return cs.decode(ByteBuffer.wrap(value)).toString();
-	}
-
-	public static String toString(byte[] value, int offset, int length) {
-		try {
-			Charset cs = findCharset(platformEncoding);
-			
-			return cs.decode(ByteBuffer.wrap(value, offset, length)).toString();
-		} catch (UnsupportedEncodingException e) {
-			// can't happen, emulating new String(byte[])
-		}
-		
-		return null;
-	}
-
-	public static String toString(byte[] value) {
-		try {
-			Charset cs = findCharset(platformEncoding);
-			
-			return cs.decode(ByteBuffer.wrap(value)).toString();
-		} catch (UnsupportedEncodingException e) {
-			// can't happen, emulating new String(byte[])
-		}
-		
-		return null;
-	}
-
-	public static byte[] getBytes(char[] value) {
-		try {
-			return getBytes(value, 0, value.length, platformEncoding);
-		} catch (UnsupportedEncodingException e) {
-			// can't happen, emulating new String(byte[])
-		}
-
-		return null;
-	}
-
-	public static byte[] getBytes(char[] value, int offset, int length) {
-		try {
-			return getBytes(value, offset, length, platformEncoding);
-		} catch (UnsupportedEncodingException e) {
-			// can't happen, emulating new String(byte[])
-		}
-
-		return null;
-	}
-
-	public static byte[] getBytes(char[] value, String encoding) throws UnsupportedEncodingException {
-		return getBytes(value, 0, value.length, encoding);
-	}
-
-	public static byte[] getBytes(char[] value, int offset, int length, String encoding)
-			throws UnsupportedEncodingException {
-		Charset cs = findCharset(encoding);
-
-		ByteBuffer buf = cs.encode(CharBuffer.wrap(value, offset, length));
-
-		// can't simply .array() this to get the bytes
-		// especially with variable-length charsets the
-		// buffer is sometimes larger than the actual encoded data
-		int encodedLen = buf.limit();
-		byte[] asBytes = new byte[encodedLen];
-		buf.get(asBytes, 0, encodedLen);
-
-		return asBytes;
-	}
-
-	public static byte[] getBytes(String value) {
-		try {
-			return getBytes(value, 0, value.length(), platformEncoding);
-		} catch (UnsupportedEncodingException e) {
-			// can't happen, emulating new String(byte[])
-		}
-
-		return null;
-	}
-
-	public static byte[] getBytes(String value, int offset, int length) {
-		try {
-			return getBytes(value, offset, length, platformEncoding);
-		} catch (UnsupportedEncodingException e) {
-			// can't happen, emulating new String(byte[])
-		}
-
-		return null;
-	}
-
-	public static byte[] getBytes(String value, String encoding) throws UnsupportedEncodingException {
-		return getBytes(value, 0, value.length(), encoding);
-	}
-
-	public static byte[] getBytes(String value, int offset, int length, String encoding)
-			throws UnsupportedEncodingException {
-		// Some CharsetEncoders (e.g. CP942, CP943, CP948, CP950, CP1381, CP1383, x-COMPOUND_TEXT or ISO-2022-JP) can't
-		// handle correctly when encoding directly from its methods while calling the encoder from String object works
-		// just fine. Most of these problems occur only in Java 1.5.
-		// CharsetEncoder#encode() may be used in Java 1.6+ but only the method that receives a char[] as argument as
-		// the one that receives a String argument doesn't always behaves correctly.
-		
-		Charset cs = findCharset(encoding);
-
-		ByteBuffer buf = cs.encode(CharBuffer.wrap(value.toCharArray(), offset, length));
-
-		// can't simply .array() this to get the bytes
-		// especially with variable-length charsets the
-		// buffer is sometimes larger than the actual encoded data
-		int encodedLen = buf.limit();
-		byte[] asBytes = new byte[encodedLen];
-		buf.get(asBytes, 0, encodedLen);
-
-		return asBytes;
-	}
-	
-	public static final boolean isValidIdChar(char c) {
-		return VALID_ID_CHARS.indexOf(c) != -1;
-	}
-
-	private static final char[] HEX_DIGITS = { '0', '1', '2', '3', '4', '5', '6', '7', '8', '9', 'a', 'b', 'c', 'd',
-			'e', 'f' };
-
-	public static void appendAsHex(StringBuilder builder, byte[] bytes) {
-		builder.append("0x");
-		for (byte b : bytes) {
-			builder.append(HEX_DIGITS[(b >>> 4) & 0xF]).append(HEX_DIGITS[b & 0xF]);
-		}
-	}
-
-	public static void appendAsHex(StringBuilder builder, int value) {
-		if (value == 0) {
-			builder.append("0x0");
-			return;
-		}
-
-		int shift = 32;
-		byte nibble;
-		boolean nonZeroFound = false;
-
-		builder.append("0x");
-		do {
-			shift -= 4;
-			nibble = (byte) ((value >>> shift) & 0xF);
-			if (nonZeroFound) {
-				builder.append(HEX_DIGITS[nibble]);
-			} else if (nibble != 0) {
-				builder.append(HEX_DIGITS[nibble]);
-				nonZeroFound = true;
-			}
-		} while (shift != 0);
-	}
-
-	public static byte[] getBytesNullTerminated(String value) {
-		try {
-			Charset cs = findCharset(platformEncoding);
-			ByteBuffer buf = cs.encode(value);
-			int encodedLen = buf.limit();
-			byte[] asBytes = new byte[encodedLen+1];
-			buf.get(asBytes, 0, encodedLen);
-			asBytes[encodedLen] = 0;
-			
-			return asBytes;
-		} catch (UnsupportedEncodingException e) {
-			// can't happen, emulating new String(byte[])
-		}
-
-		return null;
-	}
-=======
      * @param identifier
      * @param useAnsiQuotedIdentifiers
      *            should we check for " quotes too.
@@ -2528,12 +2255,6 @@
         // just fine. Most of these problems occur only in Java 1.5.
         // CharsetEncoder#encode() may be used in Java 1.6+ but only the method that receives a char[] as argument as
         // the one that receives a String argument doesn't always behaves correctly.
-        if (!Util.isJdbc4()) {
-            if (offset != 0 || length != value.length()) {
-                return value.substring(offset, offset + length).getBytes(encoding);
-            }
-            return value.getBytes(encoding);
-        }
 
         Charset cs = findCharset(encoding);
 
@@ -2601,6 +2322,5 @@
 
         return null;
     }
->>>>>>> 8d5e83e3
 
 }