/*
  Copyright (c) 2002, 2014, Oracle and/or its affiliates. All rights reserved.

  The MySQL Connector/J is licensed under the terms of the GPLv2
  <http://www.gnu.org/licenses/old-licenses/gpl-2.0.html>, like most MySQL Connectors.
  There are special exceptions to the terms and conditions of the GPLv2 as it is applied to
  this software, see the FLOSS License Exception
  <http://www.mysql.com/about/legal/licensing/foss-exception.html>.

  This program is free software; you can redistribute it and/or modify it under the terms
  of the GNU General Public License as published by the Free Software Foundation; version 2
  of the License.

  This program is distributed in the hope that it will be useful, but WITHOUT ANY WARRANTY;
  without even the implied warranty of MERCHANTABILITY or FITNESS FOR A PARTICULAR PURPOSE.
  See the GNU General Public License for more details.

  You should have received a copy of the GNU General Public License along with this
  program; if not, write to the Free Software Foundation, Inc., 51 Franklin St, Fifth
  Floor, Boston, MA 02110-1301  USA

 */

package com.mysql.jdbc.jdbc2.optional;

import java.lang.reflect.Proxy;
import java.sql.Connection;
import java.sql.ResultSet;
import java.sql.SQLException;
import java.sql.SQLWarning;
import java.sql.Statement;
import java.util.HashMap;

import com.mysql.jdbc.SQLError;

/**
 * Wraps statements so that errors can be reported correctly to
 * ConnectionEventListeners.
 * 
 * @author Mark Matthews
 * 
 * @version $Id: StatementWrapper.java,v 1.1.2.1 2005/05/13 18:58:38 mmatthews
 *          Exp $
 */
public class StatementWrapper extends WrapperBase implements Statement {
<<<<<<< HEAD
	
	protected static StatementWrapper getInstance(ConnectionWrapper c, 
			MysqlPooledConnection conn,
			Statement toWrap) throws SQLException {
		return new StatementWrapper(c, 
					conn, toWrap);
	}
	
	protected Statement wrappedStmt;

	protected ConnectionWrapper wrappedConn;

	public StatementWrapper(ConnectionWrapper c, MysqlPooledConnection conn,
			Statement toWrap) {
		super(conn);
		this.wrappedStmt = toWrap;
		this.wrappedConn = c;
	}

	/*
	 * (non-Javadoc)
	 * 
	 * @see java.sql.Statement#getConnection()
	 */
	public Connection getConnection() throws SQLException {
		try {
			if (this.wrappedStmt != null) {
				return this.wrappedConn;
			}

			throw SQLError.createSQLException("Statement already closed",
					SQLError.SQL_STATE_ILLEGAL_ARGUMENT, this.exceptionInterceptor);
		} catch (SQLException sqlEx) {
			checkAndFireConnectionError(sqlEx);
		}

		return null; // we actually never get here, but the compiler can't
						// figure

		// that out
	}

	/*
	 * (non-Javadoc)
	 * 
	 * @see java.sql.Statement#setCursorName(java.lang.String)
	 */
	public void setCursorName(String name) throws SQLException {
		try {
			if (this.wrappedStmt != null) {
				this.wrappedStmt.setCursorName(name);
			} else {
				throw SQLError.createSQLException("Statement already closed",
						SQLError.SQL_STATE_ILLEGAL_ARGUMENT, this.exceptionInterceptor);
			}
		} catch (SQLException sqlEx) {
			checkAndFireConnectionError(sqlEx);
		}
	}

	/*
	 * (non-Javadoc)
	 * 
	 * @see java.sql.Statement#setEscapeProcessing(boolean)
	 */
	public void setEscapeProcessing(boolean enable) throws SQLException {
		try {
			if (this.wrappedStmt != null) {
				this.wrappedStmt.setEscapeProcessing(enable);
			} else {
				throw SQLError.createSQLException("Statement already closed",
						SQLError.SQL_STATE_ILLEGAL_ARGUMENT, this.exceptionInterceptor);
			}
		} catch (SQLException sqlEx) {
			checkAndFireConnectionError(sqlEx);
		}
	}

	/*
	 * (non-Javadoc)
	 * 
	 * @see java.sql.Statement#setFetchDirection(int)
	 */
	public void setFetchDirection(int direction) throws SQLException {
		try {
			if (this.wrappedStmt != null) {
				this.wrappedStmt.setFetchDirection(direction);
			} else {
				throw SQLError.createSQLException("Statement already closed",
						SQLError.SQL_STATE_ILLEGAL_ARGUMENT, this.exceptionInterceptor);
			}
		} catch (SQLException sqlEx) {
			checkAndFireConnectionError(sqlEx);
		}
	}

	/*
	 * (non-Javadoc)
	 * 
	 * @see java.sql.Statement#getFetchDirection()
	 */
	public int getFetchDirection() throws SQLException {
		try {
			if (this.wrappedStmt != null) {
				return this.wrappedStmt.getFetchDirection();
			}

			throw SQLError.createSQLException("Statement already closed",
					SQLError.SQL_STATE_ILLEGAL_ARGUMENT, this.exceptionInterceptor);
		} catch (SQLException sqlEx) {
			checkAndFireConnectionError(sqlEx);
		}

		return ResultSet.FETCH_FORWARD; // we actually never get here, but the
										// compiler can't figure

		// that out
	}

	/*
	 * (non-Javadoc)
	 * 
	 * @see java.sql.Statement#setFetchSize(int)
	 */
	public void setFetchSize(int rows) throws SQLException {
		try {
			if (this.wrappedStmt != null) {
				this.wrappedStmt.setFetchSize(rows);
			} else {
				throw SQLError.createSQLException("Statement already closed",
						SQLError.SQL_STATE_ILLEGAL_ARGUMENT, this.exceptionInterceptor);
			}
		} catch (SQLException sqlEx) {
			checkAndFireConnectionError(sqlEx);
		}
	}

	/*
	 * (non-Javadoc)
	 * 
	 * @see java.sql.Statement#getFetchSize()
	 */
	public int getFetchSize() throws SQLException {
		try {
			if (this.wrappedStmt != null) {
				return this.wrappedStmt.getFetchSize();
			}

			throw SQLError.createSQLException("Statement already closed",
					SQLError.SQL_STATE_ILLEGAL_ARGUMENT, this.exceptionInterceptor);
		} catch (SQLException sqlEx) {
			checkAndFireConnectionError(sqlEx);
		}

		return 0; // we actually never get here, but the compiler can't figure

		// that out
	}

	/*
	 * (non-Javadoc)
	 * 
	 * @see java.sql.Statement#getGeneratedKeys()
	 */
	public ResultSet getGeneratedKeys() throws SQLException {
		try {
			if (this.wrappedStmt != null) {
				return this.wrappedStmt.getGeneratedKeys();
			}

			throw SQLError.createSQLException("Statement already closed",
					SQLError.SQL_STATE_ILLEGAL_ARGUMENT, this.exceptionInterceptor);
		} catch (SQLException sqlEx) {
			checkAndFireConnectionError(sqlEx);
		}

		return null; // we actually never get here, but the compiler can't
						// figure

		// that out
	}

	/*
	 * (non-Javadoc)
	 * 
	 * @see java.sql.Statement#setMaxFieldSize(int)
	 */
	public void setMaxFieldSize(int max) throws SQLException {
		try {
			if (this.wrappedStmt != null) {
				this.wrappedStmt.setMaxFieldSize(max);
			} else {
				throw SQLError.createSQLException("Statement already closed",
						SQLError.SQL_STATE_ILLEGAL_ARGUMENT, this.exceptionInterceptor);
			}
		} catch (SQLException sqlEx) {
			checkAndFireConnectionError(sqlEx);
		}
	}

	/*
	 * (non-Javadoc)
	 * 
	 * @see java.sql.Statement#getMaxFieldSize()
	 */
	public int getMaxFieldSize() throws SQLException {
		try {
			if (this.wrappedStmt != null) {
				return this.wrappedStmt.getMaxFieldSize();
			}

			throw SQLError.createSQLException("Statement already closed",
					SQLError.SQL_STATE_ILLEGAL_ARGUMENT, this.exceptionInterceptor);
		} catch (SQLException sqlEx) {
			checkAndFireConnectionError(sqlEx);
		}

		return 0; // we actually never get here, but the compiler can't figure

		// that out
	}

	/*
	 * (non-Javadoc)
	 * 
	 * @see java.sql.Statement#setMaxRows(int)
	 */
	public void setMaxRows(int max) throws SQLException {
		try {
			if (this.wrappedStmt != null) {
				this.wrappedStmt.setMaxRows(max);
			} else {
				throw SQLError.createSQLException("Statement already closed",
						SQLError.SQL_STATE_ILLEGAL_ARGUMENT, this.exceptionInterceptor);
			}
		} catch (SQLException sqlEx) {
			checkAndFireConnectionError(sqlEx);
		}
	}

	/*
	 * (non-Javadoc)
	 * 
	 * @see java.sql.Statement#getMaxRows()
	 */
	public int getMaxRows() throws SQLException {
		try {
			if (this.wrappedStmt != null) {
				return this.wrappedStmt.getMaxRows();
			}

			throw SQLError.createSQLException("Statement already closed",
					SQLError.SQL_STATE_ILLEGAL_ARGUMENT, this.exceptionInterceptor);
		} catch (SQLException sqlEx) {
			checkAndFireConnectionError(sqlEx);
		}

		return 0; // we actually never get here, but the compiler can't figure

		// that out
	}

	/*
	 * (non-Javadoc)
	 * 
	 * @see java.sql.Statement#getMoreResults()
	 */
	public boolean getMoreResults() throws SQLException {
		try {
			if (this.wrappedStmt != null) {
				return this.wrappedStmt.getMoreResults();
			}

			throw SQLError.createSQLException("Statement already closed",
					SQLError.SQL_STATE_ILLEGAL_ARGUMENT, this.exceptionInterceptor);
		} catch (SQLException sqlEx) {
			checkAndFireConnectionError(sqlEx);
		}

		return false;
	}

	/*
	 * (non-Javadoc)
	 * 
	 * @see java.sql.Statement#getMoreResults(int)
	 */
	public boolean getMoreResults(int current) throws SQLException {
		try {
			if (this.wrappedStmt != null) {
				return this.wrappedStmt.getMoreResults(current);
			}

			throw SQLError.createSQLException("Statement already closed",
					SQLError.SQL_STATE_ILLEGAL_ARGUMENT, this.exceptionInterceptor);
		} catch (SQLException sqlEx) {
			checkAndFireConnectionError(sqlEx);
		}

		return false;
	}

	/*
	 * (non-Javadoc)
	 * 
	 * @see java.sql.Statement#setQueryTimeout(int)
	 */
	public void setQueryTimeout(int seconds) throws SQLException {
		try {
			if (this.wrappedStmt != null) {
				this.wrappedStmt.setQueryTimeout(seconds);
			} else {
				throw SQLError.createSQLException("Statement already closed",
						SQLError.SQL_STATE_ILLEGAL_ARGUMENT, this.exceptionInterceptor);
			}
		} catch (SQLException sqlEx) {
			checkAndFireConnectionError(sqlEx);
		}
	}

	/*
	 * (non-Javadoc)
	 * 
	 * @see java.sql.Statement#getQueryTimeout()
	 */
	public int getQueryTimeout() throws SQLException {
		try {
			if (this.wrappedStmt != null) {
				return this.wrappedStmt.getQueryTimeout();
			}

			throw SQLError.createSQLException("Statement already closed",
					SQLError.SQL_STATE_ILLEGAL_ARGUMENT, this.exceptionInterceptor);
		} catch (SQLException sqlEx) {
			checkAndFireConnectionError(sqlEx);
		}

		return 0;
	}

	/*
	 * (non-Javadoc)
	 * 
	 * @see java.sql.Statement#getResultSet()
	 */
	public ResultSet getResultSet() throws SQLException {
		try {
			if (this.wrappedStmt != null) {
				ResultSet rs = this.wrappedStmt.getResultSet();
				
				if (rs != null) {
					((com.mysql.jdbc.ResultSetInternalMethods) rs).setWrapperStatement(this);
				}
				return rs;
			}

			throw SQLError.createSQLException("Statement already closed",
					SQLError.SQL_STATE_ILLEGAL_ARGUMENT, this.exceptionInterceptor);
		} catch (SQLException sqlEx) {
			checkAndFireConnectionError(sqlEx);
		}

		return null;
	}

	/*
	 * (non-Javadoc)
	 * 
	 * @see java.sql.Statement#getResultSetConcurrency()
	 */
	public int getResultSetConcurrency() throws SQLException {
		try {
			if (this.wrappedStmt != null) {
				return this.wrappedStmt.getResultSetConcurrency();
			}

			throw SQLError.createSQLException("Statement already closed",
					SQLError.SQL_STATE_ILLEGAL_ARGUMENT, this.exceptionInterceptor);
		} catch (SQLException sqlEx) {
			checkAndFireConnectionError(sqlEx);
		}

		return 0;
	}

	/*
	 * (non-Javadoc)
	 * 
	 * @see java.sql.Statement#getResultSetHoldability()
	 */
	public int getResultSetHoldability() throws SQLException {
		try {
			if (this.wrappedStmt != null) {
				return this.wrappedStmt.getResultSetHoldability();
			}

			throw SQLError.createSQLException("Statement already closed",
					SQLError.SQL_STATE_ILLEGAL_ARGUMENT, this.exceptionInterceptor);
		} catch (SQLException sqlEx) {
			checkAndFireConnectionError(sqlEx);
		}

		return Statement.CLOSE_CURRENT_RESULT;
	}

	/*
	 * (non-Javadoc)
	 * 
	 * @see java.sql.Statement#getResultSetType()
	 */
	public int getResultSetType() throws SQLException {
		try {
			if (this.wrappedStmt != null) {
				return this.wrappedStmt.getResultSetType();
			}

			throw SQLError.createSQLException("Statement already closed",
					SQLError.SQL_STATE_ILLEGAL_ARGUMENT, this.exceptionInterceptor);
		} catch (SQLException sqlEx) {
			checkAndFireConnectionError(sqlEx);
		}

		return ResultSet.TYPE_FORWARD_ONLY;
	}

	/*
	 * (non-Javadoc)
	 * 
	 * @see java.sql.Statement#getUpdateCount()
	 */
	public int getUpdateCount() throws SQLException {
		try {
			if (this.wrappedStmt != null) {
				return this.wrappedStmt.getUpdateCount();
			}

			throw SQLError.createSQLException("Statement already closed",
					SQLError.SQL_STATE_ILLEGAL_ARGUMENT, this.exceptionInterceptor);
		} catch (SQLException sqlEx) {
			checkAndFireConnectionError(sqlEx);
		}

		return -1;
	}

	/*
	 * (non-Javadoc)
	 * 
	 * @see java.sql.Statement#getWarnings()
	 */
	public SQLWarning getWarnings() throws SQLException {
		try {
			if (this.wrappedStmt != null) {
				return this.wrappedStmt.getWarnings();
			}

			throw SQLError.createSQLException("Statement already closed",
					SQLError.SQL_STATE_ILLEGAL_ARGUMENT, this.exceptionInterceptor);
		} catch (SQLException sqlEx) {
			checkAndFireConnectionError(sqlEx);
		}

		return null;
	}

	/*
	 * (non-Javadoc)
	 * 
	 * @see java.sql.Statement#addBatch(java.lang.String)
	 */
	public void addBatch(String sql) throws SQLException {
		try {
			if (this.wrappedStmt != null) {
				this.wrappedStmt.addBatch(sql);
			}
		} catch (SQLException sqlEx) {
			checkAndFireConnectionError(sqlEx);
		}
	}

	/*
	 * (non-Javadoc)
	 * 
	 * @see java.sql.Statement#cancel()
	 */
	public void cancel() throws SQLException {
		try {
			if (this.wrappedStmt != null) {
				this.wrappedStmt.cancel();
			}
		} catch (SQLException sqlEx) {
			checkAndFireConnectionError(sqlEx);
		}
	}

	/*
	 * (non-Javadoc)
	 * 
	 * @see java.sql.Statement#clearBatch()
	 */
	public void clearBatch() throws SQLException {
		try {
			if (this.wrappedStmt != null) {
				this.wrappedStmt.clearBatch();
			}
		} catch (SQLException sqlEx) {
			checkAndFireConnectionError(sqlEx);
		}
	}

	/*
	 * (non-Javadoc)
	 * 
	 * @see java.sql.Statement#clearWarnings()
	 */
	public void clearWarnings() throws SQLException {
		try {
			if (this.wrappedStmt != null) {
				this.wrappedStmt.clearWarnings();
			}
		} catch (SQLException sqlEx) {
			checkAndFireConnectionError(sqlEx);
		}
	}

	/*
	 * (non-Javadoc)
	 * 
	 * @see java.sql.Statement#close()
	 */
	public void close() throws SQLException {
		try {
			if (this.wrappedStmt != null) {
				this.wrappedStmt.close();
			}
		} catch (SQLException sqlEx) {
			checkAndFireConnectionError(sqlEx);
		} finally {
			this.wrappedStmt = null;
			this.pooledConnection = null;
			this.unwrappedInterfaces = null;
		}
	}

	/*
	 * (non-Javadoc)
	 * 
	 * @see java.sql.Statement#execute(java.lang.String, int)
	 */
	public boolean execute(String sql, int autoGeneratedKeys)
			throws SQLException {
		try {
			if (this.wrappedStmt != null) {
				return this.wrappedStmt.execute(sql, autoGeneratedKeys);
			}

			throw SQLError.createSQLException("Statement already closed",
					SQLError.SQL_STATE_ILLEGAL_ARGUMENT, this.exceptionInterceptor);
		} catch (SQLException sqlEx) {
			checkAndFireConnectionError(sqlEx);
		}

		return false; // we actually never get here, but the compiler can't
						// figure

		// that out
	}

	/*
	 * (non-Javadoc)
	 * 
	 * @see java.sql.Statement#execute(java.lang.String, int[])
	 */
	public boolean execute(String sql, int[] columnIndexes) throws SQLException {
		try {
			if (this.wrappedStmt != null) {
				return this.wrappedStmt.execute(sql, columnIndexes);
			}

			throw SQLError.createSQLException("Statement already closed",
					SQLError.SQL_STATE_ILLEGAL_ARGUMENT, this.exceptionInterceptor);
		} catch (SQLException sqlEx) {
			checkAndFireConnectionError(sqlEx);
		}

		return false; // we actually never get here, but the compiler can't
						// figure

		// that out
	}

	/*
	 * (non-Javadoc)
	 * 
	 * @see java.sql.Statement#execute(java.lang.String, java.lang.String[])
	 */
	public boolean execute(String sql, String[] columnNames)
			throws SQLException {
		try {
			if (this.wrappedStmt != null) {
				return this.wrappedStmt.execute(sql, columnNames);
			}

			throw SQLError.createSQLException("Statement already closed",
					SQLError.SQL_STATE_ILLEGAL_ARGUMENT, this.exceptionInterceptor);
		} catch (SQLException sqlEx) {
			checkAndFireConnectionError(sqlEx);
		}

		return false; // we actually never get here, but the compiler can't
						// figure

		// that out
	}

	/*
	 * (non-Javadoc)
	 * 
	 * @see java.sql.Statement#execute(java.lang.String)
	 */
	public boolean execute(String sql) throws SQLException {
		try {
			if (this.wrappedStmt != null) {
				return this.wrappedStmt.execute(sql);
			}

			throw SQLError.createSQLException("Statement already closed",
					SQLError.SQL_STATE_ILLEGAL_ARGUMENT, this.exceptionInterceptor);
		} catch (SQLException sqlEx) {
			checkAndFireConnectionError(sqlEx);
		}

		return false; // we actually never get here, but the compiler can't
						// figure

		// that out
	}

	/*
	 * (non-Javadoc)
	 * 
	 * @see java.sql.Statement#executeBatch()
	 */
	public int[] executeBatch() throws SQLException {
		try {
			if (this.wrappedStmt != null) {
				return this.wrappedStmt.executeBatch();
			}

			throw SQLError.createSQLException("Statement already closed",
					SQLError.SQL_STATE_ILLEGAL_ARGUMENT, this.exceptionInterceptor);
		} catch (SQLException sqlEx) {
			checkAndFireConnectionError(sqlEx);
		}

		return null; // we actually never get here, but the compiler can't
						// figure

		// that out
	}

	/*
	 * (non-Javadoc)
	 * 
	 * @see java.sql.Statement#executeQuery(java.lang.String)
	 */
	public ResultSet executeQuery(String sql) throws SQLException {
		try {
			if (this.wrappedStmt != null) {

				ResultSet rs = this.wrappedStmt.executeQuery(sql);
				((com.mysql.jdbc.ResultSetInternalMethods) rs).setWrapperStatement(this);

				return rs;
			}

			throw SQLError.createSQLException("Statement already closed",
					SQLError.SQL_STATE_ILLEGAL_ARGUMENT, this.exceptionInterceptor);
		} catch (SQLException sqlEx) {
			checkAndFireConnectionError(sqlEx);
		}

		return null; // we actually never get here, but the compiler can't
						// figure

		// that out
	}

	/*
	 * (non-Javadoc)
	 * 
	 * @see java.sql.Statement#executeUpdate(java.lang.String, int)
	 */
	public int executeUpdate(String sql, int autoGeneratedKeys)
			throws SQLException {
		try {
			if (this.wrappedStmt != null) {
				return this.wrappedStmt.executeUpdate(sql, autoGeneratedKeys);
			}

			throw SQLError.createSQLException("Statement already closed",
					SQLError.SQL_STATE_ILLEGAL_ARGUMENT, this.exceptionInterceptor);
		} catch (SQLException sqlEx) {
			checkAndFireConnectionError(sqlEx);
		}

		return -1; // we actually never get here, but the compiler can't figure

		// that out
	}

	/*
	 * (non-Javadoc)
	 * 
	 * @see java.sql.Statement#executeUpdate(java.lang.String, int[])
	 */
	public int executeUpdate(String sql, int[] columnIndexes)
			throws SQLException {
		try {
			if (this.wrappedStmt != null) {
				return this.wrappedStmt.executeUpdate(sql, columnIndexes);
			}

			throw SQLError.createSQLException("Statement already closed",
					SQLError.SQL_STATE_ILLEGAL_ARGUMENT, this.exceptionInterceptor);
		} catch (SQLException sqlEx) {
			checkAndFireConnectionError(sqlEx);
		}

		return -1; // we actually never get here, but the compiler can't figure

		// that out
	}

	/*
	 * (non-Javadoc)
	 * 
	 * @see java.sql.Statement#executeUpdate(java.lang.String,
	 *      java.lang.String[])
	 */
	public int executeUpdate(String sql, String[] columnNames)
			throws SQLException {
		try {
			if (this.wrappedStmt != null) {
				return this.wrappedStmt.executeUpdate(sql, columnNames);
			}

			throw SQLError.createSQLException("Statement already closed",
					SQLError.SQL_STATE_ILLEGAL_ARGUMENT, this.exceptionInterceptor);
		} catch (SQLException sqlEx) {
			checkAndFireConnectionError(sqlEx);
		}

		return -1; // we actually never get here, but the compiler can't figure

		// that out
	}

	/*
	 * (non-Javadoc)
	 * 
	 * @see java.sql.Statement#executeUpdate(java.lang.String)
	 */
	public int executeUpdate(String sql) throws SQLException {
		try {
			if (this.wrappedStmt != null) {
				return this.wrappedStmt.executeUpdate(sql);
			}

			throw SQLError.createSQLException("Statement already closed",
					SQLError.SQL_STATE_ILLEGAL_ARGUMENT, this.exceptionInterceptor);
		} catch (SQLException sqlEx) {
			checkAndFireConnectionError(sqlEx);
		}

		return -1; // we actually never get here, but the compiler can't figure

		// that out
	}

	public void enableStreamingResults() throws SQLException {
		try {
			if (this.wrappedStmt != null) {
				((com.mysql.jdbc.Statement) this.wrappedStmt)
						.enableStreamingResults();
			} else {
				throw SQLError.createSQLException(
						"No operations allowed after statement closed",
						SQLError.SQL_STATE_GENERAL_ERROR, this.exceptionInterceptor);
			}
		} catch (SQLException sqlEx) {
			checkAndFireConnectionError(sqlEx);
		}
	}

	/**
	 * Returns an object that implements the given interface to allow access to
	 * non-standard methods, or standard methods not exposed by the proxy. The
	 * result may be either the object found to implement the interface or a
	 * proxy for that object. If the receiver implements the interface then that
	 * is the object. If the receiver is a wrapper and the wrapped object
	 * implements the interface then that is the object. Otherwise the object is
	 * the result of calling <code>unwrap</code> recursively on the wrapped
	 * object. If the receiver is not a wrapper and does not implement the
	 * interface, then an <code>SQLException</code> is thrown.
	 * 
	 * @param iface
	 *            A Class defining an interface that the result must implement.
	 * @return an object that implements the interface. May be a proxy for the
	 *         actual implementing object.
	 * @throws java.sql.SQLException
	 *             If no object found that implements the interface
	 * @since 1.6
	 */
	public synchronized <T> T unwrap(java.lang.Class<T> iface)
			throws java.sql.SQLException {
		try {
			if ("java.sql.Statement".equals(iface.getName())
					|| "java.sql.Wrapper.class".equals(iface.getName())) {
				return iface.cast(this);
			}
			
			if (unwrappedInterfaces == null) {
				unwrappedInterfaces = new HashMap();
			}
			
			Object cachedUnwrapped = unwrappedInterfaces.get(iface);
			
			if (cachedUnwrapped == null) {
				cachedUnwrapped = Proxy.newProxyInstance(
						this.wrappedStmt.getClass().getClassLoader(), 
						new Class[] { iface },
						new ConnectionErrorFiringInvocationHandler(this.wrappedStmt));
				unwrappedInterfaces.put(iface, cachedUnwrapped);
			}
			
			return iface.cast(cachedUnwrapped);
		} catch (ClassCastException cce) {
			throw SQLError.createSQLException("Unable to unwrap to "
					+ iface.toString(), SQLError.SQL_STATE_ILLEGAL_ARGUMENT, this.exceptionInterceptor);
		}
	}

	/**
	 * Returns true if this either implements the interface argument or is
	 * directly or indirectly a wrapper for an object that does. Returns false
	 * otherwise. If this implements the interface then return true, else if
	 * this is a wrapper then return the result of recursively calling
	 * <code>isWrapperFor</code> on the wrapped object. If this does not
	 * implement the interface and is not a wrapper, return false. This method
	 * should be implemented as a low-cost operation compared to
	 * <code>unwrap</code> so that callers can use this method to avoid
	 * expensive <code>unwrap</code> calls that may fail. If this method
	 * returns true then calling <code>unwrap</code> with the same argument
	 * should succeed.
	 * 
	 * @param interfaces
	 *            a Class defining an interface.
	 * @return true if this implements the interface or directly or indirectly
	 *         wraps an object that does.
	 * @throws java.sql.SQLException
	 *             if an error occurs while determining whether this is a
	 *             wrapper for an object with the given interface.
	 * @since 1.6
	 */
	public boolean isWrapperFor(Class<?> iface) throws SQLException {

		boolean isInstance = iface.isInstance(this);

		if (isInstance) {
			return true;
		}

		String interfaceClassName = iface.getName();
		
		return (interfaceClassName.equals("com.mysql.jdbc.Statement")
				|| interfaceClassName.equals("java.sql.Statement")
				|| interfaceClassName.equals("java.sql.Wrapper"));
	}

	public boolean isClosed() throws SQLException {
		try {
			if (this.wrappedStmt != null) {
				return this.wrappedStmt.isClosed();
			}
			throw SQLError.createSQLException("Statement already closed",
					SQLError.SQL_STATE_ILLEGAL_ARGUMENT, this.exceptionInterceptor);
		} catch (SQLException sqlEx) {
			checkAndFireConnectionError(sqlEx);
		}
		
		return false; // We never get here, compiler can't tell
	}

	public void setPoolable(boolean poolable) throws SQLException {
		try {
			if (this.wrappedStmt != null) {
				this.wrappedStmt.setPoolable(poolable);
			} else {
				throw SQLError.createSQLException("Statement already closed",
						SQLError.SQL_STATE_ILLEGAL_ARGUMENT, this.exceptionInterceptor);
			}
		} catch (SQLException sqlEx) {
			checkAndFireConnectionError(sqlEx);
		}
	}

	public boolean isPoolable() throws SQLException {
		try {
			if (this.wrappedStmt != null) {
				return this.wrappedStmt.isPoolable();
			}
			throw SQLError.createSQLException("Statement already closed",
					SQLError.SQL_STATE_ILLEGAL_ARGUMENT, this.exceptionInterceptor);
		} catch (SQLException sqlEx) {
			checkAndFireConnectionError(sqlEx);
		}
		
		return false; // We never get here, compiler can't tell
	}

	public void closeOnCompletion() throws SQLException {
		// TODO Auto-generated method stub
		
	}

	public boolean isCloseOnCompletion() throws SQLException {
		// TODO Auto-generated method stub
		return false;
	}
=======
    private static final Constructor<?> JDBC_4_STATEMENT_WRAPPER_CTOR;

    static {
        if (Util.isJdbc4()) {
            try {
                JDBC_4_STATEMENT_WRAPPER_CTOR = Class.forName("com.mysql.jdbc.jdbc2.optional.JDBC4StatementWrapper").getConstructor(
                        new Class[] { ConnectionWrapper.class, MysqlPooledConnection.class, Statement.class });
            } catch (SecurityException e) {
                throw new RuntimeException(e);
            } catch (NoSuchMethodException e) {
                throw new RuntimeException(e);
            } catch (ClassNotFoundException e) {
                throw new RuntimeException(e);
            }
        } else {
            JDBC_4_STATEMENT_WRAPPER_CTOR = null;
        }
    }

    protected static StatementWrapper getInstance(ConnectionWrapper c, MysqlPooledConnection conn, Statement toWrap) throws SQLException {
        if (!Util.isJdbc4()) {
            return new StatementWrapper(c, conn, toWrap);
        }

        return (StatementWrapper) Util.handleNewInstance(JDBC_4_STATEMENT_WRAPPER_CTOR, new Object[] { c, conn, toWrap }, conn.getExceptionInterceptor());
    }

    protected Statement wrappedStmt;

    protected ConnectionWrapper wrappedConn;

    public StatementWrapper(ConnectionWrapper c, MysqlPooledConnection conn, Statement toWrap) {
        super(conn);
        this.wrappedStmt = toWrap;
        this.wrappedConn = c;
    }

    /*
     * (non-Javadoc)
     * 
     * @see java.sql.Statement#getConnection()
     */
    public Connection getConnection() throws SQLException {
        try {
            if (this.wrappedStmt != null) {
                return this.wrappedConn;
            }

            throw SQLError.createSQLException("Statement already closed", SQLError.SQL_STATE_ILLEGAL_ARGUMENT, this.exceptionInterceptor);
        } catch (SQLException sqlEx) {
            checkAndFireConnectionError(sqlEx);
        }

        return null; // we actually never get here, but the compiler can't
                     // figure

        // that out
    }

    /*
     * (non-Javadoc)
     * 
     * @see java.sql.Statement#setCursorName(java.lang.String)
     */
    public void setCursorName(String name) throws SQLException {
        try {
            if (this.wrappedStmt != null) {
                this.wrappedStmt.setCursorName(name);
            } else {
                throw SQLError.createSQLException("Statement already closed", SQLError.SQL_STATE_ILLEGAL_ARGUMENT, this.exceptionInterceptor);
            }
        } catch (SQLException sqlEx) {
            checkAndFireConnectionError(sqlEx);
        }
    }

    /*
     * (non-Javadoc)
     * 
     * @see java.sql.Statement#setEscapeProcessing(boolean)
     */
    public void setEscapeProcessing(boolean enable) throws SQLException {
        try {
            if (this.wrappedStmt != null) {
                this.wrappedStmt.setEscapeProcessing(enable);
            } else {
                throw SQLError.createSQLException("Statement already closed", SQLError.SQL_STATE_ILLEGAL_ARGUMENT, this.exceptionInterceptor);
            }
        } catch (SQLException sqlEx) {
            checkAndFireConnectionError(sqlEx);
        }
    }

    /*
     * (non-Javadoc)
     * 
     * @see java.sql.Statement#setFetchDirection(int)
     */
    public void setFetchDirection(int direction) throws SQLException {
        try {
            if (this.wrappedStmt != null) {
                this.wrappedStmt.setFetchDirection(direction);
            } else {
                throw SQLError.createSQLException("Statement already closed", SQLError.SQL_STATE_ILLEGAL_ARGUMENT, this.exceptionInterceptor);
            }
        } catch (SQLException sqlEx) {
            checkAndFireConnectionError(sqlEx);
        }
    }

    /*
     * (non-Javadoc)
     * 
     * @see java.sql.Statement#getFetchDirection()
     */
    public int getFetchDirection() throws SQLException {
        try {
            if (this.wrappedStmt != null) {
                return this.wrappedStmt.getFetchDirection();
            }

            throw SQLError.createSQLException("Statement already closed", SQLError.SQL_STATE_ILLEGAL_ARGUMENT, this.exceptionInterceptor);
        } catch (SQLException sqlEx) {
            checkAndFireConnectionError(sqlEx);
        }

        return ResultSet.FETCH_FORWARD; // we actually never get here, but the
                                        // compiler can't figure

        // that out
    }

    /*
     * (non-Javadoc)
     * 
     * @see java.sql.Statement#setFetchSize(int)
     */
    public void setFetchSize(int rows) throws SQLException {
        try {
            if (this.wrappedStmt != null) {
                this.wrappedStmt.setFetchSize(rows);
            } else {
                throw SQLError.createSQLException("Statement already closed", SQLError.SQL_STATE_ILLEGAL_ARGUMENT, this.exceptionInterceptor);
            }
        } catch (SQLException sqlEx) {
            checkAndFireConnectionError(sqlEx);
        }
    }

    /*
     * (non-Javadoc)
     * 
     * @see java.sql.Statement#getFetchSize()
     */
    public int getFetchSize() throws SQLException {
        try {
            if (this.wrappedStmt != null) {
                return this.wrappedStmt.getFetchSize();
            }

            throw SQLError.createSQLException("Statement already closed", SQLError.SQL_STATE_ILLEGAL_ARGUMENT, this.exceptionInterceptor);
        } catch (SQLException sqlEx) {
            checkAndFireConnectionError(sqlEx);
        }

        return 0; // we actually never get here, but the compiler can't figure

        // that out
    }

    /*
     * (non-Javadoc)
     * 
     * @see java.sql.Statement#getGeneratedKeys()
     */
    public ResultSet getGeneratedKeys() throws SQLException {
        try {
            if (this.wrappedStmt != null) {
                return this.wrappedStmt.getGeneratedKeys();
            }

            throw SQLError.createSQLException("Statement already closed", SQLError.SQL_STATE_ILLEGAL_ARGUMENT, this.exceptionInterceptor);
        } catch (SQLException sqlEx) {
            checkAndFireConnectionError(sqlEx);
        }

        return null; // we actually never get here, but the compiler can't
                     // figure

        // that out
    }

    /*
     * (non-Javadoc)
     * 
     * @see java.sql.Statement#setMaxFieldSize(int)
     */
    public void setMaxFieldSize(int max) throws SQLException {
        try {
            if (this.wrappedStmt != null) {
                this.wrappedStmt.setMaxFieldSize(max);
            } else {
                throw SQLError.createSQLException("Statement already closed", SQLError.SQL_STATE_ILLEGAL_ARGUMENT, this.exceptionInterceptor);
            }
        } catch (SQLException sqlEx) {
            checkAndFireConnectionError(sqlEx);
        }
    }

    /*
     * (non-Javadoc)
     * 
     * @see java.sql.Statement#getMaxFieldSize()
     */
    public int getMaxFieldSize() throws SQLException {
        try {
            if (this.wrappedStmt != null) {
                return this.wrappedStmt.getMaxFieldSize();
            }

            throw SQLError.createSQLException("Statement already closed", SQLError.SQL_STATE_ILLEGAL_ARGUMENT, this.exceptionInterceptor);
        } catch (SQLException sqlEx) {
            checkAndFireConnectionError(sqlEx);
        }

        return 0; // we actually never get here, but the compiler can't figure

        // that out
    }

    /*
     * (non-Javadoc)
     * 
     * @see java.sql.Statement#setMaxRows(int)
     */
    public void setMaxRows(int max) throws SQLException {
        try {
            if (this.wrappedStmt != null) {
                this.wrappedStmt.setMaxRows(max);
            } else {
                throw SQLError.createSQLException("Statement already closed", SQLError.SQL_STATE_ILLEGAL_ARGUMENT, this.exceptionInterceptor);
            }
        } catch (SQLException sqlEx) {
            checkAndFireConnectionError(sqlEx);
        }
    }

    /*
     * (non-Javadoc)
     * 
     * @see java.sql.Statement#getMaxRows()
     */
    public int getMaxRows() throws SQLException {
        try {
            if (this.wrappedStmt != null) {
                return this.wrappedStmt.getMaxRows();
            }

            throw SQLError.createSQLException("Statement already closed", SQLError.SQL_STATE_ILLEGAL_ARGUMENT, this.exceptionInterceptor);
        } catch (SQLException sqlEx) {
            checkAndFireConnectionError(sqlEx);
        }

        return 0; // we actually never get here, but the compiler can't figure

        // that out
    }

    /*
     * (non-Javadoc)
     * 
     * @see java.sql.Statement#getMoreResults()
     */
    public boolean getMoreResults() throws SQLException {
        try {
            if (this.wrappedStmt != null) {
                return this.wrappedStmt.getMoreResults();
            }

            throw SQLError.createSQLException("Statement already closed", SQLError.SQL_STATE_ILLEGAL_ARGUMENT, this.exceptionInterceptor);
        } catch (SQLException sqlEx) {
            checkAndFireConnectionError(sqlEx);
        }

        return false;
    }

    /*
     * (non-Javadoc)
     * 
     * @see java.sql.Statement#getMoreResults(int)
     */
    public boolean getMoreResults(int current) throws SQLException {
        try {
            if (this.wrappedStmt != null) {
                return this.wrappedStmt.getMoreResults(current);
            }

            throw SQLError.createSQLException("Statement already closed", SQLError.SQL_STATE_ILLEGAL_ARGUMENT, this.exceptionInterceptor);
        } catch (SQLException sqlEx) {
            checkAndFireConnectionError(sqlEx);
        }

        return false;
    }

    /*
     * (non-Javadoc)
     * 
     * @see java.sql.Statement#setQueryTimeout(int)
     */
    public void setQueryTimeout(int seconds) throws SQLException {
        try {
            if (this.wrappedStmt != null) {
                this.wrappedStmt.setQueryTimeout(seconds);
            } else {
                throw SQLError.createSQLException("Statement already closed", SQLError.SQL_STATE_ILLEGAL_ARGUMENT, this.exceptionInterceptor);
            }
        } catch (SQLException sqlEx) {
            checkAndFireConnectionError(sqlEx);
        }
    }

    /*
     * (non-Javadoc)
     * 
     * @see java.sql.Statement#getQueryTimeout()
     */
    public int getQueryTimeout() throws SQLException {
        try {
            if (this.wrappedStmt != null) {
                return this.wrappedStmt.getQueryTimeout();
            }

            throw SQLError.createSQLException("Statement already closed", SQLError.SQL_STATE_ILLEGAL_ARGUMENT, this.exceptionInterceptor);
        } catch (SQLException sqlEx) {
            checkAndFireConnectionError(sqlEx);
        }

        return 0;
    }

    /*
     * (non-Javadoc)
     * 
     * @see java.sql.Statement#getResultSet()
     */
    public ResultSet getResultSet() throws SQLException {
        try {
            if (this.wrappedStmt != null) {
                ResultSet rs = this.wrappedStmt.getResultSet();

                if (rs != null) {
                    ((com.mysql.jdbc.ResultSetInternalMethods) rs).setWrapperStatement(this);
                }
                return rs;
            }

            throw SQLError.createSQLException("Statement already closed", SQLError.SQL_STATE_ILLEGAL_ARGUMENT, this.exceptionInterceptor);
        } catch (SQLException sqlEx) {
            checkAndFireConnectionError(sqlEx);
        }

        return null;
    }

    /*
     * (non-Javadoc)
     * 
     * @see java.sql.Statement#getResultSetConcurrency()
     */
    public int getResultSetConcurrency() throws SQLException {
        try {
            if (this.wrappedStmt != null) {
                return this.wrappedStmt.getResultSetConcurrency();
            }

            throw SQLError.createSQLException("Statement already closed", SQLError.SQL_STATE_ILLEGAL_ARGUMENT, this.exceptionInterceptor);
        } catch (SQLException sqlEx) {
            checkAndFireConnectionError(sqlEx);
        }

        return 0;
    }

    /*
     * (non-Javadoc)
     * 
     * @see java.sql.Statement#getResultSetHoldability()
     */
    public int getResultSetHoldability() throws SQLException {
        try {
            if (this.wrappedStmt != null) {
                return this.wrappedStmt.getResultSetHoldability();
            }

            throw SQLError.createSQLException("Statement already closed", SQLError.SQL_STATE_ILLEGAL_ARGUMENT, this.exceptionInterceptor);
        } catch (SQLException sqlEx) {
            checkAndFireConnectionError(sqlEx);
        }

        return Statement.CLOSE_CURRENT_RESULT;
    }

    /*
     * (non-Javadoc)
     * 
     * @see java.sql.Statement#getResultSetType()
     */
    public int getResultSetType() throws SQLException {
        try {
            if (this.wrappedStmt != null) {
                return this.wrappedStmt.getResultSetType();
            }

            throw SQLError.createSQLException("Statement already closed", SQLError.SQL_STATE_ILLEGAL_ARGUMENT, this.exceptionInterceptor);
        } catch (SQLException sqlEx) {
            checkAndFireConnectionError(sqlEx);
        }

        return ResultSet.TYPE_FORWARD_ONLY;
    }

    /*
     * (non-Javadoc)
     * 
     * @see java.sql.Statement#getUpdateCount()
     */
    public int getUpdateCount() throws SQLException {
        try {
            if (this.wrappedStmt != null) {
                return this.wrappedStmt.getUpdateCount();
            }

            throw SQLError.createSQLException("Statement already closed", SQLError.SQL_STATE_ILLEGAL_ARGUMENT, this.exceptionInterceptor);
        } catch (SQLException sqlEx) {
            checkAndFireConnectionError(sqlEx);
        }

        return -1;
    }

    /*
     * (non-Javadoc)
     * 
     * @see java.sql.Statement#getWarnings()
     */
    public SQLWarning getWarnings() throws SQLException {
        try {
            if (this.wrappedStmt != null) {
                return this.wrappedStmt.getWarnings();
            }

            throw SQLError.createSQLException("Statement already closed", SQLError.SQL_STATE_ILLEGAL_ARGUMENT, this.exceptionInterceptor);
        } catch (SQLException sqlEx) {
            checkAndFireConnectionError(sqlEx);
        }

        return null;
    }

    /*
     * (non-Javadoc)
     * 
     * @see java.sql.Statement#addBatch(java.lang.String)
     */
    public void addBatch(String sql) throws SQLException {
        try {
            if (this.wrappedStmt != null) {
                this.wrappedStmt.addBatch(sql);
            }
        } catch (SQLException sqlEx) {
            checkAndFireConnectionError(sqlEx);
        }
    }

    /*
     * (non-Javadoc)
     * 
     * @see java.sql.Statement#cancel()
     */
    public void cancel() throws SQLException {
        try {
            if (this.wrappedStmt != null) {
                this.wrappedStmt.cancel();
            }
        } catch (SQLException sqlEx) {
            checkAndFireConnectionError(sqlEx);
        }
    }

    /*
     * (non-Javadoc)
     * 
     * @see java.sql.Statement#clearBatch()
     */
    public void clearBatch() throws SQLException {
        try {
            if (this.wrappedStmt != null) {
                this.wrappedStmt.clearBatch();
            }
        } catch (SQLException sqlEx) {
            checkAndFireConnectionError(sqlEx);
        }
    }

    /*
     * (non-Javadoc)
     * 
     * @see java.sql.Statement#clearWarnings()
     */
    public void clearWarnings() throws SQLException {
        try {
            if (this.wrappedStmt != null) {
                this.wrappedStmt.clearWarnings();
            }
        } catch (SQLException sqlEx) {
            checkAndFireConnectionError(sqlEx);
        }
    }

    /*
     * (non-Javadoc)
     * 
     * @see java.sql.Statement#close()
     */
    public void close() throws SQLException {
        try {
            if (this.wrappedStmt != null) {
                this.wrappedStmt.close();
            }
        } catch (SQLException sqlEx) {
            checkAndFireConnectionError(sqlEx);
        } finally {
            this.wrappedStmt = null;
            this.pooledConnection = null;
        }
    }

    /*
     * (non-Javadoc)
     * 
     * @see java.sql.Statement#execute(java.lang.String, int)
     */
    public boolean execute(String sql, int autoGeneratedKeys) throws SQLException {
        try {
            if (this.wrappedStmt != null) {
                return this.wrappedStmt.execute(sql, autoGeneratedKeys);
            }

            throw SQLError.createSQLException("Statement already closed", SQLError.SQL_STATE_ILLEGAL_ARGUMENT, this.exceptionInterceptor);
        } catch (SQLException sqlEx) {
            checkAndFireConnectionError(sqlEx);
        }

        return false; // we actually never get here, but the compiler can't
                      // figure

        // that out
    }

    /*
     * (non-Javadoc)
     * 
     * @see java.sql.Statement#execute(java.lang.String, int[])
     */
    public boolean execute(String sql, int[] columnIndexes) throws SQLException {
        try {
            if (this.wrappedStmt != null) {
                return this.wrappedStmt.execute(sql, columnIndexes);
            }

            throw SQLError.createSQLException("Statement already closed", SQLError.SQL_STATE_ILLEGAL_ARGUMENT, this.exceptionInterceptor);
        } catch (SQLException sqlEx) {
            checkAndFireConnectionError(sqlEx);
        }

        return false; // we actually never get here, but the compiler can't
                      // figure

        // that out
    }

    /*
     * (non-Javadoc)
     * 
     * @see java.sql.Statement#execute(java.lang.String, java.lang.String[])
     */
    public boolean execute(String sql, String[] columnNames) throws SQLException {
        try {
            if (this.wrappedStmt != null) {
                return this.wrappedStmt.execute(sql, columnNames);
            }

            throw SQLError.createSQLException("Statement already closed", SQLError.SQL_STATE_ILLEGAL_ARGUMENT, this.exceptionInterceptor);
        } catch (SQLException sqlEx) {
            checkAndFireConnectionError(sqlEx);
        }

        return false; // we actually never get here, but the compiler can't
                      // figure

        // that out
    }

    /*
     * (non-Javadoc)
     * 
     * @see java.sql.Statement#execute(java.lang.String)
     */
    public boolean execute(String sql) throws SQLException {
        try {
            if (this.wrappedStmt != null) {
                return this.wrappedStmt.execute(sql);
            }

            throw SQLError.createSQLException("Statement already closed", SQLError.SQL_STATE_ILLEGAL_ARGUMENT, this.exceptionInterceptor);
        } catch (SQLException sqlEx) {
            checkAndFireConnectionError(sqlEx);
        }

        return false; // we actually never get here, but the compiler can't
                      // figure

        // that out
    }

    /*
     * (non-Javadoc)
     * 
     * @see java.sql.Statement#executeBatch()
     */
    public int[] executeBatch() throws SQLException {
        try {
            if (this.wrappedStmt != null) {
                return this.wrappedStmt.executeBatch();
            }

            throw SQLError.createSQLException("Statement already closed", SQLError.SQL_STATE_ILLEGAL_ARGUMENT, this.exceptionInterceptor);
        } catch (SQLException sqlEx) {
            checkAndFireConnectionError(sqlEx);
        }

        return null; // we actually never get here, but the compiler can't
                     // figure

        // that out
    }

    /*
     * (non-Javadoc)
     * 
     * @see java.sql.Statement#executeQuery(java.lang.String)
     */
    public ResultSet executeQuery(String sql) throws SQLException {
        try {
            if (this.wrappedStmt != null) {

                ResultSet rs = this.wrappedStmt.executeQuery(sql);
                ((com.mysql.jdbc.ResultSetInternalMethods) rs).setWrapperStatement(this);

                return rs;
            }

            throw SQLError.createSQLException("Statement already closed", SQLError.SQL_STATE_ILLEGAL_ARGUMENT, this.exceptionInterceptor);
        } catch (SQLException sqlEx) {
            checkAndFireConnectionError(sqlEx);
        }

        return null; // we actually never get here, but the compiler can't
                     // figure

        // that out
    }

    /*
     * (non-Javadoc)
     * 
     * @see java.sql.Statement#executeUpdate(java.lang.String, int)
     */
    public int executeUpdate(String sql, int autoGeneratedKeys) throws SQLException {
        try {
            if (this.wrappedStmt != null) {
                return this.wrappedStmt.executeUpdate(sql, autoGeneratedKeys);
            }

            throw SQLError.createSQLException("Statement already closed", SQLError.SQL_STATE_ILLEGAL_ARGUMENT, this.exceptionInterceptor);
        } catch (SQLException sqlEx) {
            checkAndFireConnectionError(sqlEx);
        }

        return -1; // we actually never get here, but the compiler can't figure

        // that out
    }

    /*
     * (non-Javadoc)
     * 
     * @see java.sql.Statement#executeUpdate(java.lang.String, int[])
     */
    public int executeUpdate(String sql, int[] columnIndexes) throws SQLException {
        try {
            if (this.wrappedStmt != null) {
                return this.wrappedStmt.executeUpdate(sql, columnIndexes);
            }

            throw SQLError.createSQLException("Statement already closed", SQLError.SQL_STATE_ILLEGAL_ARGUMENT, this.exceptionInterceptor);
        } catch (SQLException sqlEx) {
            checkAndFireConnectionError(sqlEx);
        }

        return -1; // we actually never get here, but the compiler can't figure

        // that out
    }

    /*
     * (non-Javadoc)
     * 
     * @see java.sql.Statement#executeUpdate(java.lang.String,
     * java.lang.String[])
     */
    public int executeUpdate(String sql, String[] columnNames) throws SQLException {
        try {
            if (this.wrappedStmt != null) {
                return this.wrappedStmt.executeUpdate(sql, columnNames);
            }

            throw SQLError.createSQLException("Statement already closed", SQLError.SQL_STATE_ILLEGAL_ARGUMENT, this.exceptionInterceptor);
        } catch (SQLException sqlEx) {
            checkAndFireConnectionError(sqlEx);
        }

        return -1; // we actually never get here, but the compiler can't figure

        // that out
    }

    /*
     * (non-Javadoc)
     * 
     * @see java.sql.Statement#executeUpdate(java.lang.String)
     */
    public int executeUpdate(String sql) throws SQLException {
        try {
            if (this.wrappedStmt != null) {
                return this.wrappedStmt.executeUpdate(sql);
            }

            throw SQLError.createSQLException("Statement already closed", SQLError.SQL_STATE_ILLEGAL_ARGUMENT, this.exceptionInterceptor);
        } catch (SQLException sqlEx) {
            checkAndFireConnectionError(sqlEx);
        }

        return -1; // we actually never get here, but the compiler can't figure

        // that out
    }

    public void enableStreamingResults() throws SQLException {
        try {
            if (this.wrappedStmt != null) {
                ((com.mysql.jdbc.Statement) this.wrappedStmt).enableStreamingResults();
            } else {
                throw SQLError.createSQLException("No operations allowed after statement closed", SQLError.SQL_STATE_GENERAL_ERROR, this.exceptionInterceptor);
            }
        } catch (SQLException sqlEx) {
            checkAndFireConnectionError(sqlEx);
        }
    }
>>>>>>> 8d5e83e3
}<|MERGE_RESOLUTION|>--- conflicted
+++ resolved
@@ -43,963 +43,9 @@
  *          Exp $
  */
 public class StatementWrapper extends WrapperBase implements Statement {
-<<<<<<< HEAD
-	
-	protected static StatementWrapper getInstance(ConnectionWrapper c, 
-			MysqlPooledConnection conn,
-			Statement toWrap) throws SQLException {
-		return new StatementWrapper(c, 
-					conn, toWrap);
-	}
-	
-	protected Statement wrappedStmt;
-
-	protected ConnectionWrapper wrappedConn;
-
-	public StatementWrapper(ConnectionWrapper c, MysqlPooledConnection conn,
-			Statement toWrap) {
-		super(conn);
-		this.wrappedStmt = toWrap;
-		this.wrappedConn = c;
-	}
-
-	/*
-	 * (non-Javadoc)
-	 * 
-	 * @see java.sql.Statement#getConnection()
-	 */
-	public Connection getConnection() throws SQLException {
-		try {
-			if (this.wrappedStmt != null) {
-				return this.wrappedConn;
-			}
-
-			throw SQLError.createSQLException("Statement already closed",
-					SQLError.SQL_STATE_ILLEGAL_ARGUMENT, this.exceptionInterceptor);
-		} catch (SQLException sqlEx) {
-			checkAndFireConnectionError(sqlEx);
-		}
-
-		return null; // we actually never get here, but the compiler can't
-						// figure
-
-		// that out
-	}
-
-	/*
-	 * (non-Javadoc)
-	 * 
-	 * @see java.sql.Statement#setCursorName(java.lang.String)
-	 */
-	public void setCursorName(String name) throws SQLException {
-		try {
-			if (this.wrappedStmt != null) {
-				this.wrappedStmt.setCursorName(name);
-			} else {
-				throw SQLError.createSQLException("Statement already closed",
-						SQLError.SQL_STATE_ILLEGAL_ARGUMENT, this.exceptionInterceptor);
-			}
-		} catch (SQLException sqlEx) {
-			checkAndFireConnectionError(sqlEx);
-		}
-	}
-
-	/*
-	 * (non-Javadoc)
-	 * 
-	 * @see java.sql.Statement#setEscapeProcessing(boolean)
-	 */
-	public void setEscapeProcessing(boolean enable) throws SQLException {
-		try {
-			if (this.wrappedStmt != null) {
-				this.wrappedStmt.setEscapeProcessing(enable);
-			} else {
-				throw SQLError.createSQLException("Statement already closed",
-						SQLError.SQL_STATE_ILLEGAL_ARGUMENT, this.exceptionInterceptor);
-			}
-		} catch (SQLException sqlEx) {
-			checkAndFireConnectionError(sqlEx);
-		}
-	}
-
-	/*
-	 * (non-Javadoc)
-	 * 
-	 * @see java.sql.Statement#setFetchDirection(int)
-	 */
-	public void setFetchDirection(int direction) throws SQLException {
-		try {
-			if (this.wrappedStmt != null) {
-				this.wrappedStmt.setFetchDirection(direction);
-			} else {
-				throw SQLError.createSQLException("Statement already closed",
-						SQLError.SQL_STATE_ILLEGAL_ARGUMENT, this.exceptionInterceptor);
-			}
-		} catch (SQLException sqlEx) {
-			checkAndFireConnectionError(sqlEx);
-		}
-	}
-
-	/*
-	 * (non-Javadoc)
-	 * 
-	 * @see java.sql.Statement#getFetchDirection()
-	 */
-	public int getFetchDirection() throws SQLException {
-		try {
-			if (this.wrappedStmt != null) {
-				return this.wrappedStmt.getFetchDirection();
-			}
-
-			throw SQLError.createSQLException("Statement already closed",
-					SQLError.SQL_STATE_ILLEGAL_ARGUMENT, this.exceptionInterceptor);
-		} catch (SQLException sqlEx) {
-			checkAndFireConnectionError(sqlEx);
-		}
-
-		return ResultSet.FETCH_FORWARD; // we actually never get here, but the
-										// compiler can't figure
-
-		// that out
-	}
-
-	/*
-	 * (non-Javadoc)
-	 * 
-	 * @see java.sql.Statement#setFetchSize(int)
-	 */
-	public void setFetchSize(int rows) throws SQLException {
-		try {
-			if (this.wrappedStmt != null) {
-				this.wrappedStmt.setFetchSize(rows);
-			} else {
-				throw SQLError.createSQLException("Statement already closed",
-						SQLError.SQL_STATE_ILLEGAL_ARGUMENT, this.exceptionInterceptor);
-			}
-		} catch (SQLException sqlEx) {
-			checkAndFireConnectionError(sqlEx);
-		}
-	}
-
-	/*
-	 * (non-Javadoc)
-	 * 
-	 * @see java.sql.Statement#getFetchSize()
-	 */
-	public int getFetchSize() throws SQLException {
-		try {
-			if (this.wrappedStmt != null) {
-				return this.wrappedStmt.getFetchSize();
-			}
-
-			throw SQLError.createSQLException("Statement already closed",
-					SQLError.SQL_STATE_ILLEGAL_ARGUMENT, this.exceptionInterceptor);
-		} catch (SQLException sqlEx) {
-			checkAndFireConnectionError(sqlEx);
-		}
-
-		return 0; // we actually never get here, but the compiler can't figure
-
-		// that out
-	}
-
-	/*
-	 * (non-Javadoc)
-	 * 
-	 * @see java.sql.Statement#getGeneratedKeys()
-	 */
-	public ResultSet getGeneratedKeys() throws SQLException {
-		try {
-			if (this.wrappedStmt != null) {
-				return this.wrappedStmt.getGeneratedKeys();
-			}
-
-			throw SQLError.createSQLException("Statement already closed",
-					SQLError.SQL_STATE_ILLEGAL_ARGUMENT, this.exceptionInterceptor);
-		} catch (SQLException sqlEx) {
-			checkAndFireConnectionError(sqlEx);
-		}
-
-		return null; // we actually never get here, but the compiler can't
-						// figure
-
-		// that out
-	}
-
-	/*
-	 * (non-Javadoc)
-	 * 
-	 * @see java.sql.Statement#setMaxFieldSize(int)
-	 */
-	public void setMaxFieldSize(int max) throws SQLException {
-		try {
-			if (this.wrappedStmt != null) {
-				this.wrappedStmt.setMaxFieldSize(max);
-			} else {
-				throw SQLError.createSQLException("Statement already closed",
-						SQLError.SQL_STATE_ILLEGAL_ARGUMENT, this.exceptionInterceptor);
-			}
-		} catch (SQLException sqlEx) {
-			checkAndFireConnectionError(sqlEx);
-		}
-	}
-
-	/*
-	 * (non-Javadoc)
-	 * 
-	 * @see java.sql.Statement#getMaxFieldSize()
-	 */
-	public int getMaxFieldSize() throws SQLException {
-		try {
-			if (this.wrappedStmt != null) {
-				return this.wrappedStmt.getMaxFieldSize();
-			}
-
-			throw SQLError.createSQLException("Statement already closed",
-					SQLError.SQL_STATE_ILLEGAL_ARGUMENT, this.exceptionInterceptor);
-		} catch (SQLException sqlEx) {
-			checkAndFireConnectionError(sqlEx);
-		}
-
-		return 0; // we actually never get here, but the compiler can't figure
-
-		// that out
-	}
-
-	/*
-	 * (non-Javadoc)
-	 * 
-	 * @see java.sql.Statement#setMaxRows(int)
-	 */
-	public void setMaxRows(int max) throws SQLException {
-		try {
-			if (this.wrappedStmt != null) {
-				this.wrappedStmt.setMaxRows(max);
-			} else {
-				throw SQLError.createSQLException("Statement already closed",
-						SQLError.SQL_STATE_ILLEGAL_ARGUMENT, this.exceptionInterceptor);
-			}
-		} catch (SQLException sqlEx) {
-			checkAndFireConnectionError(sqlEx);
-		}
-	}
-
-	/*
-	 * (non-Javadoc)
-	 * 
-	 * @see java.sql.Statement#getMaxRows()
-	 */
-	public int getMaxRows() throws SQLException {
-		try {
-			if (this.wrappedStmt != null) {
-				return this.wrappedStmt.getMaxRows();
-			}
-
-			throw SQLError.createSQLException("Statement already closed",
-					SQLError.SQL_STATE_ILLEGAL_ARGUMENT, this.exceptionInterceptor);
-		} catch (SQLException sqlEx) {
-			checkAndFireConnectionError(sqlEx);
-		}
-
-		return 0; // we actually never get here, but the compiler can't figure
-
-		// that out
-	}
-
-	/*
-	 * (non-Javadoc)
-	 * 
-	 * @see java.sql.Statement#getMoreResults()
-	 */
-	public boolean getMoreResults() throws SQLException {
-		try {
-			if (this.wrappedStmt != null) {
-				return this.wrappedStmt.getMoreResults();
-			}
-
-			throw SQLError.createSQLException("Statement already closed",
-					SQLError.SQL_STATE_ILLEGAL_ARGUMENT, this.exceptionInterceptor);
-		} catch (SQLException sqlEx) {
-			checkAndFireConnectionError(sqlEx);
-		}
-
-		return false;
-	}
-
-	/*
-	 * (non-Javadoc)
-	 * 
-	 * @see java.sql.Statement#getMoreResults(int)
-	 */
-	public boolean getMoreResults(int current) throws SQLException {
-		try {
-			if (this.wrappedStmt != null) {
-				return this.wrappedStmt.getMoreResults(current);
-			}
-
-			throw SQLError.createSQLException("Statement already closed",
-					SQLError.SQL_STATE_ILLEGAL_ARGUMENT, this.exceptionInterceptor);
-		} catch (SQLException sqlEx) {
-			checkAndFireConnectionError(sqlEx);
-		}
-
-		return false;
-	}
-
-	/*
-	 * (non-Javadoc)
-	 * 
-	 * @see java.sql.Statement#setQueryTimeout(int)
-	 */
-	public void setQueryTimeout(int seconds) throws SQLException {
-		try {
-			if (this.wrappedStmt != null) {
-				this.wrappedStmt.setQueryTimeout(seconds);
-			} else {
-				throw SQLError.createSQLException("Statement already closed",
-						SQLError.SQL_STATE_ILLEGAL_ARGUMENT, this.exceptionInterceptor);
-			}
-		} catch (SQLException sqlEx) {
-			checkAndFireConnectionError(sqlEx);
-		}
-	}
-
-	/*
-	 * (non-Javadoc)
-	 * 
-	 * @see java.sql.Statement#getQueryTimeout()
-	 */
-	public int getQueryTimeout() throws SQLException {
-		try {
-			if (this.wrappedStmt != null) {
-				return this.wrappedStmt.getQueryTimeout();
-			}
-
-			throw SQLError.createSQLException("Statement already closed",
-					SQLError.SQL_STATE_ILLEGAL_ARGUMENT, this.exceptionInterceptor);
-		} catch (SQLException sqlEx) {
-			checkAndFireConnectionError(sqlEx);
-		}
-
-		return 0;
-	}
-
-	/*
-	 * (non-Javadoc)
-	 * 
-	 * @see java.sql.Statement#getResultSet()
-	 */
-	public ResultSet getResultSet() throws SQLException {
-		try {
-			if (this.wrappedStmt != null) {
-				ResultSet rs = this.wrappedStmt.getResultSet();
-				
-				if (rs != null) {
-					((com.mysql.jdbc.ResultSetInternalMethods) rs).setWrapperStatement(this);
-				}
-				return rs;
-			}
-
-			throw SQLError.createSQLException("Statement already closed",
-					SQLError.SQL_STATE_ILLEGAL_ARGUMENT, this.exceptionInterceptor);
-		} catch (SQLException sqlEx) {
-			checkAndFireConnectionError(sqlEx);
-		}
-
-		return null;
-	}
-
-	/*
-	 * (non-Javadoc)
-	 * 
-	 * @see java.sql.Statement#getResultSetConcurrency()
-	 */
-	public int getResultSetConcurrency() throws SQLException {
-		try {
-			if (this.wrappedStmt != null) {
-				return this.wrappedStmt.getResultSetConcurrency();
-			}
-
-			throw SQLError.createSQLException("Statement already closed",
-					SQLError.SQL_STATE_ILLEGAL_ARGUMENT, this.exceptionInterceptor);
-		} catch (SQLException sqlEx) {
-			checkAndFireConnectionError(sqlEx);
-		}
-
-		return 0;
-	}
-
-	/*
-	 * (non-Javadoc)
-	 * 
-	 * @see java.sql.Statement#getResultSetHoldability()
-	 */
-	public int getResultSetHoldability() throws SQLException {
-		try {
-			if (this.wrappedStmt != null) {
-				return this.wrappedStmt.getResultSetHoldability();
-			}
-
-			throw SQLError.createSQLException("Statement already closed",
-					SQLError.SQL_STATE_ILLEGAL_ARGUMENT, this.exceptionInterceptor);
-		} catch (SQLException sqlEx) {
-			checkAndFireConnectionError(sqlEx);
-		}
-
-		return Statement.CLOSE_CURRENT_RESULT;
-	}
-
-	/*
-	 * (non-Javadoc)
-	 * 
-	 * @see java.sql.Statement#getResultSetType()
-	 */
-	public int getResultSetType() throws SQLException {
-		try {
-			if (this.wrappedStmt != null) {
-				return this.wrappedStmt.getResultSetType();
-			}
-
-			throw SQLError.createSQLException("Statement already closed",
-					SQLError.SQL_STATE_ILLEGAL_ARGUMENT, this.exceptionInterceptor);
-		} catch (SQLException sqlEx) {
-			checkAndFireConnectionError(sqlEx);
-		}
-
-		return ResultSet.TYPE_FORWARD_ONLY;
-	}
-
-	/*
-	 * (non-Javadoc)
-	 * 
-	 * @see java.sql.Statement#getUpdateCount()
-	 */
-	public int getUpdateCount() throws SQLException {
-		try {
-			if (this.wrappedStmt != null) {
-				return this.wrappedStmt.getUpdateCount();
-			}
-
-			throw SQLError.createSQLException("Statement already closed",
-					SQLError.SQL_STATE_ILLEGAL_ARGUMENT, this.exceptionInterceptor);
-		} catch (SQLException sqlEx) {
-			checkAndFireConnectionError(sqlEx);
-		}
-
-		return -1;
-	}
-
-	/*
-	 * (non-Javadoc)
-	 * 
-	 * @see java.sql.Statement#getWarnings()
-	 */
-	public SQLWarning getWarnings() throws SQLException {
-		try {
-			if (this.wrappedStmt != null) {
-				return this.wrappedStmt.getWarnings();
-			}
-
-			throw SQLError.createSQLException("Statement already closed",
-					SQLError.SQL_STATE_ILLEGAL_ARGUMENT, this.exceptionInterceptor);
-		} catch (SQLException sqlEx) {
-			checkAndFireConnectionError(sqlEx);
-		}
-
-		return null;
-	}
-
-	/*
-	 * (non-Javadoc)
-	 * 
-	 * @see java.sql.Statement#addBatch(java.lang.String)
-	 */
-	public void addBatch(String sql) throws SQLException {
-		try {
-			if (this.wrappedStmt != null) {
-				this.wrappedStmt.addBatch(sql);
-			}
-		} catch (SQLException sqlEx) {
-			checkAndFireConnectionError(sqlEx);
-		}
-	}
-
-	/*
-	 * (non-Javadoc)
-	 * 
-	 * @see java.sql.Statement#cancel()
-	 */
-	public void cancel() throws SQLException {
-		try {
-			if (this.wrappedStmt != null) {
-				this.wrappedStmt.cancel();
-			}
-		} catch (SQLException sqlEx) {
-			checkAndFireConnectionError(sqlEx);
-		}
-	}
-
-	/*
-	 * (non-Javadoc)
-	 * 
-	 * @see java.sql.Statement#clearBatch()
-	 */
-	public void clearBatch() throws SQLException {
-		try {
-			if (this.wrappedStmt != null) {
-				this.wrappedStmt.clearBatch();
-			}
-		} catch (SQLException sqlEx) {
-			checkAndFireConnectionError(sqlEx);
-		}
-	}
-
-	/*
-	 * (non-Javadoc)
-	 * 
-	 * @see java.sql.Statement#clearWarnings()
-	 */
-	public void clearWarnings() throws SQLException {
-		try {
-			if (this.wrappedStmt != null) {
-				this.wrappedStmt.clearWarnings();
-			}
-		} catch (SQLException sqlEx) {
-			checkAndFireConnectionError(sqlEx);
-		}
-	}
-
-	/*
-	 * (non-Javadoc)
-	 * 
-	 * @see java.sql.Statement#close()
-	 */
-	public void close() throws SQLException {
-		try {
-			if (this.wrappedStmt != null) {
-				this.wrappedStmt.close();
-			}
-		} catch (SQLException sqlEx) {
-			checkAndFireConnectionError(sqlEx);
-		} finally {
-			this.wrappedStmt = null;
-			this.pooledConnection = null;
-			this.unwrappedInterfaces = null;
-		}
-	}
-
-	/*
-	 * (non-Javadoc)
-	 * 
-	 * @see java.sql.Statement#execute(java.lang.String, int)
-	 */
-	public boolean execute(String sql, int autoGeneratedKeys)
-			throws SQLException {
-		try {
-			if (this.wrappedStmt != null) {
-				return this.wrappedStmt.execute(sql, autoGeneratedKeys);
-			}
-
-			throw SQLError.createSQLException("Statement already closed",
-					SQLError.SQL_STATE_ILLEGAL_ARGUMENT, this.exceptionInterceptor);
-		} catch (SQLException sqlEx) {
-			checkAndFireConnectionError(sqlEx);
-		}
-
-		return false; // we actually never get here, but the compiler can't
-						// figure
-
-		// that out
-	}
-
-	/*
-	 * (non-Javadoc)
-	 * 
-	 * @see java.sql.Statement#execute(java.lang.String, int[])
-	 */
-	public boolean execute(String sql, int[] columnIndexes) throws SQLException {
-		try {
-			if (this.wrappedStmt != null) {
-				return this.wrappedStmt.execute(sql, columnIndexes);
-			}
-
-			throw SQLError.createSQLException("Statement already closed",
-					SQLError.SQL_STATE_ILLEGAL_ARGUMENT, this.exceptionInterceptor);
-		} catch (SQLException sqlEx) {
-			checkAndFireConnectionError(sqlEx);
-		}
-
-		return false; // we actually never get here, but the compiler can't
-						// figure
-
-		// that out
-	}
-
-	/*
-	 * (non-Javadoc)
-	 * 
-	 * @see java.sql.Statement#execute(java.lang.String, java.lang.String[])
-	 */
-	public boolean execute(String sql, String[] columnNames)
-			throws SQLException {
-		try {
-			if (this.wrappedStmt != null) {
-				return this.wrappedStmt.execute(sql, columnNames);
-			}
-
-			throw SQLError.createSQLException("Statement already closed",
-					SQLError.SQL_STATE_ILLEGAL_ARGUMENT, this.exceptionInterceptor);
-		} catch (SQLException sqlEx) {
-			checkAndFireConnectionError(sqlEx);
-		}
-
-		return false; // we actually never get here, but the compiler can't
-						// figure
-
-		// that out
-	}
-
-	/*
-	 * (non-Javadoc)
-	 * 
-	 * @see java.sql.Statement#execute(java.lang.String)
-	 */
-	public boolean execute(String sql) throws SQLException {
-		try {
-			if (this.wrappedStmt != null) {
-				return this.wrappedStmt.execute(sql);
-			}
-
-			throw SQLError.createSQLException("Statement already closed",
-					SQLError.SQL_STATE_ILLEGAL_ARGUMENT, this.exceptionInterceptor);
-		} catch (SQLException sqlEx) {
-			checkAndFireConnectionError(sqlEx);
-		}
-
-		return false; // we actually never get here, but the compiler can't
-						// figure
-
-		// that out
-	}
-
-	/*
-	 * (non-Javadoc)
-	 * 
-	 * @see java.sql.Statement#executeBatch()
-	 */
-	public int[] executeBatch() throws SQLException {
-		try {
-			if (this.wrappedStmt != null) {
-				return this.wrappedStmt.executeBatch();
-			}
-
-			throw SQLError.createSQLException("Statement already closed",
-					SQLError.SQL_STATE_ILLEGAL_ARGUMENT, this.exceptionInterceptor);
-		} catch (SQLException sqlEx) {
-			checkAndFireConnectionError(sqlEx);
-		}
-
-		return null; // we actually never get here, but the compiler can't
-						// figure
-
-		// that out
-	}
-
-	/*
-	 * (non-Javadoc)
-	 * 
-	 * @see java.sql.Statement#executeQuery(java.lang.String)
-	 */
-	public ResultSet executeQuery(String sql) throws SQLException {
-		try {
-			if (this.wrappedStmt != null) {
-
-				ResultSet rs = this.wrappedStmt.executeQuery(sql);
-				((com.mysql.jdbc.ResultSetInternalMethods) rs).setWrapperStatement(this);
-
-				return rs;
-			}
-
-			throw SQLError.createSQLException("Statement already closed",
-					SQLError.SQL_STATE_ILLEGAL_ARGUMENT, this.exceptionInterceptor);
-		} catch (SQLException sqlEx) {
-			checkAndFireConnectionError(sqlEx);
-		}
-
-		return null; // we actually never get here, but the compiler can't
-						// figure
-
-		// that out
-	}
-
-	/*
-	 * (non-Javadoc)
-	 * 
-	 * @see java.sql.Statement#executeUpdate(java.lang.String, int)
-	 */
-	public int executeUpdate(String sql, int autoGeneratedKeys)
-			throws SQLException {
-		try {
-			if (this.wrappedStmt != null) {
-				return this.wrappedStmt.executeUpdate(sql, autoGeneratedKeys);
-			}
-
-			throw SQLError.createSQLException("Statement already closed",
-					SQLError.SQL_STATE_ILLEGAL_ARGUMENT, this.exceptionInterceptor);
-		} catch (SQLException sqlEx) {
-			checkAndFireConnectionError(sqlEx);
-		}
-
-		return -1; // we actually never get here, but the compiler can't figure
-
-		// that out
-	}
-
-	/*
-	 * (non-Javadoc)
-	 * 
-	 * @see java.sql.Statement#executeUpdate(java.lang.String, int[])
-	 */
-	public int executeUpdate(String sql, int[] columnIndexes)
-			throws SQLException {
-		try {
-			if (this.wrappedStmt != null) {
-				return this.wrappedStmt.executeUpdate(sql, columnIndexes);
-			}
-
-			throw SQLError.createSQLException("Statement already closed",
-					SQLError.SQL_STATE_ILLEGAL_ARGUMENT, this.exceptionInterceptor);
-		} catch (SQLException sqlEx) {
-			checkAndFireConnectionError(sqlEx);
-		}
-
-		return -1; // we actually never get here, but the compiler can't figure
-
-		// that out
-	}
-
-	/*
-	 * (non-Javadoc)
-	 * 
-	 * @see java.sql.Statement#executeUpdate(java.lang.String,
-	 *      java.lang.String[])
-	 */
-	public int executeUpdate(String sql, String[] columnNames)
-			throws SQLException {
-		try {
-			if (this.wrappedStmt != null) {
-				return this.wrappedStmt.executeUpdate(sql, columnNames);
-			}
-
-			throw SQLError.createSQLException("Statement already closed",
-					SQLError.SQL_STATE_ILLEGAL_ARGUMENT, this.exceptionInterceptor);
-		} catch (SQLException sqlEx) {
-			checkAndFireConnectionError(sqlEx);
-		}
-
-		return -1; // we actually never get here, but the compiler can't figure
-
-		// that out
-	}
-
-	/*
-	 * (non-Javadoc)
-	 * 
-	 * @see java.sql.Statement#executeUpdate(java.lang.String)
-	 */
-	public int executeUpdate(String sql) throws SQLException {
-		try {
-			if (this.wrappedStmt != null) {
-				return this.wrappedStmt.executeUpdate(sql);
-			}
-
-			throw SQLError.createSQLException("Statement already closed",
-					SQLError.SQL_STATE_ILLEGAL_ARGUMENT, this.exceptionInterceptor);
-		} catch (SQLException sqlEx) {
-			checkAndFireConnectionError(sqlEx);
-		}
-
-		return -1; // we actually never get here, but the compiler can't figure
-
-		// that out
-	}
-
-	public void enableStreamingResults() throws SQLException {
-		try {
-			if (this.wrappedStmt != null) {
-				((com.mysql.jdbc.Statement) this.wrappedStmt)
-						.enableStreamingResults();
-			} else {
-				throw SQLError.createSQLException(
-						"No operations allowed after statement closed",
-						SQLError.SQL_STATE_GENERAL_ERROR, this.exceptionInterceptor);
-			}
-		} catch (SQLException sqlEx) {
-			checkAndFireConnectionError(sqlEx);
-		}
-	}
-
-	/**
-	 * Returns an object that implements the given interface to allow access to
-	 * non-standard methods, or standard methods not exposed by the proxy. The
-	 * result may be either the object found to implement the interface or a
-	 * proxy for that object. If the receiver implements the interface then that
-	 * is the object. If the receiver is a wrapper and the wrapped object
-	 * implements the interface then that is the object. Otherwise the object is
-	 * the result of calling <code>unwrap</code> recursively on the wrapped
-	 * object. If the receiver is not a wrapper and does not implement the
-	 * interface, then an <code>SQLException</code> is thrown.
-	 * 
-	 * @param iface
-	 *            A Class defining an interface that the result must implement.
-	 * @return an object that implements the interface. May be a proxy for the
-	 *         actual implementing object.
-	 * @throws java.sql.SQLException
-	 *             If no object found that implements the interface
-	 * @since 1.6
-	 */
-	public synchronized <T> T unwrap(java.lang.Class<T> iface)
-			throws java.sql.SQLException {
-		try {
-			if ("java.sql.Statement".equals(iface.getName())
-					|| "java.sql.Wrapper.class".equals(iface.getName())) {
-				return iface.cast(this);
-			}
-			
-			if (unwrappedInterfaces == null) {
-				unwrappedInterfaces = new HashMap();
-			}
-			
-			Object cachedUnwrapped = unwrappedInterfaces.get(iface);
-			
-			if (cachedUnwrapped == null) {
-				cachedUnwrapped = Proxy.newProxyInstance(
-						this.wrappedStmt.getClass().getClassLoader(), 
-						new Class[] { iface },
-						new ConnectionErrorFiringInvocationHandler(this.wrappedStmt));
-				unwrappedInterfaces.put(iface, cachedUnwrapped);
-			}
-			
-			return iface.cast(cachedUnwrapped);
-		} catch (ClassCastException cce) {
-			throw SQLError.createSQLException("Unable to unwrap to "
-					+ iface.toString(), SQLError.SQL_STATE_ILLEGAL_ARGUMENT, this.exceptionInterceptor);
-		}
-	}
-
-	/**
-	 * Returns true if this either implements the interface argument or is
-	 * directly or indirectly a wrapper for an object that does. Returns false
-	 * otherwise. If this implements the interface then return true, else if
-	 * this is a wrapper then return the result of recursively calling
-	 * <code>isWrapperFor</code> on the wrapped object. If this does not
-	 * implement the interface and is not a wrapper, return false. This method
-	 * should be implemented as a low-cost operation compared to
-	 * <code>unwrap</code> so that callers can use this method to avoid
-	 * expensive <code>unwrap</code> calls that may fail. If this method
-	 * returns true then calling <code>unwrap</code> with the same argument
-	 * should succeed.
-	 * 
-	 * @param interfaces
-	 *            a Class defining an interface.
-	 * @return true if this implements the interface or directly or indirectly
-	 *         wraps an object that does.
-	 * @throws java.sql.SQLException
-	 *             if an error occurs while determining whether this is a
-	 *             wrapper for an object with the given interface.
-	 * @since 1.6
-	 */
-	public boolean isWrapperFor(Class<?> iface) throws SQLException {
-
-		boolean isInstance = iface.isInstance(this);
-
-		if (isInstance) {
-			return true;
-		}
-
-		String interfaceClassName = iface.getName();
-		
-		return (interfaceClassName.equals("com.mysql.jdbc.Statement")
-				|| interfaceClassName.equals("java.sql.Statement")
-				|| interfaceClassName.equals("java.sql.Wrapper"));
-	}
-
-	public boolean isClosed() throws SQLException {
-		try {
-			if (this.wrappedStmt != null) {
-				return this.wrappedStmt.isClosed();
-			}
-			throw SQLError.createSQLException("Statement already closed",
-					SQLError.SQL_STATE_ILLEGAL_ARGUMENT, this.exceptionInterceptor);
-		} catch (SQLException sqlEx) {
-			checkAndFireConnectionError(sqlEx);
-		}
-		
-		return false; // We never get here, compiler can't tell
-	}
-
-	public void setPoolable(boolean poolable) throws SQLException {
-		try {
-			if (this.wrappedStmt != null) {
-				this.wrappedStmt.setPoolable(poolable);
-			} else {
-				throw SQLError.createSQLException("Statement already closed",
-						SQLError.SQL_STATE_ILLEGAL_ARGUMENT, this.exceptionInterceptor);
-			}
-		} catch (SQLException sqlEx) {
-			checkAndFireConnectionError(sqlEx);
-		}
-	}
-
-	public boolean isPoolable() throws SQLException {
-		try {
-			if (this.wrappedStmt != null) {
-				return this.wrappedStmt.isPoolable();
-			}
-			throw SQLError.createSQLException("Statement already closed",
-					SQLError.SQL_STATE_ILLEGAL_ARGUMENT, this.exceptionInterceptor);
-		} catch (SQLException sqlEx) {
-			checkAndFireConnectionError(sqlEx);
-		}
-		
-		return false; // We never get here, compiler can't tell
-	}
-
-	public void closeOnCompletion() throws SQLException {
-		// TODO Auto-generated method stub
-		
-	}
-
-	public boolean isCloseOnCompletion() throws SQLException {
-		// TODO Auto-generated method stub
-		return false;
-	}
-=======
-    private static final Constructor<?> JDBC_4_STATEMENT_WRAPPER_CTOR;
-
-    static {
-        if (Util.isJdbc4()) {
-            try {
-                JDBC_4_STATEMENT_WRAPPER_CTOR = Class.forName("com.mysql.jdbc.jdbc2.optional.JDBC4StatementWrapper").getConstructor(
-                        new Class[] { ConnectionWrapper.class, MysqlPooledConnection.class, Statement.class });
-            } catch (SecurityException e) {
-                throw new RuntimeException(e);
-            } catch (NoSuchMethodException e) {
-                throw new RuntimeException(e);
-            } catch (ClassNotFoundException e) {
-                throw new RuntimeException(e);
-            }
-        } else {
-            JDBC_4_STATEMENT_WRAPPER_CTOR = null;
-        }
-    }
 
     protected static StatementWrapper getInstance(ConnectionWrapper c, MysqlPooledConnection conn, Statement toWrap) throws SQLException {
-        if (!Util.isJdbc4()) {
-            return new StatementWrapper(c, conn, toWrap);
-        }
-
-        return (StatementWrapper) Util.handleNewInstance(JDBC_4_STATEMENT_WRAPPER_CTOR, new Object[] { c, conn, toWrap }, conn.getExceptionInterceptor());
+        return new StatementWrapper(c, conn, toWrap);
     }
 
     protected Statement wrappedStmt;
@@ -1511,6 +557,7 @@
         } finally {
             this.wrappedStmt = null;
             this.pooledConnection = null;
+            this.unwrappedInterfaces = null;
         }
     }
 
@@ -1746,5 +793,129 @@
             checkAndFireConnectionError(sqlEx);
         }
     }
->>>>>>> 8d5e83e3
+
+    /**
+     * Returns an object that implements the given interface to allow access to
+     * non-standard methods, or standard methods not exposed by the proxy. The
+     * result may be either the object found to implement the interface or a
+     * proxy for that object. If the receiver implements the interface then that
+     * is the object. If the receiver is a wrapper and the wrapped object
+     * implements the interface then that is the object. Otherwise the object is
+     * the result of calling <code>unwrap</code> recursively on the wrapped
+     * object. If the receiver is not a wrapper and does not implement the
+     * interface, then an <code>SQLException</code> is thrown.
+     * 
+     * @param iface
+     *            A Class defining an interface that the result must implement.
+     * @return an object that implements the interface. May be a proxy for the
+     *         actual implementing object.
+     * @throws java.sql.SQLException
+     *             If no object found that implements the interface
+     * @since 1.6
+     */
+    public synchronized <T> T unwrap(java.lang.Class<T> iface) throws java.sql.SQLException {
+        try {
+            if ("java.sql.Statement".equals(iface.getName()) || "java.sql.Wrapper.class".equals(iface.getName())) {
+                return iface.cast(this);
+            }
+
+            if (this.unwrappedInterfaces == null) {
+                this.unwrappedInterfaces = new HashMap();
+            }
+
+            Object cachedUnwrapped = this.unwrappedInterfaces.get(iface);
+
+            if (cachedUnwrapped == null) {
+                cachedUnwrapped = Proxy.newProxyInstance(this.wrappedStmt.getClass().getClassLoader(), new Class[] { iface },
+                        new ConnectionErrorFiringInvocationHandler(this.wrappedStmt));
+                this.unwrappedInterfaces.put(iface, cachedUnwrapped);
+            }
+
+            return iface.cast(cachedUnwrapped);
+        } catch (ClassCastException cce) {
+            throw SQLError.createSQLException("Unable to unwrap to " + iface.toString(), SQLError.SQL_STATE_ILLEGAL_ARGUMENT, this.exceptionInterceptor);
+        }
+    }
+
+    /**
+     * Returns true if this either implements the interface argument or is
+     * directly or indirectly a wrapper for an object that does. Returns false
+     * otherwise. If this implements the interface then return true, else if
+     * this is a wrapper then return the result of recursively calling <code>isWrapperFor</code> on the wrapped object. If this does not
+     * implement the interface and is not a wrapper, return false. This method
+     * should be implemented as a low-cost operation compared to <code>unwrap</code> so that callers can use this method to avoid
+     * expensive <code>unwrap</code> calls that may fail. If this method
+     * returns true then calling <code>unwrap</code> with the same argument
+     * should succeed.
+     * 
+     * @param interfaces
+     *            a Class defining an interface.
+     * @return true if this implements the interface or directly or indirectly
+     *         wraps an object that does.
+     * @throws java.sql.SQLException
+     *             if an error occurs while determining whether this is a
+     *             wrapper for an object with the given interface.
+     * @since 1.6
+     */
+    public boolean isWrapperFor(Class<?> iface) throws SQLException {
+
+        boolean isInstance = iface.isInstance(this);
+
+        if (isInstance) {
+            return true;
+        }
+
+        String interfaceClassName = iface.getName();
+
+        return (interfaceClassName.equals("com.mysql.jdbc.Statement") || interfaceClassName.equals("java.sql.Statement") || interfaceClassName
+                .equals("java.sql.Wrapper"));
+    }
+
+    public boolean isClosed() throws SQLException {
+        try {
+            if (this.wrappedStmt != null) {
+                return this.wrappedStmt.isClosed();
+            }
+            throw SQLError.createSQLException("Statement already closed", SQLError.SQL_STATE_ILLEGAL_ARGUMENT, this.exceptionInterceptor);
+        } catch (SQLException sqlEx) {
+            checkAndFireConnectionError(sqlEx);
+        }
+
+        return false; // We never get here, compiler can't tell
+    }
+
+    public void setPoolable(boolean poolable) throws SQLException {
+        try {
+            if (this.wrappedStmt != null) {
+                this.wrappedStmt.setPoolable(poolable);
+            } else {
+                throw SQLError.createSQLException("Statement already closed", SQLError.SQL_STATE_ILLEGAL_ARGUMENT, this.exceptionInterceptor);
+            }
+        } catch (SQLException sqlEx) {
+            checkAndFireConnectionError(sqlEx);
+        }
+    }
+
+    public boolean isPoolable() throws SQLException {
+        try {
+            if (this.wrappedStmt != null) {
+                return this.wrappedStmt.isPoolable();
+            }
+            throw SQLError.createSQLException("Statement already closed", SQLError.SQL_STATE_ILLEGAL_ARGUMENT, this.exceptionInterceptor);
+        } catch (SQLException sqlEx) {
+            checkAndFireConnectionError(sqlEx);
+        }
+
+        return false; // We never get here, compiler can't tell
+    }
+
+    public void closeOnCompletion() throws SQLException {
+        // TODO Auto-generated method stub
+
+    }
+
+    public boolean isCloseOnCompletion() throws SQLException {
+        // TODO Auto-generated method stub
+        return false;
+    }
 }