/*
  Copyright (c) 2002, 2014, Oracle and/or its affiliates. All rights reserved.

  The MySQL Connector/J is licensed under the terms of the GPLv2
  <http://www.gnu.org/licenses/old-licenses/gpl-2.0.html>, like most MySQL Connectors.
  There are special exceptions to the terms and conditions of the GPLv2 as it is applied to
  this software, see the FLOSS License Exception
  <http://www.mysql.com/about/legal/licensing/foss-exception.html>.

  This program is free software; you can redistribute it and/or modify it under the terms
  of the GNU General Public License as published by the Free Software Foundation; version 2
  of the License.

  This program is distributed in the hope that it will be useful, but WITHOUT ANY WARRANTY;
  without even the implied warranty of MERCHANTABILITY or FITNESS FOR A PARTICULAR PURPOSE.
  See the GNU General Public License for more details.

  You should have received a copy of the GNU General Public License along with this
  program; if not, write to the Free Software Foundation, Inc., 51 Franklin St, Fifth
  Floor, Boston, MA 02110-1301  USA

 */

package com.mysql.jdbc.jdbc2.optional;

import java.sql.Connection;
import java.sql.SQLException;
import java.util.HashMap;
import java.util.Iterator;
import java.util.Map;

import javax.sql.ConnectionEvent;
import javax.sql.ConnectionEventListener;
import javax.sql.PooledConnection;
import javax.sql.StatementEvent;
import javax.sql.StatementEventListener;

import com.mysql.jdbc.ExceptionInterceptor;
import com.mysql.jdbc.SQLError;

/**
 * This class is used to wrap and return a physical connection within a logical handle. It also registers and notifies ConnectionEventListeners of any
 * ConnectionEvents
 */
public class MysqlPooledConnection implements PooledConnection {

    protected static MysqlPooledConnection getInstance(com.mysql.jdbc.Connection connection) throws SQLException {
        return new MysqlPooledConnection(connection);
    }

    /**
     * The flag for an exception being thrown.
     */
    public static final int CONNECTION_ERROR_EVENT = 1;

    /**
     * The flag for a connection being closed.
     */
    public static final int CONNECTION_CLOSED_EVENT = 2;

    private Map<ConnectionEventListener, ConnectionEventListener> connectionEventListeners;

    private Connection logicalHandle;

    private com.mysql.jdbc.Connection physicalConn;

    private ExceptionInterceptor exceptionInterceptor;

<<<<<<< HEAD
    private Map<StatementEventListener, StatementEventListener> statementEventListeners;

    // ~ Constructors ..........................................................

=======
>>>>>>> d8174ce4
    /**
     * Construct a new MysqlPooledConnection and set instance variables
     * 
     * @param connection
     *            physical connection to db
     */
    public MysqlPooledConnection(com.mysql.jdbc.Connection connection) {
        this.logicalHandle = null;
        this.physicalConn = connection;
        this.connectionEventListeners = new HashMap<ConnectionEventListener, ConnectionEventListener>();
        this.exceptionInterceptor = this.physicalConn.getExceptionInterceptor();
        this.statementEventListeners = new HashMap<StatementEventListener, StatementEventListener>();
    }

    /**
     * Adds ConnectionEventListeners to a hash table to be used for notification
     * of ConnectionEvents
     * 
     * @param connectioneventlistener
     *            listener to be notified with ConnectionEvents
     */
    public synchronized void addConnectionEventListener(ConnectionEventListener connectioneventlistener) {

        if (this.connectionEventListeners != null) {
            this.connectionEventListeners.put(connectioneventlistener, connectioneventlistener);
        }
    }

    /**
     * Removes ConnectionEventListeners from hash table used for notification of
     * ConnectionEvents
     * 
     * @param connectioneventlistener
     *            listener to be removed
     */
    public synchronized void removeConnectionEventListener(ConnectionEventListener connectioneventlistener) {

        if (this.connectionEventListeners != null) {
            this.connectionEventListeners.remove(connectioneventlistener);
        }
    }

    /**
     * Invoked by the container. Return a logicalHandle object that wraps a
     * physical connection.
     * 
     * @see java.sql.DataSource#getConnection()
     */
    public synchronized Connection getConnection() throws SQLException {
        return getConnection(true, false);

    }

    protected synchronized Connection getConnection(boolean resetServerState, boolean forXa) throws SQLException {
        if (this.physicalConn == null) {

            SQLException sqlException = SQLError.createSQLException("Physical Connection doesn't exist", this.exceptionInterceptor);
            callConnectionEventListeners(CONNECTION_ERROR_EVENT, sqlException);

            throw sqlException;
        }

        try {

            if (this.logicalHandle != null) {
                ((ConnectionWrapper) this.logicalHandle).close(false);
            }

            if (resetServerState) {
                this.physicalConn.resetServerState();
            }

            this.logicalHandle = ConnectionWrapper.getInstance(this, this.physicalConn, forXa);
        } catch (SQLException sqlException) {
            callConnectionEventListeners(CONNECTION_ERROR_EVENT, sqlException);

            throw sqlException;
        }

        return this.logicalHandle;
    }

    /**
     * Invoked by the container (not the client), and should close the physical
     * connection. This will be called if the pool is destroyed or the
     * connectionEventListener receives a connectionErrorOccurred event.
     * 
     * @see java.sql.DataSource#close()
     */
    public synchronized void close() throws SQLException {
        if (this.physicalConn != null) {
            this.physicalConn.close();

            this.physicalConn = null;
        }

        if (this.connectionEventListeners != null) {
            this.connectionEventListeners.clear();

            this.connectionEventListeners = null;
        }

        if (this.statementEventListeners != null) {
            this.statementEventListeners.clear();

            this.statementEventListeners = null;
        }
    }

    /**
     * Notifies all registered ConnectionEventListeners of ConnectionEvents.
     * Instantiates a new ConnectionEvent which wraps sqlException and invokes
     * either connectionClose or connectionErrorOccurred on listener as
     * appropriate.
     * 
     * @param eventType
     *            value indicating whether connectionClosed or
     *            connectionErrorOccurred called
     * @param sqlException
     *            the exception being thrown
     */
    protected synchronized void callConnectionEventListeners(int eventType, SQLException sqlException) {

        if (this.connectionEventListeners == null) {

            return;
        }

        Iterator<Map.Entry<ConnectionEventListener, ConnectionEventListener>> iterator = this.connectionEventListeners.entrySet().iterator();

        ConnectionEvent connectionevent = new ConnectionEvent(this, sqlException);

        while (iterator.hasNext()) {

            ConnectionEventListener connectioneventlistener = iterator.next().getValue();

            if (eventType == CONNECTION_CLOSED_EVENT) {
                connectioneventlistener.connectionClosed(connectionevent);
            } else if (eventType == CONNECTION_ERROR_EVENT) {
                connectioneventlistener.connectionErrorOccurred(connectionevent);
            }
        }
    }

    protected ExceptionInterceptor getExceptionInterceptor() {
        return this.exceptionInterceptor;
    }

    /**
     * Registers a <code>StatementEventListener</code> with this <code>PooledConnection</code> object. Components that
     * wish to be notified when <code>PreparedStatement</code>s created by the
     * connection are closed or are detected to be invalid may use this method
     * to register a <code>StatementEventListener</code> with this <code>PooledConnection</code> object.
     * <p>
     * 
     * @param listener
     *            an component which implements the <code>StatementEventListener</code> interface that is to be registered with this
     *            <code>PooledConnection</code> object
     *            <p>
     * @since 1.6
     */
    public void addStatementEventListener(StatementEventListener listener) {
        synchronized (this.statementEventListeners) {
            this.statementEventListeners.put(listener, listener);
        }
    }

    /**
     * Removes the specified <code>StatementEventListener</code> from the list of
     * components that will be notified when the driver detects that a <code>PreparedStatement</code> has been closed or is invalid.
     * <p>
     * 
     * @param listener
     *            the component which implements the <code>StatementEventListener</code> interface that was previously
     *            registered with this <code>PooledConnection</code> object
     *            <p>
     * @since 1.6
     */
    public void removeStatementEventListener(StatementEventListener listener) {
        synchronized (this.statementEventListeners) {
            this.statementEventListeners.remove(listener);
        }
    }

    void fireStatementEvent(StatementEvent event) throws SQLException {
        synchronized (this.statementEventListeners) {
            for (StatementEventListener listener : this.statementEventListeners.keySet()) {
                listener.statementClosed(event);
            }
        }
    }

}<|MERGE_RESOLUTION|>--- conflicted
+++ resolved
@@ -66,13 +66,8 @@
 
     private ExceptionInterceptor exceptionInterceptor;
 
-<<<<<<< HEAD
     private Map<StatementEventListener, StatementEventListener> statementEventListeners;
 
-    // ~ Constructors ..........................................................
-
-=======
->>>>>>> d8174ce4
     /**
      * Construct a new MysqlPooledConnection and set instance variables
      * 
