/*
  Copyright (c) 2002, 2015, Oracle and/or its affiliates. All rights reserved.

  The MySQL Connector/J is licensed under the terms of the GPLv2
  <http://www.gnu.org/licenses/old-licenses/gpl-2.0.html>, like most MySQL Connectors.
  There are special exceptions to the terms and conditions of the GPLv2 as it is applied to
  this software, see the FLOSS License Exception
  <http://www.mysql.com/about/legal/licensing/foss-exception.html>.

  This program is free software; you can redistribute it and/or modify it under the terms
  of the GNU General Public License as published by the Free Software Foundation; version 2
  of the License.

  This program is distributed in the hope that it will be useful, but WITHOUT ANY WARRANTY;
  without even the implied warranty of MERCHANTABILITY or FITNESS FOR A PARTICULAR PURPOSE.
  See the GNU General Public License for more details.

  You should have received a copy of the GNU General Public License along with this
  program; if not, write to the Free Software Foundation, Inc., 51 Franklin St, Fifth
  Floor, Boston, MA 02110-1301  USA

 */

package com.mysql.jdbc;

import java.io.ByteArrayInputStream;
import java.io.ByteArrayOutputStream;
import java.io.IOException;
import java.io.InputStream;
import java.io.ObjectOutputStream;
import java.io.Reader;
import java.io.StringReader;
import java.io.UnsupportedEncodingException;
import java.math.BigDecimal;
import java.math.BigInteger;
import java.net.URL;
import java.nio.ByteBuffer;
import java.nio.CharBuffer;
import java.nio.charset.Charset;
import java.nio.charset.CharsetEncoder;
import java.sql.Array;
import java.sql.Clob;
import java.sql.DatabaseMetaData;
import java.sql.Date;
import java.sql.NClob;
import java.sql.ParameterMetaData;
import java.sql.Ref;
import java.sql.RowId;
import java.sql.SQLException;
import java.sql.SQLFeatureNotSupportedException;
import java.sql.SQLXML;
import java.sql.Time;
import java.sql.Timestamp;
import java.sql.Types;
import java.text.ParsePosition;
import java.text.SimpleDateFormat;
import java.util.ArrayList;
import java.util.Calendar;
import java.util.Iterator;
import java.util.LinkedList;
import java.util.List;
import java.util.Locale;
import java.util.TimeZone;

import com.mysql.cj.api.CharsetConverter;
import com.mysql.cj.api.ProfilerEvent;
import com.mysql.cj.core.CharsetMapping;
import com.mysql.cj.core.Constants;
import com.mysql.cj.core.Messages;
import com.mysql.cj.core.io.Buffer;
import com.mysql.cj.core.profiler.ProfilerEventImpl;
import com.mysql.cj.core.util.StringUtils;
import com.mysql.jdbc.exceptions.MySQLStatementCancelledException;
import com.mysql.jdbc.exceptions.MySQLTimeoutException;
import com.mysql.jdbc.exceptions.SQLError;
import com.mysql.jdbc.util.TimeUtil;

/**
 * A SQL Statement is pre-compiled and stored in a PreparedStatement object. This object can then be used to efficiently execute this statement multiple times.
 * 
 * <p>
 * <B>Note:</B> The setXXX methods for setting IN parameter values must specify types that are compatible with the defined SQL type of the input parameter. For
 * instance, if the IN parameter has SQL type Integer, then setInt should be used.
 * </p>
 * 
 * <p>
 * If arbitrary parameter type conversions are required, then the setObject method should be used with a target SQL type.
 * </p>
 */
public class PreparedStatement extends com.mysql.jdbc.StatementImpl implements java.sql.PreparedStatement {

    public class BatchParams {
        public boolean[] isNull = null;

        public boolean[] isStream = null;

        public InputStream[] parameterStreams = null;

        public byte[][] parameterStrings = null;

        public int[] streamLengths = null;

        BatchParams(byte[][] strings, InputStream[] streams, boolean[] isStreamFlags, int[] lengths, boolean[] isNullFlags) {
            //
            // Make copies
            //
            this.parameterStrings = new byte[strings.length][];
            this.parameterStreams = new InputStream[streams.length];
            this.isStream = new boolean[isStreamFlags.length];
            this.streamLengths = new int[lengths.length];
            this.isNull = new boolean[isNullFlags.length];
            System.arraycopy(strings, 0, this.parameterStrings, 0, strings.length);
            System.arraycopy(streams, 0, this.parameterStreams, 0, streams.length);
            System.arraycopy(isStreamFlags, 0, this.isStream, 0, isStreamFlags.length);
            System.arraycopy(lengths, 0, this.streamLengths, 0, lengths.length);
            System.arraycopy(isNullFlags, 0, this.isNull, 0, isNullFlags.length);
        }
    }

    class EndPoint {
        int begin;

        int end;

        EndPoint(int b, int e) {
            this.begin = b;
            this.end = e;
        }
    }

<<<<<<< HEAD
    public class ParseInfo {
=======
    public static final class ParseInfo {
>>>>>>> af753dc5
        char firstStmtChar = 0;

        boolean foundLoadData = false;

        long lastUsed = 0;

        int statementLength = 0;

        int statementStartPos = 0;

        boolean canRewriteAsMultiValueInsert = false;

        byte[][] staticSql = null;

        boolean isOnDuplicateKeyUpdate = false;

        int locationOfOnDuplicateKeyUpdate = -1;

        String valuesClause;

        boolean parametersInDuplicateKeyClause = false;

        String charEncoding;

        /**
         * Represents the "parsed" state of a client-side prepared statement, with the statement broken up into it's static and dynamic (where parameters are
         * bound) parts.
         */
        ParseInfo(String sql, MysqlJdbcConnection conn, java.sql.DatabaseMetaData dbmd, String encoding, CharsetConverter converter) throws SQLException {
            this(sql, conn, dbmd, encoding, converter, true);
        }

        public ParseInfo(String sql, MysqlJdbcConnection conn, java.sql.DatabaseMetaData dbmd, String encoding, CharsetConverter converter, boolean buildRewriteInfo)
                throws SQLException {
            try {
                if (sql == null) {
                    throw SQLError.createSQLException(Messages.getString("PreparedStatement.61"), SQLError.SQL_STATE_ILLEGAL_ARGUMENT,
                            conn.getExceptionInterceptor());
                }

                this.charEncoding = encoding;
                this.lastUsed = System.currentTimeMillis();

                String quotedIdentifierString = dbmd.getIdentifierQuoteString();

                char quotedIdentifierChar = 0;

                if ((quotedIdentifierString != null) && !quotedIdentifierString.equals(" ") && (quotedIdentifierString.length() > 0)) {
                    quotedIdentifierChar = quotedIdentifierString.charAt(0);
                }

                this.statementLength = sql.length();

                ArrayList<int[]> endpointList = new ArrayList<int[]>();
                boolean inQuotes = false;
                char quoteChar = 0;
                boolean inQuotedId = false;
                int lastParmEnd = 0;
                int i;

                boolean noBackslashEscapes = conn.isNoBackslashEscapesSet();

                // we're not trying to be real pedantic here, but we'd like to  skip comments at the beginning of statements, as frameworks such as Hibernate
                // use them to aid in debugging

                this.statementStartPos = findStartOfStatement(sql);

                for (i = this.statementStartPos; i < this.statementLength; ++i) {
                    char c = sql.charAt(i);

                    if ((this.firstStmtChar == 0) && Character.isLetter(c)) {
                        // Determine what kind of statement we're doing (_S_elect, _I_nsert, etc.)
                        this.firstStmtChar = Character.toUpperCase(c);

                        // no need to search for "ON DUPLICATE KEY UPDATE" if not an INSERT statement
                        if (this.firstStmtChar == 'I') {
                            this.locationOfOnDuplicateKeyUpdate = getOnDuplicateKeyLocation(sql, conn.getDontCheckOnDuplicateKeyUpdateInSQL(),
                                    conn.getRewriteBatchedStatements(), conn.isNoBackslashEscapesSet());
                            this.isOnDuplicateKeyUpdate = this.locationOfOnDuplicateKeyUpdate != -1;
                        }
                    }

                    if (!noBackslashEscapes && c == '\\' && i < (this.statementLength - 1)) {
                        i++;
                        continue; // next character is escaped
                    }

                    // are we in a quoted identifier? (only valid when the id is not inside a 'string')
                    if (!inQuotes && (quotedIdentifierChar != 0) && (c == quotedIdentifierChar)) {
                        inQuotedId = !inQuotedId;
                    } else if (!inQuotedId) {
                        //	only respect quotes when not in a quoted identifier

                        if (inQuotes) {
                            if (((c == '\'') || (c == '"')) && c == quoteChar) {
                                if (i < (this.statementLength - 1) && sql.charAt(i + 1) == quoteChar) {
                                    i++;
                                    continue; // inline quote escape
                                }

                                inQuotes = !inQuotes;
                                quoteChar = 0;
                            } else if (((c == '\'') || (c == '"')) && c == quoteChar) {
                                inQuotes = !inQuotes;
                                quoteChar = 0;
                            }
                        } else {
                            if (c == '#' || (c == '-' && (i + 1) < this.statementLength && sql.charAt(i + 1) == '-')) {
                                // run out to end of statement, or newline, whichever comes first
                                int endOfStmt = this.statementLength - 1;

                                for (; i < endOfStmt; i++) {
                                    c = sql.charAt(i);

                                    if (c == '\r' || c == '\n') {
                                        break;
                                    }
                                }

                                continue;
                            } else if (c == '/' && (i + 1) < this.statementLength) {
                                // Comment?
                                char cNext = sql.charAt(i + 1);

                                if (cNext == '*') {
                                    i += 2;

                                    for (int j = i; j < this.statementLength; j++) {
                                        i++;
                                        cNext = sql.charAt(j);

                                        if (cNext == '*' && (j + 1) < this.statementLength) {
                                            if (sql.charAt(j + 1) == '/') {
                                                i++;

                                                if (i < this.statementLength) {
                                                    c = sql.charAt(i);
                                                }

                                                break; // comment done
                                            }
                                        }
                                    }
                                }
                            } else if ((c == '\'') || (c == '"')) {
                                inQuotes = true;
                                quoteChar = c;
                            }
                        }
                    }

                    if ((c == '?') && !inQuotes && !inQuotedId) {
                        endpointList.add(new int[] { lastParmEnd, i });
                        lastParmEnd = i + 1;

                        if (this.isOnDuplicateKeyUpdate && i > this.locationOfOnDuplicateKeyUpdate) {
                            this.parametersInDuplicateKeyClause = true;
                        }
                    }
                }

                if (this.firstStmtChar == 'L') {
                    if (StringUtils.startsWithIgnoreCaseAndWs(sql, "LOAD DATA")) {
                        this.foundLoadData = true;
                    } else {
                        this.foundLoadData = false;
                    }
                } else {
                    this.foundLoadData = false;
                }

                endpointList.add(new int[] { lastParmEnd, this.statementLength });
                this.staticSql = new byte[endpointList.size()][];

                for (i = 0; i < this.staticSql.length; i++) {
                    int[] ep = endpointList.get(i);
                    int end = ep[1];
                    int begin = ep[0];
                    int len = end - begin;

                    if (this.foundLoadData) {
                        this.staticSql[i] = StringUtils.getBytes(sql, begin, len);
                    } else if (encoding == null) {
                        byte[] buf = new byte[len];

                        for (int j = 0; j < len; j++) {
                            buf[j] = (byte) sql.charAt(begin + j);
                        }

                        this.staticSql[i] = buf;
                    } else {
                        if (converter != null) {
<<<<<<< HEAD
                            this.staticSql[i] = StringUtils.getBytes(sql, converter, encoding, begin, len, getExceptionInterceptor());
                        } else {
                            this.staticSql[i] = StringUtils.getBytes(sql, encoding, begin, len, conn, getExceptionInterceptor());
=======
                            this.staticSql[i] = StringUtils.getBytes(sql, converter, encoding, conn.getServerCharset(), begin, len, conn.parserKnowsUnicode(),
                                    conn.getExceptionInterceptor());
                        } else {
                            this.staticSql[i] = StringUtils.getBytes(sql, encoding, conn.getServerCharset(), begin, len, conn.parserKnowsUnicode(), conn,
                                    conn.getExceptionInterceptor());
>>>>>>> af753dc5
                        }
                    }
                }
            } catch (StringIndexOutOfBoundsException oobEx) {
                SQLException sqlEx = new SQLException("Parse error for " + sql);
                sqlEx.initCause(oobEx);

                throw sqlEx;
            }

            if (buildRewriteInfo) {
                this.canRewriteAsMultiValueInsert = PreparedStatement.canRewrite(sql, this.isOnDuplicateKeyUpdate, this.locationOfOnDuplicateKeyUpdate,
                        this.statementStartPos) && !this.parametersInDuplicateKeyClause;

                if (this.canRewriteAsMultiValueInsert && conn.getRewriteBatchedStatements()) {
                    buildRewriteBatchedParams(sql, conn, dbmd, encoding, converter);
                }
            }
        }

        private ParseInfo batchHead;

        private ParseInfo batchValues;

        private ParseInfo batchODKUClause;

<<<<<<< HEAD
        private void buildRewriteBatchedParams(String sql, MysqlJdbcConnection conn, DatabaseMetaData metadata, String encoding, CharsetConverter converter)
                throws SQLException {
            this.valuesClause = extractValuesClause(sql);
=======
        private void buildRewriteBatchedParams(String sql, MySQLConnection conn, DatabaseMetaData metadata, String encoding,
                SingleByteCharsetConverter converter) throws SQLException {
            this.valuesClause = extractValuesClause(sql, conn.getMetaData().getIdentifierQuoteString());
>>>>>>> af753dc5
            String odkuClause = this.isOnDuplicateKeyUpdate ? sql.substring(this.locationOfOnDuplicateKeyUpdate) : null;

            String headSql = null;

            if (this.isOnDuplicateKeyUpdate) {
                headSql = sql.substring(0, this.locationOfOnDuplicateKeyUpdate);
            } else {
                headSql = sql;
            }

            this.batchHead = new ParseInfo(headSql, conn, metadata, encoding, converter, false);
            this.batchValues = new ParseInfo("," + this.valuesClause, conn, metadata, encoding, converter, false);
            this.batchODKUClause = null;

            if (odkuClause != null && odkuClause.length() > 0) {
                this.batchODKUClause = new ParseInfo("," + this.valuesClause + " " + odkuClause, conn, metadata, encoding, converter, false);
            }
        }

        private String extractValuesClause(String sql, String quoteCharStr) throws SQLException {
            int indexOfValues = -1;
            int valuesSearchStart = this.statementStartPos;

            while (indexOfValues == -1) {
                if (quoteCharStr.length() > 0) {
                    indexOfValues = StringUtils.indexOfIgnoreCase(valuesSearchStart, sql, "VALUES", quoteCharStr, quoteCharStr,
                            StringUtils.SEARCH_MODE__MRK_COM_WS);
                } else {
                    indexOfValues = StringUtils.indexOfIgnoreCase(valuesSearchStart, sql, "VALUES");
                }

                if (indexOfValues > 0) {
                    /* check if the char immediately preceding VALUES may be part of the table name */
                    char c = sql.charAt(indexOfValues - 1);
                    if (!(Character.isWhitespace(c) || c == ')' || c == '`')) {
                        valuesSearchStart = indexOfValues + 6;
                        indexOfValues = -1;
                    } else {
                        /* check if the char immediately following VALUES may be whitespace or open parenthesis */
                        c = sql.charAt(indexOfValues + 6);
                        if (!(Character.isWhitespace(c) || c == '(')) {
                            valuesSearchStart = indexOfValues + 6;
                            indexOfValues = -1;
                        }
                    }
                } else {
                    break;
                }
            }

            if (indexOfValues == -1) {
                return null;
            }

            int indexOfFirstParen = sql.indexOf('(', indexOfValues + 6);

            if (indexOfFirstParen == -1) {
                return null;
            }

            int endOfValuesClause = sql.lastIndexOf(')');

            if (endOfValuesClause == -1) {
                return null;
            }

            if (this.isOnDuplicateKeyUpdate) {
                endOfValuesClause = this.locationOfOnDuplicateKeyUpdate - 1;
            }

            return sql.substring(indexOfFirstParen, endOfValuesClause + 1);
        }

        /**
         * Returns a ParseInfo for a multi-value INSERT for a batch of size numBatch (without parsing!).
         */
        synchronized ParseInfo getParseInfoForBatch(int numBatch) {
            AppendingBatchVisitor apv = new AppendingBatchVisitor();
            buildInfoForBatch(numBatch, apv);

            ParseInfo batchParseInfo = new ParseInfo(apv.getStaticSqlStrings(), this.firstStmtChar, this.foundLoadData, this.isOnDuplicateKeyUpdate,
                    this.locationOfOnDuplicateKeyUpdate, this.statementLength, this.statementStartPos);

            return batchParseInfo;
        }

        /**
         * Returns a preparable SQL string for the number of batched parameters, used by server-side prepared statements
         * when re-writing batch INSERTs.
         */

        String getSqlForBatch(int numBatch) throws UnsupportedEncodingException {
            ParseInfo batchInfo = getParseInfoForBatch(numBatch);

            return getSqlForBatch(batchInfo);
        }

        /**
         * Used for filling in the SQL for getPreparedSql() - for debugging
         */
        String getSqlForBatch(ParseInfo batchInfo) throws UnsupportedEncodingException {
            int size = 0;
            final byte[][] sqlStrings = batchInfo.staticSql;
            final int sqlStringsLength = sqlStrings.length;

            for (int i = 0; i < sqlStringsLength; i++) {
                size += sqlStrings[i].length;
                size++; // for the '?'
            }

            StringBuilder buf = new StringBuilder(size);

            for (int i = 0; i < sqlStringsLength - 1; i++) {
                buf.append(StringUtils.toString(sqlStrings[i], this.charEncoding));
                buf.append("?");
            }

            buf.append(StringUtils.toString(sqlStrings[sqlStringsLength - 1]));

            return buf.toString();
        }

        /**
         * Builds a ParseInfo for the given batch size, without parsing. We use
         * a visitor pattern here, because the if {}s make computing a size for the
         * resultant byte[][] make this too complex, and we don't necessarily want to
         * use a List for this, because the size can be dynamic, and thus we'll not be
         * able to guess a good initial size for an array-based list, and it's not
         * efficient to convert a LinkedList to an array.
         */
        private void buildInfoForBatch(int numBatch, BatchVisitor visitor) {
            final byte[][] headStaticSql = this.batchHead.staticSql;
            final int headStaticSqlLength = headStaticSql.length;

            if (headStaticSqlLength > 1) {
                for (int i = 0; i < headStaticSqlLength - 1; i++) {
                    visitor.append(headStaticSql[i]).increment();
                }
            }

            // merge end of head, with beginning of a value clause
            byte[] endOfHead = headStaticSql[headStaticSqlLength - 1];
            final byte[][] valuesStaticSql = this.batchValues.staticSql;
            byte[] beginOfValues = valuesStaticSql[0];

            visitor.merge(endOfHead, beginOfValues).increment();

            int numValueRepeats = numBatch - 1; // first one is in the "head"

            if (this.batchODKUClause != null) {
                numValueRepeats--; // Last one is in the ODKU clause
            }

            final int valuesStaticSqlLength = valuesStaticSql.length;
            byte[] endOfValues = valuesStaticSql[valuesStaticSqlLength - 1];

            for (int i = 0; i < numValueRepeats; i++) {
                for (int j = 1; j < valuesStaticSqlLength - 1; j++) {
                    visitor.append(valuesStaticSql[j]).increment();
                }
                visitor.merge(endOfValues, beginOfValues).increment();
            }

            if (this.batchODKUClause != null) {
                final byte[][] batchOdkuStaticSql = this.batchODKUClause.staticSql;
                byte[] beginOfOdku = batchOdkuStaticSql[0];
                visitor.decrement().merge(endOfValues, beginOfOdku).increment();

                final int batchOdkuStaticSqlLength = batchOdkuStaticSql.length;

                if (numBatch > 1) {
                    for (int i = 1; i < batchOdkuStaticSqlLength; i++) {
                        visitor.append(batchOdkuStaticSql[i]).increment();
                    }
                } else {
                    visitor.decrement().append(batchOdkuStaticSql[(batchOdkuStaticSqlLength - 1)]);
                }
            } else {
                // Everything after the values clause, but not ODKU, which today is nothing but a syntax error, but we should still not mangle the SQL!
                visitor.decrement().append(this.staticSql[this.staticSql.length - 1]);
            }
        }

        private ParseInfo(byte[][] staticSql, char firstStmtChar, boolean foundLoadData, boolean isOnDuplicateKeyUpdate, int locationOfOnDuplicateKeyUpdate,
                int statementLength, int statementStartPos) {
            this.firstStmtChar = firstStmtChar;
            this.foundLoadData = foundLoadData;
            this.isOnDuplicateKeyUpdate = isOnDuplicateKeyUpdate;
            this.locationOfOnDuplicateKeyUpdate = locationOfOnDuplicateKeyUpdate;
            this.statementLength = statementLength;
            this.statementStartPos = statementStartPos;
            this.staticSql = staticSql;
        }
    }

    interface BatchVisitor {
        abstract BatchVisitor increment();

        abstract BatchVisitor decrement();

        abstract BatchVisitor append(byte[] values);

        abstract BatchVisitor merge(byte[] begin, byte[] end);
    }

    static class AppendingBatchVisitor implements BatchVisitor {
        LinkedList<byte[]> statementComponents = new LinkedList<byte[]>();

        public BatchVisitor append(byte[] values) {
            this.statementComponents.addLast(values);

            return this;
        }

        public BatchVisitor increment() {
            // no-op
            return this;
        }

        public BatchVisitor decrement() {
            this.statementComponents.removeLast();

            return this;
        }

        public BatchVisitor merge(byte[] front, byte[] back) {
            int mergedLength = front.length + back.length;
            byte[] merged = new byte[mergedLength];
            System.arraycopy(front, 0, merged, 0, front.length);
            System.arraycopy(back, 0, merged, front.length, back.length);
            this.statementComponents.addLast(merged);
            return this;
        }

        public byte[][] getStaticSqlStrings() {
            byte[][] asBytes = new byte[this.statementComponents.size()][];
            this.statementComponents.toArray(asBytes);

            return asBytes;
        }

        @Override
        public String toString() {
            StringBuilder buf = new StringBuilder();
            Iterator<byte[]> iter = this.statementComponents.iterator();
            while (iter.hasNext()) {
                buf.append(StringUtils.toString(iter.next()));
            }

            return buf.toString();
        }

    }

    private final static byte[] HEX_DIGITS = new byte[] { (byte) '0', (byte) '1', (byte) '2', (byte) '3', (byte) '4', (byte) '5', (byte) '6', (byte) '7',
            (byte) '8', (byte) '9', (byte) 'A', (byte) 'B', (byte) 'C', (byte) 'D', (byte) 'E', (byte) 'F' };

    /**
     * Reads length bytes from reader into buf. Blocks until enough input is
     * available
     * 
     * @param reader
     * @param buf
     * @param length
     * 
     * @throws IOException
     */
    protected static int readFully(Reader reader, char[] buf, int length) throws IOException {
        int numCharsRead = 0;

        while (numCharsRead < length) {
            int count = reader.read(buf, numCharsRead, length - numCharsRead);

            if (count < 0) {
                break;
            }

            numCharsRead += count;
        }

        return numCharsRead;
    }

    /**
     * Does the batch (if any) contain "plain" statements added by
     * Statement.addBatch(String)?
     * 
     * If so, we can't re-write it to use multi-value or multi-queries.
     */
    protected boolean batchHasPlainStatements = false;

    private java.sql.DatabaseMetaData dbmd = null;

    /**
     * What is the first character of the prepared statement (used to check for
     * SELECT vs. INSERT/UPDATE/DELETE)
     */
    protected char firstCharOfStmt = 0;

    /** Is this query a LOAD DATA query? */
    protected boolean isLoadDataQuery = false;

    protected boolean[] isNull = null;

    private boolean[] isStream = null;

    protected int numberOfExecutions = 0;

    /** The SQL that was passed in to 'prepare' */
    protected String originalSql = null;

    /** The number of parameters in this PreparedStatement */
    protected int parameterCount;

    protected MysqlParameterMetadata parameterMetaData;

    private InputStream[] parameterStreams = null;

    private byte[][] parameterValues = null;

    /**
     * Only used by statement interceptors at the moment to
     * provide introspection of bound values
     */
    protected int[] parameterTypes = null;

    protected ParseInfo parseInfo;

    private java.sql.ResultSetMetaData pstmtResultMetaData;

    private byte[][] staticSqlStrings = null;

    private byte[] streamConvertBuf = null;

    private int[] streamLengths = null;

    private SimpleDateFormat tsdf = null;

    private SimpleDateFormat ddf;

    private SimpleDateFormat tdf;

    protected boolean usingAnsiMode;

    protected String batchedValuesClause;

    private boolean doPingInstead;

    private boolean compensateForOnDuplicateKeyUpdate = false;

    /** Charset encoder used to escape if needed, such as Yen sign in SJIS */
    private CharsetEncoder charsetEncoder;

    /** Command index of currently executing batch command. */
    protected int batchCommandIndex = -1;

    /**
     * Creates a prepared statement instance
     */

    protected static PreparedStatement getInstance(MysqlJdbcConnection conn, String catalog) throws SQLException {
        return new PreparedStatement(conn, catalog);
    }

    /**
     * Creates a prepared statement instance
     */

    protected static PreparedStatement getInstance(MysqlJdbcConnection conn, String sql, String catalog) throws SQLException {
        return new PreparedStatement(conn, sql, catalog);
    }

    /**
     * Creates a prepared statement instance
     */

    protected static PreparedStatement getInstance(MysqlJdbcConnection conn, String sql, String catalog, ParseInfo cachedParseInfo) throws SQLException {
        return new PreparedStatement(conn, sql, catalog, cachedParseInfo);
    }

    /**
     * Constructor used by server-side prepared statements
     * 
     * @param conn
     *            the connection that created us
     * @param catalog
     *            the catalog in use when we were created
     * 
     * @throws SQLException
     *             if an error occurs
     */
    public PreparedStatement(MysqlJdbcConnection conn, String catalog) throws SQLException {
        super(conn, catalog);

        this.compensateForOnDuplicateKeyUpdate = this.connection.getCompensateOnDuplicateKeyUpdateCounts();
    }

    /**
     * Constructor for the PreparedStatement class.
     * 
     * @param conn
     *            the connection creating this statement
     * @param sql
     *            the SQL for this statement
     * @param catalog
     *            the catalog/database this statement should be issued against
     * 
     * @throws SQLException
     *             if a database error occurs.
     */
    public PreparedStatement(MysqlJdbcConnection conn, String sql, String catalog) throws SQLException {
        super(conn, catalog);

        if (sql == null) {
            throw SQLError.createSQLException(Messages.getString("PreparedStatement.0"), SQLError.SQL_STATE_ILLEGAL_ARGUMENT, getExceptionInterceptor());
        }

        this.originalSql = sql;

        if (this.originalSql.startsWith(PING_MARKER)) {
            this.doPingInstead = true;
        } else {
            this.doPingInstead = false;
        }

        this.dbmd = this.connection.getMetaData();

        this.parseInfo = new ParseInfo(sql, this.connection, this.dbmd, this.charEncoding, this.charConverter);

        initializeFromParseInfo();

        this.compensateForOnDuplicateKeyUpdate = this.connection.getCompensateOnDuplicateKeyUpdateCounts();

        if (conn.getRequiresEscapingEncoder()) {
            this.charsetEncoder = Charset.forName(conn.getEncoding()).newEncoder();
        }
    }

    /**
     * Creates a new PreparedStatement object.
     * 
     * @param conn
     *            the connection creating this statement
     * @param sql
     *            the SQL for this statement
     * @param catalog
     *            the catalog/database this statement should be issued against
     * @param cachedParseInfo
     *            already created parseInfo.
     * 
     * @throws SQLException
     */
    public PreparedStatement(MysqlJdbcConnection conn, String sql, String catalog, ParseInfo cachedParseInfo) throws SQLException {
        super(conn, catalog);

        if (sql == null) {
            throw SQLError.createSQLException(Messages.getString("PreparedStatement.1"), SQLError.SQL_STATE_ILLEGAL_ARGUMENT, getExceptionInterceptor());
        }

        this.originalSql = sql;

        this.dbmd = this.connection.getMetaData();

        this.parseInfo = cachedParseInfo;

        this.usingAnsiMode = !this.connection.useAnsiQuotedIdentifiers();

        initializeFromParseInfo();

        this.compensateForOnDuplicateKeyUpdate = this.connection.getCompensateOnDuplicateKeyUpdateCounts();

        if (conn.getRequiresEscapingEncoder()) {
            this.charsetEncoder = Charset.forName(conn.getEncoding()).newEncoder();
        }
    }

    /**
     * JDBC 2.0 Add a set of parameters to the batch.
     * 
     * @exception SQLException
     *                if a database-access error occurs.
     * 
     * @see StatementImpl#addBatch
     */
    public void addBatch() throws SQLException {
        synchronized (checkClosed().getConnectionMutex()) {
            if (this.batchedArgs == null) {
                this.batchedArgs = new ArrayList<Object>();
            }

            for (int i = 0; i < this.parameterValues.length; i++) {
                checkAllParametersSet(this.parameterValues[i], this.parameterStreams[i], i);
            }

            this.batchedArgs.add(new BatchParams(this.parameterValues, this.parameterStreams, this.isStream, this.streamLengths, this.isNull));
        }
    }

    @Override
    public void addBatch(String sql) throws SQLException {
        synchronized (checkClosed().getConnectionMutex()) {
            this.batchHasPlainStatements = true;

            super.addBatch(sql);
        }
    }

    public String asSql() throws SQLException {
        return asSql(false);
    }

    public String asSql(boolean quoteStreamsAndUnknowns) throws SQLException {
        synchronized (checkClosed().getConnectionMutex()) {

            StringBuilder buf = new StringBuilder();

            try {
                int realParameterCount = this.parameterCount + getParameterIndexOffset();
                Object batchArg = null;
                if (this.batchCommandIndex != -1) {
                    batchArg = this.batchedArgs.get(this.batchCommandIndex);
                }

                for (int i = 0; i < realParameterCount; ++i) {
                    if (this.charEncoding != null) {
                        buf.append(StringUtils.toString(this.staticSqlStrings[i], this.charEncoding));
                    } else {
                        buf.append(StringUtils.toString(this.staticSqlStrings[i]));
                    }

                    byte val[] = null;
                    if (batchArg != null && batchArg instanceof String) {
                        buf.append((String) batchArg);
                        continue;
                    }
                    if (this.batchCommandIndex == -1) {
                        val = this.parameterValues[i];
                    } else {
                        val = ((BatchParams) batchArg).parameterStrings[i];
                    }

                    boolean isStreamParam = false;
                    if (this.batchCommandIndex == -1) {
                        isStreamParam = this.isStream[i];
                    } else {
                        isStreamParam = ((BatchParams) batchArg).isStream[i];
                    }

                    if ((val == null) && !isStreamParam) {
                        if (quoteStreamsAndUnknowns) {
                            buf.append("'");
                        }

                        buf.append("** NOT SPECIFIED **");

                        if (quoteStreamsAndUnknowns) {
                            buf.append("'");
                        }
                    } else if (isStreamParam) {
                        if (quoteStreamsAndUnknowns) {
                            buf.append("'");
                        }

                        buf.append("** STREAM DATA **");

                        if (quoteStreamsAndUnknowns) {
                            buf.append("'");
                        }
                    } else {
                        if (this.charConverter != null) {
                            buf.append(this.charConverter.toString(val));
                        } else {
                            if (this.charEncoding != null) {
                                buf.append(new String(val, this.charEncoding));
                            } else {
                                buf.append(StringUtils.toAsciiString(val));
                            }
                        }
                    }
                }

                if (this.charEncoding != null) {
                    buf.append(StringUtils.toString(this.staticSqlStrings[this.parameterCount + getParameterIndexOffset()], this.charEncoding));
                } else {
                    buf.append(StringUtils.toAsciiString(this.staticSqlStrings[this.parameterCount + getParameterIndexOffset()]));
                }
            } catch (UnsupportedEncodingException uue) {
                throw new RuntimeException(Messages.getString("PreparedStatement.32") + this.charEncoding + Messages.getString("PreparedStatement.33"));
            }

            return buf.toString();
        }
    }

    @Override
    public void clearBatch() throws SQLException {
        synchronized (checkClosed().getConnectionMutex()) {
            this.batchHasPlainStatements = false;

            super.clearBatch();
        }
    }

    /**
     * In general, parameter values remain in force for repeated used of a
     * Statement. Setting a parameter value automatically clears its previous
     * value. However, in some cases, it is useful to immediately release the
     * resources used by the current parameter values; this can be done by
     * calling clearParameters
     * 
     * @exception SQLException
     *                if a database access error occurs
     */
    public void clearParameters() throws SQLException {
        synchronized (checkClosed().getConnectionMutex()) {

            for (int i = 0; i < this.parameterValues.length; i++) {
                this.parameterValues[i] = null;
                this.parameterStreams[i] = null;
                this.isStream[i] = false;
                this.isNull[i] = false;
                this.parameterTypes[i] = Types.NULL;
            }
        }
    }

    private final void escapeblockFast(byte[] buf, Buffer packet, int size) throws SQLException {
        int lastwritten = 0;

        for (int i = 0; i < size; i++) {
            byte b = buf[i];

            if (b == '\0') {
                // write stuff not yet written
                if (i > lastwritten) {
                    packet.writeBytesNoNull(buf, lastwritten, i - lastwritten);
                }

                // write escape
                packet.writeByte((byte) '\\');
                packet.writeByte((byte) '0');
                lastwritten = i + 1;
            } else {
                if ((b == '\\') || (b == '\'') || (!this.usingAnsiMode && b == '"')) {
                    // write stuff not yet written
                    if (i > lastwritten) {
                        packet.writeBytesNoNull(buf, lastwritten, i - lastwritten);
                    }

                    // write escape
                    packet.writeByte((byte) '\\');
                    lastwritten = i; // not i+1 as b wasn't written.
                }
            }
        }

        // write out remaining stuff from buffer
        if (lastwritten < size) {
            packet.writeBytesNoNull(buf, lastwritten, size - lastwritten);
        }
    }

    private final void escapeblockFast(byte[] buf, ByteArrayOutputStream bytesOut, int size) {
        int lastwritten = 0;

        for (int i = 0; i < size; i++) {
            byte b = buf[i];

            if (b == '\0') {
                // write stuff not yet written
                if (i > lastwritten) {
                    bytesOut.write(buf, lastwritten, i - lastwritten);
                }

                // write escape
                bytesOut.write('\\');
                bytesOut.write('0');
                lastwritten = i + 1;
            } else {
                if ((b == '\\') || (b == '\'') || (!this.usingAnsiMode && b == '"')) {
                    // write stuff not yet written
                    if (i > lastwritten) {
                        bytesOut.write(buf, lastwritten, i - lastwritten);
                    }

                    // write escape
                    bytesOut.write('\\');
                    lastwritten = i; // not i+1 as b wasn't written.
                }
            }
        }

        // write out remaining stuff from buffer
        if (lastwritten < size) {
            bytesOut.write(buf, lastwritten, size - lastwritten);
        }
    }

    /**
     * Check to see if the statement is safe for read-only slaves after failover.
     * 
     * @return true if safe for read-only.
     * @throws SQLException
     */
    protected boolean checkReadOnlySafeStatement() throws SQLException {
        synchronized (checkClosed().getConnectionMutex()) {
            return this.firstCharOfStmt == 'S' || !this.connection.isReadOnly();
        }
    }

    /**
     * Some prepared statements return multiple results; the execute method
     * handles these complex statements as well as the simpler form of
     * statements handled by executeQuery and executeUpdate
     * 
     * @return true if the next result is a ResultSet; false if it is an update
     *         count or there are no more results
     * 
     * @exception SQLException
     *                if a database access error occurs
     */
    public boolean execute() throws SQLException {
        synchronized (checkClosed().getConnectionMutex()) {

            MysqlJdbcConnection locallyScopedConn = this.connection;

            if (!checkReadOnlySafeStatement()) {
                throw SQLError.createSQLException(Messages.getString("PreparedStatement.20") + Messages.getString("PreparedStatement.21"),
                        SQLError.SQL_STATE_ILLEGAL_ARGUMENT, getExceptionInterceptor());
            }

            ResultSetInternalMethods rs = null;

            CachedResultSetMetaData cachedMetadata = null;

            this.lastQueryIsOnDupKeyUpdate = false;

            if (this.retrieveGeneratedKeys) {
                this.lastQueryIsOnDupKeyUpdate = containsOnDuplicateKeyUpdateInSQL();
            }

            boolean doStreaming = createStreamingResultSet();

            clearWarnings();

            // Adjust net_write_timeout to a higher value if we're streaming result sets. More often than not, someone runs into an issue where they blow
            // net_write_timeout when using this feature, and if they're willing to hold a result set open for 30 seconds or more, one more round-trip isn't
            // going to hurt
            //
            // This is reset by RowDataDynamic.close().

            if (doStreaming && this.connection.getNetTimeoutForStreamingResults() > 0) {
                executeSimpleNonQuery(locallyScopedConn, "SET net_write_timeout=" + this.connection.getNetTimeoutForStreamingResults());
            }

            this.batchedGeneratedKeys = null;

            Buffer sendPacket = fillSendPacket();

            String oldCatalog = null;

            if (!locallyScopedConn.getCatalog().equals(this.currentCatalog)) {
                oldCatalog = locallyScopedConn.getCatalog();
                locallyScopedConn.setCatalog(this.currentCatalog);
            }

            //
            // Check if we have cached metadata for this query...
            //
            if (locallyScopedConn.getCacheResultSetMetadata()) {
                cachedMetadata = locallyScopedConn.getCachedMetaData(this.originalSql);
            }

            Field[] metadataFromCache = null;

            if (cachedMetadata != null) {
                metadataFromCache = cachedMetadata.fields;
            }

            boolean oldInfoMsgState = false;

            if (this.retrieveGeneratedKeys) {
                oldInfoMsgState = locallyScopedConn.isReadInfoMsgEnabled();
                locallyScopedConn.setReadInfoMsgEnabled(true);
            }

            //
            // Only apply max_rows to selects
            //
            locallyScopedConn.setSessionMaxRows(this.firstCharOfStmt == 'S' ? this.maxRows : -1);

            rs = executeInternal(this.maxRows, sendPacket, doStreaming, (this.firstCharOfStmt == 'S'), metadataFromCache, false);

            if (cachedMetadata != null) {
                locallyScopedConn.initializeResultsMetadataFromCache(this.originalSql, cachedMetadata, rs);
            } else {
                if (rs.reallyResult() && locallyScopedConn.getCacheResultSetMetadata()) {
                    locallyScopedConn.initializeResultsMetadataFromCache(this.originalSql, null /* will be created */, rs);
                }
            }

            if (this.retrieveGeneratedKeys) {
                locallyScopedConn.setReadInfoMsgEnabled(oldInfoMsgState);
                rs.setFirstCharOfQuery(this.firstCharOfStmt);
            }

            if (oldCatalog != null) {
                locallyScopedConn.setCatalog(oldCatalog);
            }

            if (rs != null) {
                this.lastInsertId = rs.getUpdateID();

                this.results = rs;
            }

            return ((rs != null) && rs.reallyResult());
        }
    }

    /**
     * JDBC 2.0 Submit a batch of commands to the database for execution. This
     * method is optional.
     * 
     * @return an array of update counts containing one element for each command
     *         in the batch. The array is ordered according to the order in
     *         which commands were inserted into the batch
     * 
     * @exception SQLException
     *                if a database-access error occurs, or the driver does not
     *                support batch statements
     * @throws java.sql.BatchUpdateException
     */
    @Override
    public int[] executeBatch() throws SQLException {
        synchronized (checkClosed().getConnectionMutex()) {

            if (this.connection.isReadOnly()) {
                throw new SQLException(Messages.getString("PreparedStatement.25") + Messages.getString("PreparedStatement.26"),
                        SQLError.SQL_STATE_ILLEGAL_ARGUMENT);
            }

            if (this.batchedArgs == null || this.batchedArgs.size() == 0) {
                return new int[0];
            }

            // we timeout the entire batch, not individual statements
            int batchTimeout = this.timeoutInMillis;
            this.timeoutInMillis = 0;

            resetCancelledState();

            try {
                statementBegins();

                clearWarnings();

                if (!this.batchHasPlainStatements && this.connection.getRewriteBatchedStatements()) {

                    if (canRewriteAsMultiValueInsertAtSqlLevel()) {
                        return executeBatchedInserts(batchTimeout);
                    }

                    if (!this.batchHasPlainStatements && this.batchedArgs != null && this.batchedArgs.size() > 3 /* cost of option setting rt-wise */) {
                        return executePreparedBatchAsMultiStatement(batchTimeout);
                    }
                }

                return executeBatchSerially(batchTimeout);
            } finally {
                this.statementExecuting.set(false);

                clearBatch();
            }
        }
    }

    public boolean canRewriteAsMultiValueInsertAtSqlLevel() throws SQLException {
        return this.parseInfo.canRewriteAsMultiValueInsert;
    }

    protected int getLocationOfOnDuplicateKeyUpdate() throws SQLException {
        return this.parseInfo.locationOfOnDuplicateKeyUpdate;
    }

    /**
     * Rewrites the already prepared statement into a multi-statement
     * query of 'statementsPerBatch' values and executes the entire batch
     * using this new statement.
     * 
     * @return update counts in the same fashion as executeBatch()
     * 
     * @throws SQLException
     */

    protected int[] executePreparedBatchAsMultiStatement(int batchTimeout) throws SQLException {
        synchronized (checkClosed().getConnectionMutex()) {
            // This is kind of an abuse, but it gets the job done
            if (this.batchedValuesClause == null) {
                this.batchedValuesClause = this.originalSql + ";";
            }

            MysqlJdbcConnection locallyScopedConn = this.connection;

            boolean multiQueriesEnabled = locallyScopedConn.getAllowMultiQueries();
            CancelTask timeoutTask = null;

            try {
                clearWarnings();

                int numBatchedArgs = this.batchedArgs.size();

                if (this.retrieveGeneratedKeys) {
                    this.batchedGeneratedKeys = new ArrayList<ResultSetRow>(numBatchedArgs);
                }

                int numValuesPerBatch = computeBatchSize(numBatchedArgs);

                if (numBatchedArgs < numValuesPerBatch) {
                    numValuesPerBatch = numBatchedArgs;
                }

                java.sql.PreparedStatement batchedStatement = null;

                int batchedParamIndex = 1;
                int numberToExecuteAsMultiValue = 0;
                int batchCounter = 0;
                int updateCountCounter = 0;
                int[] updateCounts = new int[numBatchedArgs];
                SQLException sqlEx = null;

                try {
                    if (!multiQueriesEnabled) {
                        locallyScopedConn.getIO().enableMultiQueries();
                    }

                    if (this.retrieveGeneratedKeys) {
                        batchedStatement = locallyScopedConn.prepareStatement(generateMultiStatementForBatch(numValuesPerBatch), RETURN_GENERATED_KEYS);
                    } else {
                        batchedStatement = locallyScopedConn.prepareStatement(generateMultiStatementForBatch(numValuesPerBatch));
                    }

                    if (locallyScopedConn.getEnableQueryTimeouts() && batchTimeout != 0) {
                        timeoutTask = new CancelTask((StatementImpl) batchedStatement);
                        locallyScopedConn.getCancelTimer().schedule(timeoutTask, batchTimeout);
                    }

                    if (numBatchedArgs < numValuesPerBatch) {
                        numberToExecuteAsMultiValue = numBatchedArgs;
                    } else {
                        numberToExecuteAsMultiValue = numBatchedArgs / numValuesPerBatch;
                    }

                    int numberArgsToExecute = numberToExecuteAsMultiValue * numValuesPerBatch;

                    for (int i = 0; i < numberArgsToExecute; i++) {
                        if (i != 0 && i % numValuesPerBatch == 0) {
                            try {
                                batchedStatement.execute();
                            } catch (SQLException ex) {
                                sqlEx = handleExceptionForBatch(batchCounter, numValuesPerBatch, updateCounts, ex);
                            }

                            updateCountCounter = processMultiCountsAndKeys((StatementImpl) batchedStatement, updateCountCounter, updateCounts);

                            batchedStatement.clearParameters();
                            batchedParamIndex = 1;
                        }

                        batchedParamIndex = setOneBatchedParameterSet(batchedStatement, batchedParamIndex, this.batchedArgs.get(batchCounter++));
                    }

                    try {
                        batchedStatement.execute();
                    } catch (SQLException ex) {
                        sqlEx = handleExceptionForBatch(batchCounter - 1, numValuesPerBatch, updateCounts, ex);
                    }

                    updateCountCounter = processMultiCountsAndKeys((StatementImpl) batchedStatement, updateCountCounter, updateCounts);

                    batchedStatement.clearParameters();

                    numValuesPerBatch = numBatchedArgs - batchCounter;
                } finally {
                    if (batchedStatement != null) {
                        batchedStatement.close();
                        batchedStatement = null;
                    }
                }

                try {
                    if (numValuesPerBatch > 0) {

                        if (this.retrieveGeneratedKeys) {
                            batchedStatement = locallyScopedConn.prepareStatement(generateMultiStatementForBatch(numValuesPerBatch), RETURN_GENERATED_KEYS);
                        } else {
                            batchedStatement = locallyScopedConn.prepareStatement(generateMultiStatementForBatch(numValuesPerBatch));
                        }

                        if (timeoutTask != null) {
                            timeoutTask.toCancel = (StatementImpl) batchedStatement;
                        }

                        batchedParamIndex = 1;

                        while (batchCounter < numBatchedArgs) {
                            batchedParamIndex = setOneBatchedParameterSet(batchedStatement, batchedParamIndex, this.batchedArgs.get(batchCounter++));
                        }

                        try {
                            batchedStatement.execute();
                        } catch (SQLException ex) {
                            sqlEx = handleExceptionForBatch(batchCounter - 1, numValuesPerBatch, updateCounts, ex);
                        }

                        updateCountCounter = processMultiCountsAndKeys((StatementImpl) batchedStatement, updateCountCounter, updateCounts);

                        batchedStatement.clearParameters();
                    }

                    if (timeoutTask != null) {
                        if (timeoutTask.caughtWhileCancelling != null) {
                            throw timeoutTask.caughtWhileCancelling;
                        }

                        timeoutTask.cancel();

                        locallyScopedConn.getCancelTimer().purge();

                        timeoutTask = null;
                    }

                    if (sqlEx != null) {
                        SQLException batchUpdateException = new java.sql.BatchUpdateException(sqlEx.getMessage(), sqlEx.getSQLState(), sqlEx.getErrorCode(),
                                updateCounts);
                        batchUpdateException.initCause(sqlEx);
                        throw batchUpdateException;
                    }

                    return updateCounts;
                } finally {
                    if (batchedStatement != null) {
                        batchedStatement.close();
                    }
                }
            } finally {
                if (timeoutTask != null) {
                    timeoutTask.cancel();
                    locallyScopedConn.getCancelTimer().purge();
                }

                resetCancelledState();

                if (!multiQueriesEnabled) {
                    locallyScopedConn.getIO().disableMultiQueries();
                }

                clearBatch();
            }
        }
    }

    private String generateMultiStatementForBatch(int numBatches) throws SQLException {
        synchronized (checkClosed().getConnectionMutex()) {
            StringBuilder newStatementSql = new StringBuilder((this.originalSql.length() + 1) * numBatches);

            newStatementSql.append(this.originalSql);

            for (int i = 0; i < numBatches - 1; i++) {
                newStatementSql.append(';');
                newStatementSql.append(this.originalSql);
            }

            return newStatementSql.toString();
        }
    }

    /**
     * Rewrites the already prepared statement into a multi-value insert
     * statement of 'statementsPerBatch' values and executes the entire batch
     * using this new statement.
     * 
     * @return update counts in the same fashion as executeBatch()
     * 
     * @throws SQLException
     */
    protected int[] executeBatchedInserts(int batchTimeout) throws SQLException {
        synchronized (checkClosed().getConnectionMutex()) {
            String valuesClause = getValuesClause();

            MysqlJdbcConnection locallyScopedConn = this.connection;

            if (valuesClause == null) {
                return executeBatchSerially(batchTimeout);
            }

            int numBatchedArgs = this.batchedArgs.size();

            if (this.retrieveGeneratedKeys) {
                this.batchedGeneratedKeys = new ArrayList<ResultSetRow>(numBatchedArgs);
            }

            int numValuesPerBatch = computeBatchSize(numBatchedArgs);

            if (numBatchedArgs < numValuesPerBatch) {
                numValuesPerBatch = numBatchedArgs;
            }

            java.sql.PreparedStatement batchedStatement = null;

            int batchedParamIndex = 1;
            int updateCountRunningTotal = 0;
            int numberToExecuteAsMultiValue = 0;
            int batchCounter = 0;
            CancelTask timeoutTask = null;
            SQLException sqlEx = null;

            int[] updateCounts = new int[numBatchedArgs];

            try {
                try {
                    batchedStatement = /* FIXME -if we ever care about folks proxying our MysqlJdbcConnection */
                    prepareBatchedInsertSQL(locallyScopedConn, numValuesPerBatch);

                    if (locallyScopedConn.getEnableQueryTimeouts() && batchTimeout != 0) {
                        timeoutTask = new CancelTask((StatementImpl) batchedStatement);
                        locallyScopedConn.getCancelTimer().schedule(timeoutTask, batchTimeout);
                    }

                    if (numBatchedArgs < numValuesPerBatch) {
                        numberToExecuteAsMultiValue = numBatchedArgs;
                    } else {
                        numberToExecuteAsMultiValue = numBatchedArgs / numValuesPerBatch;
                    }

                    int numberArgsToExecute = numberToExecuteAsMultiValue * numValuesPerBatch;

                    for (int i = 0; i < numberArgsToExecute; i++) {
                        if (i != 0 && i % numValuesPerBatch == 0) {
                            try {
                                updateCountRunningTotal += batchedStatement.executeUpdate();
                            } catch (SQLException ex) {
                                sqlEx = handleExceptionForBatch(batchCounter - 1, numValuesPerBatch, updateCounts, ex);
                            }

                            getBatchedGeneratedKeys(batchedStatement);
                            batchedStatement.clearParameters();
                            batchedParamIndex = 1;

                        }

                        batchedParamIndex = setOneBatchedParameterSet(batchedStatement, batchedParamIndex, this.batchedArgs.get(batchCounter++));
                    }

                    try {
                        updateCountRunningTotal += batchedStatement.executeUpdate();
                    } catch (SQLException ex) {
                        sqlEx = handleExceptionForBatch(batchCounter - 1, numValuesPerBatch, updateCounts, ex);
                    }

                    getBatchedGeneratedKeys(batchedStatement);

                    numValuesPerBatch = numBatchedArgs - batchCounter;
                } finally {
                    if (batchedStatement != null) {
                        batchedStatement.close();
                        batchedStatement = null;
                    }
                }

                try {
                    if (numValuesPerBatch > 0) {
                        batchedStatement = prepareBatchedInsertSQL(locallyScopedConn, numValuesPerBatch);

                        if (timeoutTask != null) {
                            timeoutTask.toCancel = (StatementImpl) batchedStatement;
                        }

                        batchedParamIndex = 1;

                        while (batchCounter < numBatchedArgs) {
                            batchedParamIndex = setOneBatchedParameterSet(batchedStatement, batchedParamIndex, this.batchedArgs.get(batchCounter++));
                        }

                        try {
                            updateCountRunningTotal += batchedStatement.executeUpdate();
                        } catch (SQLException ex) {
                            sqlEx = handleExceptionForBatch(batchCounter - 1, numValuesPerBatch, updateCounts, ex);
                        }

                        getBatchedGeneratedKeys(batchedStatement);
                    }

                    if (sqlEx != null) {
                        SQLException batchUpdateException = new java.sql.BatchUpdateException(sqlEx.getMessage(), sqlEx.getSQLState(), sqlEx.getErrorCode(),
                                updateCounts);
                        batchUpdateException.initCause(sqlEx);
                        throw batchUpdateException;
                    }

                    if (numBatchedArgs > 1) {
                        int updCount = updateCountRunningTotal > 0 ? java.sql.Statement.SUCCESS_NO_INFO : 0;
                        for (int j = 0; j < numBatchedArgs; j++) {
                            updateCounts[j] = updCount;
                        }
                    } else {
                        updateCounts[0] = updateCountRunningTotal;
                    }
                    return updateCounts;
                } finally {
                    if (batchedStatement != null) {
                        batchedStatement.close();
                    }
                }
            } finally {
                if (timeoutTask != null) {
                    timeoutTask.cancel();
                    locallyScopedConn.getCancelTimer().purge();
                }

                resetCancelledState();
            }
        }
    }

    protected String getValuesClause() throws SQLException {
        return this.parseInfo.valuesClause;
    }

    /**
     * Computes the optimum number of batched parameter lists to send
     * without overflowing max_allowed_packet.
     * 
     * @param numBatchedArgs
     * @throws SQLException
     */
    protected int computeBatchSize(int numBatchedArgs) throws SQLException {
        synchronized (checkClosed().getConnectionMutex()) {
            long[] combinedValues = computeMaxParameterSetSizeAndBatchSize(numBatchedArgs);

            long maxSizeOfParameterSet = combinedValues[0];
            long sizeOfEntireBatch = combinedValues[1];

            int maxAllowedPacket = this.connection.getMaxAllowedPacket();

            if (sizeOfEntireBatch < maxAllowedPacket - this.originalSql.length()) {
                return numBatchedArgs;
            }

            return (int) Math.max(1, (maxAllowedPacket - this.originalSql.length()) / maxSizeOfParameterSet);
        }
    }

    /**
     * Computes the maximum parameter set size, and entire batch size given
     * the number of arguments in the batch.
     * 
     * @throws SQLException
     */
    protected long[] computeMaxParameterSetSizeAndBatchSize(int numBatchedArgs) throws SQLException {
        synchronized (checkClosed().getConnectionMutex()) {
            long sizeOfEntireBatch = 0;
            long maxSizeOfParameterSet = 0;

            for (int i = 0; i < numBatchedArgs; i++) {
                BatchParams paramArg = (BatchParams) this.batchedArgs.get(i);

                boolean[] isNullBatch = paramArg.isNull;
                boolean[] isStreamBatch = paramArg.isStream;

                long sizeOfParameterSet = 0;

                for (int j = 0; j < isNullBatch.length; j++) {
                    if (!isNullBatch[j]) {

                        if (isStreamBatch[j]) {
                            int streamLength = paramArg.streamLengths[j];

                            if (streamLength != -1) {
                                sizeOfParameterSet += streamLength * 2; // for safety in escaping
                            } else {
                                int paramLength = paramArg.parameterStrings[j].length;
                                sizeOfParameterSet += paramLength;
                            }
                        } else {
                            sizeOfParameterSet += paramArg.parameterStrings[j].length;
                        }
                    } else {
                        sizeOfParameterSet += 4; // for NULL literal in SQL 
                    }
                }

                //
                // Account for static part of values clause
                // This is a little naive, because the ?s will be replaced but it gives us some padding, and is less housekeeping to ignore them. We're looking
                // for a "fuzzy" value here anyway
                //

                if (getValuesClause() != null) {
                    sizeOfParameterSet += getValuesClause().length() + 1;
                } else {
                    sizeOfParameterSet += this.originalSql.length() + 1;
                }

                sizeOfEntireBatch += sizeOfParameterSet;

                if (sizeOfParameterSet > maxSizeOfParameterSet) {
                    maxSizeOfParameterSet = sizeOfParameterSet;
                }
            }

            return new long[] { maxSizeOfParameterSet, sizeOfEntireBatch };
        }
    }

    /**
     * Executes the current batch of statements by executing them one-by-one.
     * 
     * @return a list of update counts
     * @throws SQLException
     *             if an error occurs
     */
    protected int[] executeBatchSerially(int batchTimeout) throws SQLException {

        synchronized (checkClosed().getConnectionMutex()) {
            MysqlJdbcConnection locallyScopedConn = this.connection;

            if (locallyScopedConn == null) {
                checkClosed();
            }

            int[] updateCounts = null;

            if (this.batchedArgs != null) {
                int nbrCommands = this.batchedArgs.size();
                updateCounts = new int[nbrCommands];

                for (int i = 0; i < nbrCommands; i++) {
                    updateCounts[i] = -3;
                }

                SQLException sqlEx = null;

                CancelTask timeoutTask = null;

                try {
                    if (locallyScopedConn.getEnableQueryTimeouts() && batchTimeout != 0) {
                        timeoutTask = new CancelTask(this);
                        locallyScopedConn.getCancelTimer().schedule(timeoutTask, batchTimeout);
                    }

                    if (this.retrieveGeneratedKeys) {
                        this.batchedGeneratedKeys = new ArrayList<ResultSetRow>(nbrCommands);
                    }

                    for (this.batchCommandIndex = 0; this.batchCommandIndex < nbrCommands; this.batchCommandIndex++) {
                        Object arg = this.batchedArgs.get(this.batchCommandIndex);

                        if (arg instanceof String) {
                            updateCounts[this.batchCommandIndex] = executeUpdate((String) arg);
                        } else {
                            BatchParams paramArg = (BatchParams) arg;

                            try {
                                updateCounts[this.batchCommandIndex] = executeUpdate(paramArg.parameterStrings, paramArg.parameterStreams, paramArg.isStream,
                                        paramArg.streamLengths, paramArg.isNull, true);

                                if (this.retrieveGeneratedKeys) {
                                    java.sql.ResultSet rs = null;

                                    try {
                                        if (containsOnDuplicateKeyUpdateInSQL()) {
                                            rs = getGeneratedKeysInternal(1);
                                        } else {
                                            rs = getGeneratedKeysInternal();
                                        }

                                        while (rs.next()) {
                                            this.batchedGeneratedKeys.add(new ByteArrayRow(new byte[][] { rs.getBytes(1) }, getExceptionInterceptor()));
                                        }
                                    } finally {
                                        if (rs != null) {
                                            rs.close();
                                        }
                                    }
                                }
                            } catch (SQLException ex) {
                                updateCounts[this.batchCommandIndex] = EXECUTE_FAILED;

                                if (this.continueBatchOnError && !(ex instanceof MySQLTimeoutException) && !(ex instanceof MySQLStatementCancelledException)
                                        && !hasDeadlockOrTimeoutRolledBackTx(ex)) {
                                    sqlEx = ex;
                                } else {
                                    int[] newUpdateCounts = new int[this.batchCommandIndex];
                                    System.arraycopy(updateCounts, 0, newUpdateCounts, 0, this.batchCommandIndex);

                                    SQLException batchUpdateException = new java.sql.BatchUpdateException(ex.getMessage(), ex.getSQLState(), ex.getErrorCode(),
                                            newUpdateCounts);
                                    batchUpdateException.initCause(ex);
                                    throw batchUpdateException;
                                }
                            }
                        }
                    }

                    if (sqlEx != null) {
                        SQLException batchUpdateException = new java.sql.BatchUpdateException(sqlEx.getMessage(), sqlEx.getSQLState(), sqlEx.getErrorCode(),
                                updateCounts);
                        batchUpdateException.initCause(sqlEx);
                        throw batchUpdateException;
                    }
                } catch (NullPointerException npe) {
                    try {
                        checkClosed();
                    } catch (SQLException connectionClosedEx) {
                        updateCounts[this.batchCommandIndex] = EXECUTE_FAILED;

                        int[] newUpdateCounts = new int[this.batchCommandIndex];

                        System.arraycopy(updateCounts, 0, newUpdateCounts, 0, this.batchCommandIndex);

                        throw new java.sql.BatchUpdateException(connectionClosedEx.getMessage(), connectionClosedEx.getSQLState(),
                                connectionClosedEx.getErrorCode(), newUpdateCounts);
                    }

                    throw npe; // we don't know why this happened, punt
                } finally {
                    this.batchCommandIndex = -1;

                    if (timeoutTask != null) {
                        timeoutTask.cancel();
                        locallyScopedConn.getCancelTimer().purge();
                    }

                    resetCancelledState();
                }
            }

            return (updateCounts != null) ? updateCounts : new int[0];
        }

    }

    public String getDateTime(String pattern) {
        SimpleDateFormat sdf = new SimpleDateFormat(pattern);
        return sdf.format(new java.util.Date());
    }

    /**
     * Actually execute the prepared statement. This is here so server-side
     * PreparedStatements can re-use most of the code from this class.
     * 
     * @param maxRowsToRetrieve
     *            the max number of rows to return
     * @param sendPacket
     *            the packet to send
     * @param createStreamingResultSet
     *            should a 'streaming' result set be created?
     * @param queryIsSelectOnly
     *            is this query doing a SELECT?
     * @param unpackFields
     * 
     * @return the results as a ResultSet
     * 
     * @throws SQLException
     *             if an error occurs.
     */
    protected ResultSetInternalMethods executeInternal(int maxRowsToRetrieve, Buffer sendPacket, boolean createStreamingResultSet, boolean queryIsSelectOnly,
            Field[] metadataFromCache, boolean isBatch) throws SQLException {
        synchronized (checkClosed().getConnectionMutex()) {
            try {

                resetCancelledState();

                MysqlJdbcConnection locallyScopedConnection = this.connection;

                this.numberOfExecutions++;

                if (this.doPingInstead) {
                    doPingInstead();

                    return this.results;
                }

                ResultSetInternalMethods rs;

                CancelTask timeoutTask = null;

                try {
                    if (locallyScopedConnection.getEnableQueryTimeouts() && this.timeoutInMillis != 0) {
                        timeoutTask = new CancelTask(this);
                        locallyScopedConnection.getCancelTimer().schedule(timeoutTask, this.timeoutInMillis);
                    }

                    if (!isBatch) {
                        statementBegins();
                    }

                    rs = locallyScopedConnection.execSQL(this, null, maxRowsToRetrieve, sendPacket, this.resultSetType, this.resultSetConcurrency,
                            createStreamingResultSet, this.currentCatalog, metadataFromCache, isBatch);

                    if (timeoutTask != null) {
                        timeoutTask.cancel();

                        locallyScopedConnection.getCancelTimer().purge();

                        if (timeoutTask.caughtWhileCancelling != null) {
                            throw timeoutTask.caughtWhileCancelling;
                        }

                        timeoutTask = null;
                    }

                    synchronized (this.cancelTimeoutMutex) {
                        if (this.wasCancelled) {
                            SQLException cause = null;

                            if (this.wasCancelledByTimeout) {
                                cause = new MySQLTimeoutException();
                            } else {
                                cause = new MySQLStatementCancelledException();
                            }

                            resetCancelledState();

                            throw cause;
                        }
                    }
                } finally {
                    if (!isBatch) {
                        this.statementExecuting.set(false);
                    }

                    if (timeoutTask != null) {
                        timeoutTask.cancel();
                        locallyScopedConnection.getCancelTimer().purge();
                    }
                }

                return rs;
            } catch (NullPointerException npe) {
                checkClosed(); // we can't synchronize ourselves against async connection-close due to deadlock issues, so this is the next best thing for
                               // this particular corner case.

                throw npe;
            }
        }
    }

    /**
     * A Prepared SQL query is executed and its ResultSet is returned
     * 
     * @return a ResultSet that contains the data produced by the query - never
     *         null
     * 
     * @exception SQLException
     *                if a database access error occurs
     */
    public java.sql.ResultSet executeQuery() throws SQLException {
        synchronized (checkClosed().getConnectionMutex()) {

            MysqlJdbcConnection locallyScopedConn = this.connection;

            checkForDml(this.originalSql, this.firstCharOfStmt);

            CachedResultSetMetaData cachedMetadata = null;

            clearWarnings();

            boolean doStreaming = createStreamingResultSet();

            this.batchedGeneratedKeys = null;

            // Adjust net_write_timeout to a higher value if we're streaming result sets. More often than not, someone runs into an issue where they blow
            // net_write_timeout when using this feature, and if they're willing to hold a result set open for 30 seconds or more, one more round-trip isn't
            // going to hurt
            //
            // This is reset by RowDataDynamic.close().

            if (doStreaming && this.connection.getNetTimeoutForStreamingResults() > 0) {

                java.sql.Statement stmt = null;

                try {
                    stmt = this.connection.createStatement();

                    ((com.mysql.jdbc.StatementImpl) stmt).executeSimpleNonQuery(this.connection,
                            "SET net_write_timeout=" + this.connection.getNetTimeoutForStreamingResults());
                } finally {
                    if (stmt != null) {
                        stmt.close();
                    }
                }
            }

            Buffer sendPacket = fillSendPacket();

            implicitlyCloseAllOpenResults();

            String oldCatalog = null;

            if (!locallyScopedConn.getCatalog().equals(this.currentCatalog)) {
                oldCatalog = locallyScopedConn.getCatalog();
                locallyScopedConn.setCatalog(this.currentCatalog);
            }

            //
            // Check if we have cached metadata for this query...
            //
            if (locallyScopedConn.getCacheResultSetMetadata()) {
                cachedMetadata = locallyScopedConn.getCachedMetaData(this.originalSql);
            }

            Field[] metadataFromCache = null;

            if (cachedMetadata != null) {
                metadataFromCache = cachedMetadata.fields;
            }

            locallyScopedConn.setSessionMaxRows(this.maxRows);

            this.results = executeInternal(this.maxRows, sendPacket, doStreaming, true, metadataFromCache, false);

            if (oldCatalog != null) {
                locallyScopedConn.setCatalog(oldCatalog);
            }

            if (cachedMetadata != null) {
                locallyScopedConn.initializeResultsMetadataFromCache(this.originalSql, cachedMetadata, this.results);
            } else {
                if (locallyScopedConn.getCacheResultSetMetadata()) {
                    locallyScopedConn.initializeResultsMetadataFromCache(this.originalSql, null /* will be created */, this.results);
                }
            }

            this.lastInsertId = this.results.getUpdateID();

            return this.results;
        }
    }

    /**
     * Execute a SQL INSERT, UPDATE or DELETE statement. In addition, SQL
     * statements that return nothing such as SQL DDL statements can be
     * executed.
     * 
     * @return either the row count for INSERT, UPDATE or DELETE; or 0 for SQL
     *         statements that return nothing.
     * 
     * @exception SQLException
     *                if a database access error occurs
     */
    public int executeUpdate() throws SQLException {
        return executeUpdate(true, false);
    }

    /*
     * We need this variant, because ServerPreparedStatement calls this for
     * batched updates, which will end up clobbering the warnings and generated
     * keys we need to gather for the batch.
     */
    protected int executeUpdate(boolean clearBatchedGeneratedKeysAndWarnings, boolean isBatch) throws SQLException {
        synchronized (checkClosed().getConnectionMutex()) {
            if (clearBatchedGeneratedKeysAndWarnings) {
                clearWarnings();
                this.batchedGeneratedKeys = null;
            }

            return executeUpdate(this.parameterValues, this.parameterStreams, this.isStream, this.streamLengths, this.isNull, isBatch);
        }
    }

    /**
     * Added to allow batch-updates
     * 
     * @param batchedParameterStrings
     *            string values used in single statement
     * @param batchedParameterStreams
     *            stream values used in single statement
     * @param batchedIsStream
     *            flags for streams used in single statement
     * @param batchedStreamLengths
     *            lengths of streams to be read.
     * @param batchedIsNull
     *            flags for parameters that are null
     * 
     * @return the update count
     * 
     * @throws SQLException
     *             if a database error occurs
     */
    protected int executeUpdate(byte[][] batchedParameterStrings, InputStream[] batchedParameterStreams, boolean[] batchedIsStream, int[] batchedStreamLengths,
            boolean[] batchedIsNull, boolean isReallyBatch) throws SQLException {

        synchronized (checkClosed().getConnectionMutex()) {

            MysqlJdbcConnection locallyScopedConn = this.connection;

            if (locallyScopedConn.isReadOnly()) {
                throw SQLError.createSQLException(Messages.getString("PreparedStatement.34") + Messages.getString("PreparedStatement.35"),
                        SQLError.SQL_STATE_ILLEGAL_ARGUMENT, getExceptionInterceptor());
            }

            if ((this.firstCharOfStmt == 'S') && isSelectQuery()) {
                throw SQLError.createSQLException(Messages.getString("PreparedStatement.37"), "01S03", getExceptionInterceptor());
            }

            implicitlyCloseAllOpenResults();

            ResultSetInternalMethods rs = null;

            Buffer sendPacket = fillSendPacket(batchedParameterStrings, batchedParameterStreams, batchedIsStream, batchedStreamLengths);

            String oldCatalog = null;

            if (!locallyScopedConn.getCatalog().equals(this.currentCatalog)) {
                oldCatalog = locallyScopedConn.getCatalog();
                locallyScopedConn.setCatalog(this.currentCatalog);
            }

            //
            // Only apply max_rows to selects
            //
            locallyScopedConn.setSessionMaxRows(-1);

            boolean oldInfoMsgState = false;

            if (this.retrieveGeneratedKeys) {
                oldInfoMsgState = locallyScopedConn.isReadInfoMsgEnabled();
                locallyScopedConn.setReadInfoMsgEnabled(true);
            }

            rs = executeInternal(-1, sendPacket, false, false, null, isReallyBatch);

            if (this.retrieveGeneratedKeys) {
                locallyScopedConn.setReadInfoMsgEnabled(oldInfoMsgState);
                rs.setFirstCharOfQuery(this.firstCharOfStmt);
            }

            if (oldCatalog != null) {
                locallyScopedConn.setCatalog(oldCatalog);
            }

            this.results = rs;

            this.updateCount = rs.getUpdateCount();

            if (containsOnDuplicateKeyUpdateInSQL() && this.compensateForOnDuplicateKeyUpdate) {
                if (this.updateCount == 2 || this.updateCount == 0) {
                    this.updateCount = 1;
                }
            }

            int truncatedUpdateCount = 0;

            if (this.updateCount > Integer.MAX_VALUE) {
                truncatedUpdateCount = Integer.MAX_VALUE;
            } else {
                truncatedUpdateCount = (int) this.updateCount;
            }

            this.lastInsertId = rs.getUpdateID();

            return truncatedUpdateCount;
        }
    }

    protected boolean containsOnDuplicateKeyUpdateInSQL() {
        return this.parseInfo.isOnDuplicateKeyUpdate;
    }

    /**
     * Creates the packet that contains the query to be sent to the server.
     * 
     * @return A Buffer filled with the query representing the
     *         PreparedStatement.
     * 
     * @throws SQLException
     *             if an error occurs.
     */
    protected Buffer fillSendPacket() throws SQLException {
        synchronized (checkClosed().getConnectionMutex()) {
            return fillSendPacket(this.parameterValues, this.parameterStreams, this.isStream, this.streamLengths);
        }
    }

    /**
     * Creates the packet that contains the query to be sent to the server.
     * 
     * @param batchedParameterStrings
     *            the parameters as strings
     * @param batchedParameterStreams
     *            the parameters as streams
     * @param batchedIsStream
     *            is the given parameter a stream?
     * @param batchedStreamLengths
     *            the lengths of the streams (if appropriate)
     * 
     * @return a Buffer filled with the query that represents this statement
     * 
     * @throws SQLException
     *             if an error occurs.
     */
    protected Buffer fillSendPacket(byte[][] batchedParameterStrings, InputStream[] batchedParameterStreams, boolean[] batchedIsStream,
            int[] batchedStreamLengths) throws SQLException {
        synchronized (checkClosed().getConnectionMutex()) {
            Buffer sendPacket = this.connection.getIO().getSharedSendPacket();

            sendPacket.writeByte((byte) MysqlDefs.QUERY);

            boolean useStreamLengths = this.connection.getUseStreamLengthsInPrepStmts();

            //
            // Try and get this allocation as close as possible for BLOBs
            //
            int ensurePacketSize = 0;

            String statementComment = this.connection.getStatementComment();

            byte[] commentAsBytes = null;

            if (statementComment != null) {
                if (this.charConverter != null) {
                    commentAsBytes = this.charConverter.toBytes(statementComment);
                } else {
                    commentAsBytes = StringUtils.getBytes(statementComment, this.charConverter, this.charEncoding, getExceptionInterceptor());
                }

                ensurePacketSize += commentAsBytes.length;
                ensurePacketSize += 6; // for /*[space] [space]*/
            }

            for (int i = 0; i < batchedParameterStrings.length; i++) {
                if (batchedIsStream[i] && useStreamLengths) {
                    ensurePacketSize += batchedStreamLengths[i];
                }
            }

            if (ensurePacketSize != 0) {
                sendPacket.ensureCapacity(ensurePacketSize);
            }

            if (commentAsBytes != null) {
                sendPacket.writeBytesNoNull(Constants.SLASH_STAR_SPACE_AS_BYTES);
                sendPacket.writeBytesNoNull(commentAsBytes);
                sendPacket.writeBytesNoNull(Constants.SPACE_STAR_SLASH_SPACE_AS_BYTES);
            }

            for (int i = 0; i < batchedParameterStrings.length; i++) {
                checkAllParametersSet(batchedParameterStrings[i], batchedParameterStreams[i], i);

                sendPacket.writeBytesNoNull(this.staticSqlStrings[i]);

                if (batchedIsStream[i]) {
                    streamToBytes(sendPacket, batchedParameterStreams[i], true, batchedStreamLengths[i], useStreamLengths);
                } else {
                    sendPacket.writeBytesNoNull(batchedParameterStrings[i]);
                }
            }

            sendPacket.writeBytesNoNull(this.staticSqlStrings[batchedParameterStrings.length]);

            return sendPacket;
        }
    }

    private void checkAllParametersSet(byte[] parameterString, InputStream parameterStream, int columnIndex) throws SQLException {
        if ((parameterString == null) && parameterStream == null) {

            throw SQLError.createSQLException(Messages.getString("PreparedStatement.40") + (columnIndex + 1), SQLError.SQL_STATE_WRONG_NO_OF_PARAMETERS,
                    getExceptionInterceptor());
        }
    }

    /**
     * Returns a prepared statement for the number of batched parameters, used when re-writing batch INSERTs.
     */
    protected PreparedStatement prepareBatchedInsertSQL(MysqlJdbcConnection localConn, int numBatches) throws SQLException {
        synchronized (checkClosed().getConnectionMutex()) {
            PreparedStatement pstmt = new PreparedStatement(localConn, "Rewritten batch of: " + this.originalSql, this.currentCatalog,
                    this.parseInfo.getParseInfoForBatch(numBatches));
            pstmt.setRetrieveGeneratedKeys(this.retrieveGeneratedKeys);
            pstmt.rewrittenBatchSize = numBatches;

            return pstmt;
        }
    }

    protected void setRetrieveGeneratedKeys(boolean flag) throws SQLException {
        synchronized (checkClosed().getConnectionMutex()) {
            this.retrieveGeneratedKeys = flag;
        }
    }

    protected int rewrittenBatchSize = 0;

    public int getRewrittenBatchSize() {
        return this.rewrittenBatchSize;
    }

    public String getNonRewrittenSql() throws SQLException {
        synchronized (checkClosed().getConnectionMutex()) {
            int indexOfBatch = this.originalSql.indexOf(" of: ");

            if (indexOfBatch != -1) {
                return this.originalSql.substring(indexOfBatch + 5);
            }

            return this.originalSql;
        }
    }

    /**
     * @param parameterIndex
     * 
     * @throws SQLException
     */
    public byte[] getBytesRepresentation(int parameterIndex) throws SQLException {
        synchronized (checkClosed().getConnectionMutex()) {
            if (this.isStream[parameterIndex]) {
                return streamToBytes(this.parameterStreams[parameterIndex], false, this.streamLengths[parameterIndex],
                        this.connection.getUseStreamLengthsInPrepStmts());
            }

            byte[] parameterVal = this.parameterValues[parameterIndex];

            if (parameterVal == null) {
                return null;
            }

            if ((parameterVal[0] == '\'') && (parameterVal[parameterVal.length - 1] == '\'')) {
                byte[] valNoQuotes = new byte[parameterVal.length - 2];
                System.arraycopy(parameterVal, 1, valNoQuotes, 0, parameterVal.length - 2);

                return valNoQuotes;
            }

            return parameterVal;
        }
    }

    /**
     * Get bytes representation for a parameter in a statement batch.
     * 
     * @param parameterIndex
     * @param commandIndex
     * @throws SQLException
     */
    protected byte[] getBytesRepresentationForBatch(int parameterIndex, int commandIndex) throws SQLException {
        synchronized (checkClosed().getConnectionMutex()) {
            Object batchedArg = this.batchedArgs.get(commandIndex);
            if (batchedArg instanceof String) {
                try {
                    return (StringUtils.getBytes((String) batchedArg, this.charEncoding));

                } catch (UnsupportedEncodingException uue) {
                    throw new RuntimeException(Messages.getString("PreparedStatement.32") + this.charEncoding + Messages.getString("PreparedStatement.33"));
                }
            }

            BatchParams params = (BatchParams) batchedArg;
            if (params.isStream[parameterIndex]) {
                return streamToBytes(params.parameterStreams[parameterIndex], false, params.streamLengths[parameterIndex],
                        this.connection.getUseStreamLengthsInPrepStmts());
            }
            byte parameterVal[] = params.parameterStrings[parameterIndex];
            if (parameterVal == null) {
                return null;
            }

            if ((parameterVal[0] == '\'') && (parameterVal[parameterVal.length - 1] == '\'')) {
                byte[] valNoQuotes = new byte[parameterVal.length - 2];
                System.arraycopy(parameterVal, 1, valNoQuotes, 0, parameterVal.length - 2);

                return valNoQuotes;
            }

            return parameterVal;
        }
    }

    // --------------------------JDBC 2.0-----------------------------

    private final String getDateTimePattern(String dt, boolean toTime) throws Exception {
        //
        // Special case
        //
        int dtLength = (dt != null) ? dt.length() : 0;

        if ((dtLength >= 8) && (dtLength <= 10)) {
            int dashCount = 0;
            boolean isDateOnly = true;

            for (int i = 0; i < dtLength; i++) {
                char c = dt.charAt(i);

                if (!Character.isDigit(c) && (c != '-')) {
                    isDateOnly = false;

                    break;
                }

                if (c == '-') {
                    dashCount++;
                }
            }

            if (isDateOnly && (dashCount == 2)) {
                return "yyyy-MM-dd";
            }
        }

        //
        // Special case - time-only
        //
        boolean colonsOnly = true;

        for (int i = 0; i < dtLength; i++) {
            char c = dt.charAt(i);

            if (!Character.isDigit(c) && (c != ':')) {
                colonsOnly = false;

                break;
            }
        }

        if (colonsOnly) {
            return "HH:mm:ss";
        }

        int n;
        int z;
        int count;
        int maxvecs;
        char c;
        char separator;
        StringReader reader = new StringReader(dt + " ");
        ArrayList<Object[]> vec = new ArrayList<Object[]>();
        ArrayList<Object[]> vecRemovelist = new ArrayList<Object[]>();
        Object[] nv = new Object[3];
        Object[] v;
        nv[0] = Character.valueOf('y');
        nv[1] = new StringBuilder();
        nv[2] = Integer.valueOf(0);
        vec.add(nv);

        if (toTime) {
            nv = new Object[3];
            nv[0] = Character.valueOf('h');
            nv[1] = new StringBuilder();
            nv[2] = Integer.valueOf(0);
            vec.add(nv);
        }

        while ((z = reader.read()) != -1) {
            separator = (char) z;
            maxvecs = vec.size();

            for (count = 0; count < maxvecs; count++) {
                v = vec.get(count);
                n = ((Integer) v[2]).intValue();
                c = getSuccessor(((Character) v[0]).charValue(), n);

                if (!Character.isLetterOrDigit(separator)) {
                    if ((c == ((Character) v[0]).charValue()) && (c != 'S')) {
                        vecRemovelist.add(v);
                    } else {
                        ((StringBuilder) v[1]).append(separator);

                        if ((c == 'X') || (c == 'Y')) {
                            v[2] = Integer.valueOf(4);
                        }
                    }
                } else {
                    if (c == 'X') {
                        c = 'y';
                        nv = new Object[3];
                        nv[1] = (new StringBuilder(((StringBuilder) v[1]).toString())).append('M');
                        nv[0] = Character.valueOf('M');
                        nv[2] = Integer.valueOf(1);
                        vec.add(nv);
                    } else if (c == 'Y') {
                        c = 'M';
                        nv = new Object[3];
                        nv[1] = (new StringBuilder(((StringBuilder) v[1]).toString())).append('d');
                        nv[0] = Character.valueOf('d');
                        nv[2] = Integer.valueOf(1);
                        vec.add(nv);
                    }

                    ((StringBuilder) v[1]).append(c);

                    if (c == ((Character) v[0]).charValue()) {
                        v[2] = Integer.valueOf(n + 1);
                    } else {
                        v[0] = Character.valueOf(c);
                        v[2] = Integer.valueOf(1);
                    }
                }
            }

            int size = vecRemovelist.size();

            for (int i = 0; i < size; i++) {
                v = vecRemovelist.get(i);
                vec.remove(v);
            }

            vecRemovelist.clear();
        }

        int size = vec.size();

        for (int i = 0; i < size; i++) {
            v = vec.get(i);
            c = ((Character) v[0]).charValue();
            n = ((Integer) v[2]).intValue();

            boolean bk = getSuccessor(c, n) != c;
            boolean atEnd = (((c == 's') || (c == 'm') || ((c == 'h') && toTime)) && bk);
            boolean finishesAtDate = (bk && (c == 'd') && !toTime);
            boolean containsEnd = (((StringBuilder) v[1]).toString().indexOf('W') != -1);

            if ((!atEnd && !finishesAtDate) || (containsEnd)) {
                vecRemovelist.add(v);
            }
        }

        size = vecRemovelist.size();

        for (int i = 0; i < size; i++) {
            vec.remove(vecRemovelist.get(i));
        }

        vecRemovelist.clear();
        v = vec.get(0); // might throw exception

        StringBuilder format = (StringBuilder) v[1];
        format.setLength(format.length() - 1);

        return format.toString();
    }

    /**
     * The number, types and properties of a ResultSet's columns are provided by
     * the getMetaData method.
     * 
     * @return the description of a ResultSet's columns
     * 
     * @exception SQLException
     *                if a database-access error occurs.
     */
    public java.sql.ResultSetMetaData getMetaData() throws SQLException {

        synchronized (checkClosed().getConnectionMutex()) {
            //
            // We could just tack on a LIMIT 0 here no matter what the  statement, and check if a result set was returned or not, but I'm not comfortable with
            // that, myself, so we take the "safer" road, and only allow metadata for _actual_ SELECTS (but not SHOWs).
            // 
            // CALL's are trapped further up and you end up with a  CallableStatement anyway.
            //

            if (!isSelectQuery()) {
                return null;
            }

            PreparedStatement mdStmt = null;
            java.sql.ResultSet mdRs = null;

            if (this.pstmtResultMetaData == null) {
                try {
                    mdStmt = new PreparedStatement(this.connection, this.originalSql, this.currentCatalog, this.parseInfo);

                    mdStmt.setMaxRows(1);

                    int paramCount = this.parameterValues.length;

                    for (int i = 1; i <= paramCount; i++) {
                        mdStmt.setString(i, "");
                    }

                    boolean hadResults = mdStmt.execute();

                    if (hadResults) {
                        mdRs = mdStmt.getResultSet();

                        this.pstmtResultMetaData = mdRs.getMetaData();
                    } else {
                        this.pstmtResultMetaData = new ResultSetMetaData(new Field[0], this.connection.getUseOldAliasMetadataBehavior(),
                                this.connection.getYearIsDateType(), getExceptionInterceptor());
                    }
                } finally {
                    SQLException sqlExRethrow = null;

                    if (mdRs != null) {
                        try {
                            mdRs.close();
                        } catch (SQLException sqlEx) {
                            sqlExRethrow = sqlEx;
                        }

                        mdRs = null;
                    }

                    if (mdStmt != null) {
                        try {
                            mdStmt.close();
                        } catch (SQLException sqlEx) {
                            sqlExRethrow = sqlEx;
                        }

                        mdStmt = null;
                    }

                    if (sqlExRethrow != null) {
                        throw sqlExRethrow;
                    }
                }
            }

            return this.pstmtResultMetaData;
        }
    }

    protected boolean isSelectQuery() throws SQLException {
        synchronized (checkClosed().getConnectionMutex()) {
            return StringUtils.startsWithIgnoreCaseAndWs(StringUtils.stripComments(this.originalSql, "'\"", "'\"", true, false, true, true), "SELECT");
        }
    }

    /**
     * @see PreparedStatement#getParameterMetaData()
     */
    public ParameterMetaData getParameterMetaData() throws SQLException {
        synchronized (checkClosed().getConnectionMutex()) {
            if (this.parameterMetaData == null) {
                if (this.connection.getGenerateSimpleParameterMetadata()) {
                    this.parameterMetaData = new MysqlParameterMetadata(this.parameterCount);
                } else {
                    this.parameterMetaData = new MysqlParameterMetadata(null, this.parameterCount, getExceptionInterceptor());
                }
            }

            return this.parameterMetaData;
        }
    }

    ParseInfo getParseInfo() {
        return this.parseInfo;
    }

    private final char getSuccessor(char c, int n) {
        return ((c == 'y') && (n == 2)) ? 'X' : (((c == 'y') && (n < 4)) ? 'y' : ((c == 'y') ? 'M' : (((c == 'M') && (n == 2)) ? 'Y'
                : (((c == 'M') && (n < 3)) ? 'M' : ((c == 'M') ? 'd' : (((c == 'd') && (n < 2)) ? 'd' : ((c == 'd') ? 'H' : (((c == 'H') && (n < 2)) ? 'H'
                        : ((c == 'H') ? 'm' : (((c == 'm') && (n < 2)) ? 'm' : ((c == 'm') ? 's' : (((c == 's') && (n < 2)) ? 's' : 'W'))))))))))));
    }

    /**
     * Used to escape binary data with hex for mb charsets
     * 
     * @param buf
     * @param packet
     * @param size
     * @throws SQLException
     */
    private final void hexEscapeBlock(byte[] buf, Buffer packet, int size) throws SQLException {
        for (int i = 0; i < size; i++) {
            byte b = buf[i];
            int lowBits = (b & 0xff) / 16;
            int highBits = (b & 0xff) % 16;

            packet.writeByte(HEX_DIGITS[lowBits]);
            packet.writeByte(HEX_DIGITS[highBits]);
        }
    }

    private void initializeFromParseInfo() throws SQLException {
        synchronized (checkClosed().getConnectionMutex()) {
            this.staticSqlStrings = this.parseInfo.staticSql;
            this.isLoadDataQuery = this.parseInfo.foundLoadData;
            this.firstCharOfStmt = this.parseInfo.firstStmtChar;

            this.parameterCount = this.staticSqlStrings.length - 1;

            this.parameterValues = new byte[this.parameterCount][];
            this.parameterStreams = new InputStream[this.parameterCount];
            this.isStream = new boolean[this.parameterCount];
            this.streamLengths = new int[this.parameterCount];
            this.isNull = new boolean[this.parameterCount];
            this.parameterTypes = new int[this.parameterCount];

            clearParameters();

            for (int j = 0; j < this.parameterCount; j++) {
                this.isStream[j] = false;
            }
        }
    }

    boolean isNull(int paramIndex) throws SQLException {
        synchronized (checkClosed().getConnectionMutex()) {
            return this.isNull[paramIndex];
        }
    }

    private final int readblock(InputStream i, byte[] b) throws SQLException {
        try {
            return i.read(b);
        } catch (Throwable ex) {
            SQLException sqlEx = SQLError.createSQLException(Messages.getString("PreparedStatement.56") + ex.getClass().getName(),
                    SQLError.SQL_STATE_GENERAL_ERROR, getExceptionInterceptor());
            sqlEx.initCause(ex);

            throw sqlEx;
        }
    }

    private final int readblock(InputStream i, byte[] b, int length) throws SQLException {
        try {
            int lengthToRead = length;

            if (lengthToRead > b.length) {
                lengthToRead = b.length;
            }

            return i.read(b, 0, lengthToRead);
        } catch (Throwable ex) {
            SQLException sqlEx = SQLError.createSQLException(Messages.getString("PreparedStatement.56") + ex.getClass().getName(),
                    SQLError.SQL_STATE_GENERAL_ERROR, getExceptionInterceptor());
            sqlEx.initCause(ex);

            throw sqlEx;
        }
    }

    /**
     * Closes this statement, releasing all resources
     * 
     * @param calledExplicitly
     *            was this called by close()?
     * 
     * @throws SQLException
     *             if an error occurs
     */
    @Override
    protected void realClose(boolean calledExplicitly, boolean closeOpenResults) throws SQLException {
        MysqlJdbcConnection locallyScopedConn = this.connection;

        if (locallyScopedConn == null) {
            return; // already closed
        }

        synchronized (locallyScopedConn.getConnectionMutex()) {

            // additional check in case Statement was closed
            // while current thread was waiting for lock
            if (this.isClosed) {
                return;
            }

            if (this.useUsageAdvisor) {
                if (this.numberOfExecutions <= 1) {
                    String message = Messages.getString("PreparedStatement.43");

                    this.eventSink.consumeEvent(new ProfilerEventImpl(ProfilerEvent.TYPE_WARN, "", this.currentCatalog, this.connectionId, this.getId(), -1,
                            System.currentTimeMillis(), 0, Constants.MILLIS_I18N, null, this.pointOfOrigin, message));
                }
            }

            super.realClose(calledExplicitly, closeOpenResults);

            this.dbmd = null;
            this.originalSql = null;
            this.staticSqlStrings = null;
            this.parameterValues = null;
            this.parameterStreams = null;
            this.isStream = null;
            this.streamLengths = null;
            this.isNull = null;
            this.streamConvertBuf = null;
            this.parameterTypes = null;
        }
    }

    /**
     * JDBC 2.0 Set an Array parameter.
     * 
     * @param i
     *            the first parameter is 1, the second is 2, ...
     * @param x
     *            an object representing an SQL array
     * 
     * @throws SQLException
     *             because this method is not implemented.
     * @throws SQLFeatureNotSupportedException
     */
    public void setArray(int i, Array x) throws SQLException {
        throw SQLError.notImplemented();
    }

    /**
     * When a very large ASCII value is input to a LONGVARCHAR parameter, it may
     * be more practical to send it via a java.io.InputStream. JDBC will read
     * the data from the stream as needed, until it reaches end-of-file. The
     * JDBC driver will do any necessary conversion from ASCII to the database
     * char format.
     * 
     * <P>
     * <B>Note:</B> This stream object can either be a standard Java stream object or your own subclass that implements the standard interface.
     * </p>
     * 
     * @param parameterIndex
     *            the first parameter is 1...
     * @param x
     *            the parameter value
     * @param length
     *            the number of bytes in the stream
     * 
     * @exception SQLException
     *                if a database access error occurs
     */
    public void setAsciiStream(int parameterIndex, InputStream x, int length) throws SQLException {
        if (x == null) {
            setNull(parameterIndex, java.sql.Types.VARCHAR);
        } else {
            setBinaryStream(parameterIndex, x, length);
        }
    }

    /**
     * Set a parameter to a java.math.BigDecimal value. The driver converts this
     * to a SQL NUMERIC value when it sends it to the database.
     * 
     * @param parameterIndex
     *            the first parameter is 1...
     * @param x
     *            the parameter value
     * 
     * @exception SQLException
     *                if a database access error occurs
     */
    public void setBigDecimal(int parameterIndex, BigDecimal x) throws SQLException {
        if (x == null) {
            setNull(parameterIndex, java.sql.Types.DECIMAL);
        } else {
            setInternal(parameterIndex, StringUtils.fixDecimalExponent(x.toPlainString()));

            this.parameterTypes[parameterIndex - 1 + getParameterIndexOffset()] = Types.DECIMAL;
        }
    }

    /**
     * When a very large binary value is input to a LONGVARBINARY parameter, it
     * may be more practical to send it via a java.io.InputStream. JDBC will
     * read the data from the stream as needed, until it reaches end-of-file.
     * 
     * <P>
     * <B>Note:</B> This stream object can either be a standard Java stream object or your own subclass that implements the standard interface.
     * </p>
     * 
     * @param parameterIndex
     *            the first parameter is 1...
     * @param x
     *            the parameter value
     * @param length
     *            the number of bytes to read from the stream (ignored)
     * 
     * @throws SQLException
     *             if a database access error occurs
     */
    public void setBinaryStream(int parameterIndex, InputStream x, int length) throws SQLException {
        synchronized (checkClosed().getConnectionMutex()) {
            if (x == null) {
                setNull(parameterIndex, java.sql.Types.BINARY);
            } else {
                int parameterIndexOffset = getParameterIndexOffset();

                if ((parameterIndex < 1) || (parameterIndex > this.staticSqlStrings.length)) {
                    throw SQLError.createSQLException(Messages.getString("PreparedStatement.2") + parameterIndex + Messages.getString("PreparedStatement.3")
                            + this.staticSqlStrings.length + Messages.getString("PreparedStatement.4"), SQLError.SQL_STATE_ILLEGAL_ARGUMENT,
                            getExceptionInterceptor());
                } else if (parameterIndexOffset == -1 && parameterIndex == 1) {
                    throw SQLError.createSQLException("Can't set IN parameter for return value of stored function call.", SQLError.SQL_STATE_ILLEGAL_ARGUMENT,
                            getExceptionInterceptor());
                }

                this.parameterStreams[parameterIndex - 1 + parameterIndexOffset] = x;
                this.isStream[parameterIndex - 1 + parameterIndexOffset] = true;
                this.streamLengths[parameterIndex - 1 + parameterIndexOffset] = length;
                this.isNull[parameterIndex - 1 + parameterIndexOffset] = false;
                this.parameterTypes[parameterIndex - 1 + getParameterIndexOffset()] = Types.BLOB;
            }
        }
    }

    public void setBlob(int parameterIndex, InputStream inputStream, long length) throws SQLException {
        setBinaryStream(parameterIndex, inputStream, (int) length);
    }

    /**
     * JDBC 2.0 Set a BLOB parameter.
     * 
     * @param i
     *            the first parameter is 1, the second is 2, ...
     * @param x
     *            an object representing a BLOB
     * 
     * @throws SQLException
     *             if a database error occurs
     */
    public void setBlob(int i, java.sql.Blob x) throws SQLException {
        if (x == null) {
            setNull(i, Types.BLOB);
        } else {
            ByteArrayOutputStream bytesOut = new ByteArrayOutputStream();

            bytesOut.write('\'');
            escapeblockFast(x.getBytes(1, (int) x.length()), bytesOut, (int) x.length());
            bytesOut.write('\'');

            setInternal(i, bytesOut.toByteArray());

            this.parameterTypes[i - 1 + getParameterIndexOffset()] = Types.BLOB;
        }
    }

    /**
     * Set a parameter to a Java boolean value. The driver converts this to a
     * SQL BIT value when it sends it to the database.
     * 
     * @param parameterIndex
     *            the first parameter is 1...
     * @param x
     *            the parameter value
     * 
     * @throws SQLException
     *             if a database access error occurs
     */
    public void setBoolean(int parameterIndex, boolean x) throws SQLException {
        setInternal(parameterIndex, x ? "1" : "0");
    }

    /**
     * Set a parameter to a Java byte value. The driver converts this to a SQL
     * TINYINT value when it sends it to the database.
     * 
     * @param parameterIndex
     *            the first parameter is 1...
     * @param x
     *            the parameter value
     * 
     * @exception SQLException
     *                if a database access error occurs
     */
    public void setByte(int parameterIndex, byte x) throws SQLException {
        setInternal(parameterIndex, String.valueOf(x));

        this.parameterTypes[parameterIndex - 1 + getParameterIndexOffset()] = Types.TINYINT;
    }

    /**
     * Set a parameter to a Java array of bytes. The driver converts this to a
     * SQL VARBINARY or LONGVARBINARY (depending on the argument's size relative
     * to the driver's limits on VARBINARYs) when it sends it to the database.
     * 
     * @param parameterIndex
     *            the first parameter is 1...
     * @param x
     *            the parameter value
     * 
     * @exception SQLException
     *                if a database access error occurs
     */
    public void setBytes(int parameterIndex, byte[] x) throws SQLException {
        setBytes(parameterIndex, x, true, true);

        if (x != null) {
            this.parameterTypes[parameterIndex - 1 + getParameterIndexOffset()] = Types.BINARY;
        }
    }

    protected void setBytes(int parameterIndex, byte[] x, boolean checkForIntroducer, boolean escapeForMBChars) throws SQLException {
        synchronized (checkClosed().getConnectionMutex()) {
            if (x == null) {
                setNull(parameterIndex, java.sql.Types.BINARY);
            } else {
                String connectionEncoding = this.connection.getEncoding();

                try {
                    if (this.connection.isNoBackslashEscapesSet()
                            || (escapeForMBChars && this.connection.getUseUnicode() && connectionEncoding != null && CharsetMapping
                                    .isMultibyteCharset(connectionEncoding))) {

                        // Send as hex

                        ByteArrayOutputStream bOut = new ByteArrayOutputStream((x.length * 2) + 3);
                        bOut.write('x');
                        bOut.write('\'');

                        for (int i = 0; i < x.length; i++) {
                            int lowBits = (x[i] & 0xff) / 16;
                            int highBits = (x[i] & 0xff) % 16;

                            bOut.write(HEX_DIGITS[lowBits]);
                            bOut.write(HEX_DIGITS[highBits]);
                        }

                        bOut.write('\'');

                        setInternal(parameterIndex, bOut.toByteArray());

                        return;
                    }
                } catch (SQLException ex) {
                    throw ex;
                } catch (RuntimeException ex) {
                    SQLException sqlEx = SQLError.createSQLException(ex.toString(), SQLError.SQL_STATE_ILLEGAL_ARGUMENT, null);
                    sqlEx.initCause(ex);
                    throw sqlEx;
                }

                // escape them
                int numBytes = x.length;

                int pad = 2;

                if (checkForIntroducer) {
                    pad += 7;
                }

                ByteArrayOutputStream bOut = new ByteArrayOutputStream(numBytes + pad);

                if (checkForIntroducer) {
                    bOut.write('_');
                    bOut.write('b');
                    bOut.write('i');
                    bOut.write('n');
                    bOut.write('a');
                    bOut.write('r');
                    bOut.write('y');
                }
                bOut.write('\'');

                for (int i = 0; i < numBytes; ++i) {
                    byte b = x[i];

                    switch (b) {
                        case 0: /* Must be escaped for 'mysql' */
                            bOut.write('\\');
                            bOut.write('0');

                            break;

                        case '\n': /* Must be escaped for logs */
                            bOut.write('\\');
                            bOut.write('n');

                            break;

                        case '\r':
                            bOut.write('\\');
                            bOut.write('r');

                            break;

                        case '\\':
                            bOut.write('\\');
                            bOut.write('\\');

                            break;

                        case '\'':
                            bOut.write('\\');
                            bOut.write('\'');

                            break;

                        case '"': /* Better safe than sorry */
                            bOut.write('\\');
                            bOut.write('"');

                            break;

                        case '\032': /* This gives problems on Win32 */
                            bOut.write('\\');
                            bOut.write('Z');

                            break;

                        default:
                            bOut.write(b);
                    }
                }

                bOut.write('\'');

                setInternal(parameterIndex, bOut.toByteArray());
            }
        }
    }

    /**
     * Used by updatable result sets for refreshRow() because the parameter has
     * already been escaped for updater or inserter prepared statements.
     * 
     * @param parameterIndex
     *            the parameter to set.
     * @param parameterAsBytes
     *            the parameter as a string.
     * 
     * @throws SQLException
     *             if an error occurs
     */
    protected void setBytesNoEscape(int parameterIndex, byte[] parameterAsBytes) throws SQLException {
        byte[] parameterWithQuotes = new byte[parameterAsBytes.length + 2];
        parameterWithQuotes[0] = '\'';
        System.arraycopy(parameterAsBytes, 0, parameterWithQuotes, 1, parameterAsBytes.length);
        parameterWithQuotes[parameterAsBytes.length + 1] = '\'';

        setInternal(parameterIndex, parameterWithQuotes);
    }

    protected void setBytesNoEscapeNoQuotes(int parameterIndex, byte[] parameterAsBytes) throws SQLException {
        setInternal(parameterIndex, parameterAsBytes);
    }

    /**
     * JDBC 2.0 When a very large UNICODE value is input to a LONGVARCHAR
     * parameter, it may be more practical to send it via a java.io.Reader. JDBC
     * will read the data from the stream as needed, until it reaches
     * end-of-file. The JDBC driver will do any necessary conversion from
     * UNICODE to the database char format.
     * 
     * <P>
     * <B>Note:</B> This stream object can either be a standard Java stream object or your own subclass that implements the standard interface.
     * </p>
     * 
     * @param parameterIndex
     *            the first parameter is 1, the second is 2, ...
     * @param reader
     *            the java reader which contains the UNICODE data
     * @param length
     *            the number of characters in the stream
     * 
     * @exception SQLException
     *                if a database-access error occurs.
     */
    public void setCharacterStream(int parameterIndex, java.io.Reader reader, int length) throws SQLException {
        synchronized (checkClosed().getConnectionMutex()) {
            try {
                if (reader == null) {
                    setNull(parameterIndex, Types.LONGVARCHAR);
                } else {
                    char[] c = null;
                    int len = 0;

                    boolean useLength = this.connection.getUseStreamLengthsInPrepStmts();

                    String forcedEncoding = this.connection.getClobCharacterEncoding();

                    if (useLength && (length != -1)) {
                        c = new char[length];

                        int numCharsRead = readFully(reader, c, length); // blocks until all read

                        if (forcedEncoding == null) {
                            setString(parameterIndex, new String(c, 0, numCharsRead));
                        } else {
                            try {
                                setBytes(parameterIndex, StringUtils.getBytes(new String(c, 0, numCharsRead), forcedEncoding));
                            } catch (UnsupportedEncodingException uee) {
                                throw SQLError.createSQLException("Unsupported character encoding " + forcedEncoding, SQLError.SQL_STATE_ILLEGAL_ARGUMENT,
                                        getExceptionInterceptor());
                            }
                        }
                    } else {
                        c = new char[4096];

                        StringBuilder buf = new StringBuilder();

                        while ((len = reader.read(c)) != -1) {
                            buf.append(c, 0, len);
                        }

                        if (forcedEncoding == null) {
                            setString(parameterIndex, buf.toString());
                        } else {
                            try {
                                setBytes(parameterIndex, StringUtils.getBytes(buf.toString(), forcedEncoding));
                            } catch (UnsupportedEncodingException uee) {
                                throw SQLError.createSQLException("Unsupported character encoding " + forcedEncoding, SQLError.SQL_STATE_ILLEGAL_ARGUMENT,
                                        getExceptionInterceptor());
                            }
                        }
                    }

                    this.parameterTypes[parameterIndex - 1 + getParameterIndexOffset()] = Types.CLOB;
                }
            } catch (java.io.IOException ioEx) {
                throw SQLError.createSQLException(ioEx.toString(), SQLError.SQL_STATE_GENERAL_ERROR, getExceptionInterceptor());
            }
        }
    }

    /**
     * JDBC 2.0 Set a CLOB parameter.
     * 
     * @param i
     *            the first parameter is 1, the second is 2, ...
     * @param x
     *            an object representing a CLOB
     * 
     * @throws SQLException
     *             if a database error occurs
     */
    public void setClob(int i, Clob x) throws SQLException {
        synchronized (checkClosed().getConnectionMutex()) {
            if (x == null) {
                setNull(i, Types.CLOB);
            } else {

                String forcedEncoding = this.connection.getClobCharacterEncoding();

                if (forcedEncoding == null) {
                    setString(i, x.getSubString(1L, (int) x.length()));
                } else {
                    try {
                        setBytes(i, StringUtils.getBytes(x.getSubString(1L, (int) x.length()), forcedEncoding));
                    } catch (UnsupportedEncodingException uee) {
                        throw SQLError.createSQLException("Unsupported character encoding " + forcedEncoding, SQLError.SQL_STATE_ILLEGAL_ARGUMENT,
                                getExceptionInterceptor());
                    }
                }

                this.parameterTypes[i - 1 + getParameterIndexOffset()] = Types.CLOB;
            }
        }
    }

    /**
     * Set a parameter to a java.sql.Date value. The driver converts this to a
     * SQL DATE value when it sends it to the database.
     * 
     * @param parameterIndex
     *            the first parameter is 1...
     * @param x
     *            the parameter value
     * 
     * @exception java.sql.SQLException
     *                if a database access error occurs
     */
    public void setDate(int parameterIndex, java.sql.Date x) throws java.sql.SQLException {
        setDate(parameterIndex, x, null);
    }

    /**
     * Set a parameter to a java.sql.Date value. The driver converts this to a
     * SQL DATE value when it sends it to the database.
     * 
     * @param parameterIndex
     *            the first parameter is 1, the second is 2, ...
     * @param x
     *            the parameter value
     * @param cal
     *            the calendar to interpret the date with
     * 
     * @exception SQLException
     *                if a database-access error occurs.
     */
    public void setDate(int parameterIndex, java.sql.Date x, Calendar cal) throws SQLException {
        if (x == null) {
            setNull(parameterIndex, java.sql.Types.DATE);
        } else {
            if (!this.useLegacyDatetimeCode) {
                newSetDateInternal(parameterIndex, x, cal);
            } else {
                synchronized (checkClosed().getConnectionMutex()) {
                    if (this.ddf == null) {
                        this.ddf = new SimpleDateFormat("''yyyy-MM-dd''", Locale.US);
                    }
                    if (cal != null) {
                        this.ddf.setTimeZone(cal.getTimeZone());
                    }

                    setInternal(parameterIndex, this.ddf.format(x));

                    this.parameterTypes[parameterIndex - 1 + getParameterIndexOffset()] = Types.DATE;
                }
            }
        }
    }

    /**
     * Set a parameter to a Java double value. The driver converts this to a SQL
     * DOUBLE value when it sends it to the database
     * 
     * @param parameterIndex
     *            the first parameter is 1...
     * @param x
     *            the parameter value
     * 
     * @exception SQLException
     *                if a database access error occurs
     */
    public void setDouble(int parameterIndex, double x) throws SQLException {
        synchronized (checkClosed().getConnectionMutex()) {
            if (!this.connection.getAllowNanAndInf() && (x == Double.POSITIVE_INFINITY || x == Double.NEGATIVE_INFINITY || Double.isNaN(x))) {
                throw SQLError.createSQLException("'" + x + "' is not a valid numeric or approximate numeric value", SQLError.SQL_STATE_ILLEGAL_ARGUMENT,
                        getExceptionInterceptor());

            }

            setInternal(parameterIndex, StringUtils.fixDecimalExponent(String.valueOf(x)));

            this.parameterTypes[parameterIndex - 1 + getParameterIndexOffset()] = Types.DOUBLE;
        }
    }

    /**
     * Set a parameter to a Java float value. The driver converts this to a SQL
     * FLOAT value when it sends it to the database.
     * 
     * @param parameterIndex
     *            the first parameter is 1...
     * @param x
     *            the parameter value
     * 
     * @exception SQLException
     *                if a database access error occurs
     */
    public void setFloat(int parameterIndex, float x) throws SQLException {
        setInternal(parameterIndex, StringUtils.fixDecimalExponent(String.valueOf(x)));

        this.parameterTypes[parameterIndex - 1 + getParameterIndexOffset()] = Types.FLOAT;
    }

    /**
     * Set a parameter to a Java int value. The driver converts this to a SQL
     * INTEGER value when it sends it to the database.
     * 
     * @param parameterIndex
     *            the first parameter is 1...
     * @param x
     *            the parameter value
     * 
     * @exception SQLException
     *                if a database access error occurs
     */
    public void setInt(int parameterIndex, int x) throws SQLException {
        setInternal(parameterIndex, String.valueOf(x));

        this.parameterTypes[parameterIndex - 1 + getParameterIndexOffset()] = Types.INTEGER;
    }

    protected final void setInternal(int paramIndex, byte[] val) throws SQLException {
        synchronized (checkClosed().getConnectionMutex()) {

            int parameterIndexOffset = getParameterIndexOffset();

            checkBounds(paramIndex, parameterIndexOffset);

            this.isStream[paramIndex - 1 + parameterIndexOffset] = false;
            this.isNull[paramIndex - 1 + parameterIndexOffset] = false;
            this.parameterStreams[paramIndex - 1 + parameterIndexOffset] = null;
            this.parameterValues[paramIndex - 1 + parameterIndexOffset] = val;
        }
    }

    protected void checkBounds(int paramIndex, int parameterIndexOffset) throws SQLException {
        synchronized (checkClosed().getConnectionMutex()) {
            if ((paramIndex < 1)) {
                throw SQLError.createSQLException(Messages.getString("PreparedStatement.49") + paramIndex + Messages.getString("PreparedStatement.50"),
                        SQLError.SQL_STATE_ILLEGAL_ARGUMENT, getExceptionInterceptor());
            } else if (paramIndex > this.parameterCount) {
                throw SQLError.createSQLException(Messages.getString("PreparedStatement.51") + paramIndex + Messages.getString("PreparedStatement.52")
                        + (this.parameterValues.length) + Messages.getString("PreparedStatement.53"), SQLError.SQL_STATE_ILLEGAL_ARGUMENT,
                        getExceptionInterceptor());
            } else if (parameterIndexOffset == -1 && paramIndex == 1) {
                throw SQLError.createSQLException("Can't set IN parameter for return value of stored function call.", SQLError.SQL_STATE_ILLEGAL_ARGUMENT,
                        getExceptionInterceptor());
            }
        }
    }

    protected final void setInternal(int paramIndex, String val) throws SQLException {
        synchronized (checkClosed().getConnectionMutex()) {

            byte[] parameterAsBytes = null;

            if (this.charConverter != null) {
                parameterAsBytes = this.charConverter.toBytes(val);
            } else {
                parameterAsBytes = StringUtils.getBytes(val, this.charConverter, this.charEncoding, getExceptionInterceptor());
            }

            setInternal(paramIndex, parameterAsBytes);
        }
    }

    /**
     * Set a parameter to a Java long value. The driver converts this to a SQL
     * BIGINT value when it sends it to the database.
     * 
     * @param parameterIndex
     *            the first parameter is 1...
     * @param x
     *            the parameter value
     * 
     * @exception SQLException
     *                if a database access error occurs
     */
    public void setLong(int parameterIndex, long x) throws SQLException {
        setInternal(parameterIndex, String.valueOf(x));

        this.parameterTypes[parameterIndex - 1 + getParameterIndexOffset()] = Types.BIGINT;
    }

    /**
     * Set a parameter to SQL NULL
     * 
     * <p>
     * <B>Note:</B> You must specify the parameters SQL type (although MySQL ignores it)
     * </p>
     * 
     * @param parameterIndex
     *            the first parameter is 1, etc...
     * @param sqlType
     *            the SQL type code defined in java.sql.Types
     * 
     * @exception SQLException
     *                if a database access error occurs
     */
    public void setNull(int parameterIndex, int sqlType) throws SQLException {
        synchronized (checkClosed().getConnectionMutex()) {
            setInternal(parameterIndex, "null");
            this.isNull[parameterIndex - 1 + getParameterIndexOffset()] = true;

            this.parameterTypes[parameterIndex - 1 + getParameterIndexOffset()] = Types.NULL;
        }
    }

    /**
     * Set a parameter to SQL NULL.
     * 
     * <P>
     * <B>Note:</B> You must specify the parameter's SQL type.
     * </p>
     * 
     * @param parameterIndex
     *            the first parameter is 1, the second is 2, ...
     * @param sqlType
     *            SQL type code defined by java.sql.Types
     * @param arg
     *            argument parameters for null
     * 
     * @exception SQLException
     *                if a database-access error occurs.
     */
    public void setNull(int parameterIndex, int sqlType, String arg) throws SQLException {
        setNull(parameterIndex, sqlType);

        this.parameterTypes[parameterIndex - 1 + getParameterIndexOffset()] = Types.NULL;
    }

    private void setNumericObject(int parameterIndex, Object parameterObj, int targetSqlType, int scale) throws SQLException {
        Number parameterAsNum;

        if (parameterObj instanceof Boolean) {
            parameterAsNum = ((Boolean) parameterObj).booleanValue() ? Integer.valueOf(1) : Integer.valueOf(0);
        } else if (parameterObj instanceof String) {
            switch (targetSqlType) {
                case Types.BIT:
                    if ("1".equals(parameterObj) || "0".equals(parameterObj)) {
                        parameterAsNum = Integer.valueOf((String) parameterObj);
                    } else {
                        boolean parameterAsBoolean = "true".equalsIgnoreCase((String) parameterObj);

                        parameterAsNum = parameterAsBoolean ? Integer.valueOf(1) : Integer.valueOf(0);
                    }

                    break;

                case Types.TINYINT:
                case Types.SMALLINT:
                case Types.INTEGER:
                    parameterAsNum = Integer.valueOf((String) parameterObj);

                    break;

                case Types.BIGINT:
                    parameterAsNum = Long.valueOf((String) parameterObj);

                    break;

                case Types.REAL:
                    parameterAsNum = Float.valueOf((String) parameterObj);

                    break;

                case Types.FLOAT:
                case Types.DOUBLE:
                    parameterAsNum = Double.valueOf((String) parameterObj);

                    break;

                case Types.DECIMAL:
                case Types.NUMERIC:
                default:
                    parameterAsNum = new java.math.BigDecimal((String) parameterObj);
            }
        } else {
            parameterAsNum = (Number) parameterObj;
        }

        switch (targetSqlType) {
            case Types.BIT:
            case Types.TINYINT:
            case Types.SMALLINT:
            case Types.INTEGER:
                setInt(parameterIndex, parameterAsNum.intValue());

                break;

            case Types.BIGINT:
                setLong(parameterIndex, parameterAsNum.longValue());

                break;

            case Types.REAL:
                setFloat(parameterIndex, parameterAsNum.floatValue());

                break;

            case Types.FLOAT:
            case Types.DOUBLE:
                setDouble(parameterIndex, parameterAsNum.doubleValue());

                break;

            case Types.DECIMAL:
            case Types.NUMERIC:

                if (parameterAsNum instanceof java.math.BigDecimal) {
                    BigDecimal scaledBigDecimal = null;

                    try {
                        scaledBigDecimal = ((java.math.BigDecimal) parameterAsNum).setScale(scale);
                    } catch (ArithmeticException ex) {
                        try {
                            scaledBigDecimal = ((java.math.BigDecimal) parameterAsNum).setScale(scale, BigDecimal.ROUND_HALF_UP);
                        } catch (ArithmeticException arEx) {
                            throw SQLError.createSQLException("Can't set scale of '" + scale + "' for DECIMAL argument '" + parameterAsNum + "'",
                                    SQLError.SQL_STATE_ILLEGAL_ARGUMENT, getExceptionInterceptor());
                        }
                    }

                    setBigDecimal(parameterIndex, scaledBigDecimal);
                } else if (parameterAsNum instanceof java.math.BigInteger) {
                    setBigDecimal(parameterIndex, new java.math.BigDecimal((java.math.BigInteger) parameterAsNum, scale));
                } else {
                    setBigDecimal(parameterIndex, new java.math.BigDecimal(parameterAsNum.doubleValue()));
                }

                break;
        }
    }

    public void setObject(int parameterIndex, Object parameterObj) throws SQLException {
        synchronized (checkClosed().getConnectionMutex()) {
            if (parameterObj == null) {
                setNull(parameterIndex, java.sql.Types.OTHER);
            } else {
                if (parameterObj instanceof Byte) {
                    setInt(parameterIndex, ((Byte) parameterObj).intValue());
                } else if (parameterObj instanceof String) {
                    setString(parameterIndex, (String) parameterObj);
                } else if (parameterObj instanceof BigDecimal) {
                    setBigDecimal(parameterIndex, (BigDecimal) parameterObj);
                } else if (parameterObj instanceof Short) {
                    setShort(parameterIndex, ((Short) parameterObj).shortValue());
                } else if (parameterObj instanceof Integer) {
                    setInt(parameterIndex, ((Integer) parameterObj).intValue());
                } else if (parameterObj instanceof Long) {
                    setLong(parameterIndex, ((Long) parameterObj).longValue());
                } else if (parameterObj instanceof Float) {
                    setFloat(parameterIndex, ((Float) parameterObj).floatValue());
                } else if (parameterObj instanceof Double) {
                    setDouble(parameterIndex, ((Double) parameterObj).doubleValue());
                } else if (parameterObj instanceof byte[]) {
                    setBytes(parameterIndex, (byte[]) parameterObj);
                } else if (parameterObj instanceof java.sql.Date) {
                    setDate(parameterIndex, (java.sql.Date) parameterObj);
                } else if (parameterObj instanceof Time) {
                    setTime(parameterIndex, (Time) parameterObj);
                } else if (parameterObj instanceof Timestamp) {
                    setTimestamp(parameterIndex, (Timestamp) parameterObj);
                } else if (parameterObj instanceof Boolean) {
                    setBoolean(parameterIndex, ((Boolean) parameterObj).booleanValue());
                } else if (parameterObj instanceof InputStream) {
                    setBinaryStream(parameterIndex, (InputStream) parameterObj, -1);
                } else if (parameterObj instanceof java.sql.Blob) {
                    setBlob(parameterIndex, (java.sql.Blob) parameterObj);
                } else if (parameterObj instanceof java.sql.Clob) {
                    setClob(parameterIndex, (java.sql.Clob) parameterObj);
                } else if (this.connection.getTreatUtilDateAsTimestamp() && parameterObj instanceof java.util.Date) {
                    setTimestamp(parameterIndex, new Timestamp(((java.util.Date) parameterObj).getTime()));
                } else if (parameterObj instanceof BigInteger) {
                    setString(parameterIndex, parameterObj.toString());
                } else {
                    setSerializableObject(parameterIndex, parameterObj);
                }
            }
        }
    }

    /**
     * @param parameterIndex
     * @param parameterObj
     * @param targetSqlType
     * 
     * @throws SQLException
     */
    public void setObject(int parameterIndex, Object parameterObj, int targetSqlType) throws SQLException {
        if (!(parameterObj instanceof BigDecimal)) {
            setObject(parameterIndex, parameterObj, targetSqlType, 0);
        } else {
            setObject(parameterIndex, parameterObj, targetSqlType, ((BigDecimal) parameterObj).scale());
        }
    }

    /**
     * Set the value of a parameter using an object; use the java.lang
     * equivalent objects for integral values.
     * 
     * <P>
     * The given Java object will be converted to the targetSqlType before being sent to the database.
     * </p>
     * 
     * <P>
     * note that this method may be used to pass database-specific abstract data types. This is done by using a Driver-specific Java type and using a
     * targetSqlType of java.sql.Types.OTHER
     * </p>
     * 
     * @param parameterIndex
     *            the first parameter is 1...
     * @param parameterObj
     *            the object containing the input parameter value
     * @param targetSqlType
     *            The SQL type to be send to the database
     * @param scale
     *            For java.sql.Types.DECIMAL or java.sql.Types.NUMERIC types
     *            this is the number of digits after the decimal. For all other
     *            types this value will be ignored.
     * 
     * @throws SQLException
     *             if a database access error occurs
     */
    public void setObject(int parameterIndex, Object parameterObj, int targetSqlType, int scale) throws SQLException {
        synchronized (checkClosed().getConnectionMutex()) {
            if (parameterObj == null) {
                setNull(parameterIndex, java.sql.Types.OTHER);
            } else {
                try {
                    switch (targetSqlType) {
                        case Types.BOOLEAN:
                            /*
                             * From Table-B5 in the JDBC-3.0 Spec
                             * 
                             * T S I B R F D D N B B C V L
                             * I M N I E L O E U I O H A O
                             * N A T G A O U C M T O A R N
                             * Y L E I L A B I E L R C G
                             * I L G N T L M R E H V
                             * N I E T E A I A A A
                             * T N R L C N R R
                             * T C
                             * H
                             * A
                             * R
                             * -----------------------------------
                             * Boolean x x x x x x x x x x x x x x
                             */

                            if (parameterObj instanceof Boolean) {
                                setBoolean(parameterIndex, ((Boolean) parameterObj).booleanValue());

                                break;
                            } else if (parameterObj instanceof String) {
                                setBoolean(parameterIndex, "true".equalsIgnoreCase((String) parameterObj) || !"0".equalsIgnoreCase((String) parameterObj));

                                break;
                            } else if (parameterObj instanceof Number) {
                                int intValue = ((Number) parameterObj).intValue();

                                setBoolean(parameterIndex, intValue != 0);

                                break;
                            } else {
                                throw SQLError.createSQLException("No conversion from " + parameterObj.getClass().getName() + " to Types.BOOLEAN possible.",
                                        SQLError.SQL_STATE_ILLEGAL_ARGUMENT, getExceptionInterceptor());
                            }

                        case Types.BIT:
                        case Types.TINYINT:
                        case Types.SMALLINT:
                        case Types.INTEGER:
                        case Types.BIGINT:
                        case Types.REAL:
                        case Types.FLOAT:
                        case Types.DOUBLE:
                        case Types.DECIMAL:
                        case Types.NUMERIC:

                            setNumericObject(parameterIndex, parameterObj, targetSqlType, scale);

                            break;

                        case Types.CHAR:
                        case Types.VARCHAR:
                        case Types.LONGVARCHAR:
                            if (parameterObj instanceof BigDecimal) {
                                setString(parameterIndex, (StringUtils.fixDecimalExponent(((BigDecimal) parameterObj).toPlainString())));
                            } else {
                                setString(parameterIndex, parameterObj.toString());
                            }

                            break;

                        case Types.CLOB:

                            if (parameterObj instanceof java.sql.Clob) {
                                setClob(parameterIndex, (java.sql.Clob) parameterObj);
                            } else {
                                setString(parameterIndex, parameterObj.toString());
                            }

                            break;

                        case Types.BINARY:
                        case Types.VARBINARY:
                        case Types.LONGVARBINARY:
                        case Types.BLOB:

                            if (parameterObj instanceof byte[]) {
                                setBytes(parameterIndex, (byte[]) parameterObj);
                            } else if (parameterObj instanceof java.sql.Blob) {
                                setBlob(parameterIndex, (java.sql.Blob) parameterObj);
                            } else {
                                setBytes(parameterIndex,
                                        StringUtils.getBytes(parameterObj.toString(), this.charConverter, this.charEncoding, getExceptionInterceptor()));
                            }

                            break;

                        case Types.DATE:
                        case Types.TIMESTAMP:

                            java.util.Date parameterAsDate;

                            if (parameterObj instanceof String) {
                                ParsePosition pp = new ParsePosition(0);
                                java.text.DateFormat sdf = new java.text.SimpleDateFormat(getDateTimePattern((String) parameterObj, false), Locale.US);
                                parameterAsDate = sdf.parse((String) parameterObj, pp);
                            } else {
                                parameterAsDate = (java.util.Date) parameterObj;
                            }

                            switch (targetSqlType) {
                                case Types.DATE:

                                    if (parameterAsDate instanceof java.sql.Date) {
                                        setDate(parameterIndex, (java.sql.Date) parameterAsDate);
                                    } else {
                                        setDate(parameterIndex, new java.sql.Date(parameterAsDate.getTime()));
                                    }

                                    break;

                                case Types.TIMESTAMP:

                                    if (parameterAsDate instanceof java.sql.Timestamp) {
                                        setTimestamp(parameterIndex, (java.sql.Timestamp) parameterAsDate);
                                    } else {
                                        setTimestamp(parameterIndex, new java.sql.Timestamp(parameterAsDate.getTime()));
                                    }

                                    break;
                            }

                            break;

                        case Types.TIME:

                            if (parameterObj instanceof String) {
                                java.text.DateFormat sdf = new java.text.SimpleDateFormat(getDateTimePattern((String) parameterObj, true), Locale.US);
                                setTime(parameterIndex, new java.sql.Time(sdf.parse((String) parameterObj).getTime()));
                            } else if (parameterObj instanceof Timestamp) {
                                Timestamp xT = (Timestamp) parameterObj;
                                setTime(parameterIndex, new java.sql.Time(xT.getTime()));
                            } else {
                                setTime(parameterIndex, (java.sql.Time) parameterObj);
                            }

                            break;

                        case Types.OTHER:
                            setSerializableObject(parameterIndex, parameterObj);

                            break;

                        default:
                            throw SQLError.createSQLException(Messages.getString("PreparedStatement.16"), SQLError.SQL_STATE_GENERAL_ERROR,
                                    getExceptionInterceptor());
                    }
                } catch (Exception ex) {
                    if (ex instanceof SQLException) {
                        throw (SQLException) ex;
                    }

                    SQLException sqlEx = SQLError.createSQLException(
                            Messages.getString("PreparedStatement.17") + parameterObj.getClass().toString() + Messages.getString("PreparedStatement.18")
                                    + ex.getClass().getName() + Messages.getString("PreparedStatement.19") + ex.getMessage(), SQLError.SQL_STATE_GENERAL_ERROR,
                            getExceptionInterceptor());

                    sqlEx.initCause(ex);

                    throw sqlEx;
                }
            }
        }
    }

    protected int setOneBatchedParameterSet(java.sql.PreparedStatement batchedStatement, int batchedParamIndex, Object paramSet) throws SQLException {
        BatchParams paramArg = (BatchParams) paramSet;

        boolean[] isNullBatch = paramArg.isNull;
        boolean[] isStreamBatch = paramArg.isStream;

        for (int j = 0; j < isNullBatch.length; j++) {
            if (isNullBatch[j]) {
                batchedStatement.setNull(batchedParamIndex++, Types.NULL);
            } else {
                if (isStreamBatch[j]) {
                    batchedStatement.setBinaryStream(batchedParamIndex++, paramArg.parameterStreams[j], paramArg.streamLengths[j]);
                } else {
                    ((com.mysql.jdbc.PreparedStatement) batchedStatement).setBytesNoEscapeNoQuotes(batchedParamIndex++, paramArg.parameterStrings[j]);
                }
            }
        }

        return batchedParamIndex;
    }

    /**
     * JDBC 2.0 Set a REF(&lt;structured-type&gt;) parameter.
     * 
     * @param i
     *            the first parameter is 1, the second is 2, ...
     * @param x
     *            an object representing data of an SQL REF Type
     * 
     * @throws SQLException
     *             if a database error occurs
     * @throws SQLFeatureNotSupportedException
     */
    public void setRef(int i, Ref x) throws SQLException {
        throw SQLError.notImplemented();
    }

    /**
     * Sets the value for the placeholder as a serialized Java object (used by
     * various forms of setObject()
     * 
     * @param parameterIndex
     * @param parameterObj
     * 
     * @throws SQLException
     */
    private final void setSerializableObject(int parameterIndex, Object parameterObj) throws SQLException {
        try {
            ByteArrayOutputStream bytesOut = new ByteArrayOutputStream();
            ObjectOutputStream objectOut = new ObjectOutputStream(bytesOut);
            objectOut.writeObject(parameterObj);
            objectOut.flush();
            objectOut.close();
            bytesOut.flush();
            bytesOut.close();

            byte[] buf = bytesOut.toByteArray();
            ByteArrayInputStream bytesIn = new ByteArrayInputStream(buf);
            setBinaryStream(parameterIndex, bytesIn, buf.length);
            this.parameterTypes[parameterIndex - 1 + getParameterIndexOffset()] = Types.BINARY;
        } catch (Exception ex) {
            SQLException sqlEx = SQLError.createSQLException(Messages.getString("PreparedStatement.54") + ex.getClass().getName(),
                    SQLError.SQL_STATE_ILLEGAL_ARGUMENT, getExceptionInterceptor());
            sqlEx.initCause(ex);

            throw sqlEx;
        }
    }

    /**
     * Set a parameter to a Java short value. The driver converts this to a SQL
     * SMALLINT value when it sends it to the database.
     * 
     * @param parameterIndex
     *            the first parameter is 1...
     * @param x
     *            the parameter value
     * 
     * @exception SQLException
     *                if a database access error occurs
     */
    public void setShort(int parameterIndex, short x) throws SQLException {
        setInternal(parameterIndex, String.valueOf(x));

        this.parameterTypes[parameterIndex - 1 + getParameterIndexOffset()] = Types.SMALLINT;
    }

    /**
     * Set a parameter to a Java String value. The driver converts this to a SQL
     * VARCHAR or LONGVARCHAR value (depending on the arguments size relative to
     * the driver's limits on VARCHARs) when it sends it to the database.
     * 
     * @param parameterIndex
     *            the first parameter is 1...
     * @param x
     *            the parameter value
     * 
     * @exception SQLException
     *                if a database access error occurs
     */
    public void setString(int parameterIndex, String x) throws SQLException {
        synchronized (checkClosed().getConnectionMutex()) {
            // if the passed string is null, then set this column to null
            if (x == null) {
                setNull(parameterIndex, Types.CHAR);
            } else {
                checkClosed();

                int stringLength = x.length();

                if (this.connection.isNoBackslashEscapesSet()) {
                    // Scan for any nasty chars

                    boolean needsHexEscape = isEscapeNeededForString(x, stringLength);

                    if (!needsHexEscape) {
                        byte[] parameterAsBytes = null;

                        StringBuilder quotedString = new StringBuilder(x.length() + 2);
                        quotedString.append('\'');
                        quotedString.append(x);
                        quotedString.append('\'');

                        if (!this.isLoadDataQuery) {
                            parameterAsBytes = StringUtils.getBytes(quotedString.toString(), this.charConverter, this.charEncoding, getExceptionInterceptor());
                        } else {
                            // Send with platform character encoding
                            parameterAsBytes = StringUtils.getBytes(quotedString.toString());
                        }

                        setInternal(parameterIndex, parameterAsBytes);
                    } else {
                        byte[] parameterAsBytes = null;

                        if (!this.isLoadDataQuery) {
                            parameterAsBytes = StringUtils.getBytes(x, this.charConverter, this.charEncoding, getExceptionInterceptor());
                        } else {
                            // Send with platform character encoding
                            parameterAsBytes = StringUtils.getBytes(x);
                        }

                        setBytes(parameterIndex, parameterAsBytes);
                    }

                    return;
                }

                String parameterAsString = x;
                boolean needsQuoted = true;

                if (this.isLoadDataQuery || isEscapeNeededForString(x, stringLength)) {
                    needsQuoted = false; // saves an allocation later

                    StringBuilder buf = new StringBuilder((int) (x.length() * 1.1));

                    buf.append('\'');

                    //
                    // Note: buf.append(char) is _faster_ than appending in blocks, because the block append requires a System.arraycopy().... go figure...
                    //

                    for (int i = 0; i < stringLength; ++i) {
                        char c = x.charAt(i);

                        switch (c) {
                            case 0: /* Must be escaped for 'mysql' */
                                buf.append('\\');
                                buf.append('0');

                                break;

                            case '\n': /* Must be escaped for logs */
                                buf.append('\\');
                                buf.append('n');

                                break;

                            case '\r':
                                buf.append('\\');
                                buf.append('r');

                                break;

                            case '\\':
                                buf.append('\\');
                                buf.append('\\');

                                break;

                            case '\'':
                                buf.append('\\');
                                buf.append('\'');

                                break;

                            case '"': /* Better safe than sorry */
                                if (this.usingAnsiMode) {
                                    buf.append('\\');
                                }

                                buf.append('"');

                                break;

                            case '\032': /* This gives problems on Win32 */
                                buf.append('\\');
                                buf.append('Z');

                                break;

                            case '\u00a5':
                            case '\u20a9':
                                // escape characters interpreted as backslash by mysql
                                if (this.charsetEncoder != null) {
                                    CharBuffer cbuf = CharBuffer.allocate(1);
                                    ByteBuffer bbuf = ByteBuffer.allocate(1);
                                    cbuf.put(c);
                                    cbuf.position(0);
                                    this.charsetEncoder.encode(cbuf, bbuf, true);
                                    if (bbuf.get(0) == '\\') {
                                        buf.append('\\');
                                    }
                                }
                                // fall through

                            default:
                                buf.append(c);
                        }
                    }

                    buf.append('\'');

                    parameterAsString = buf.toString();
                }

                byte[] parameterAsBytes = null;

                if (!this.isLoadDataQuery) {
                    if (needsQuoted) {
                        parameterAsBytes = StringUtils.getBytesWrapped(parameterAsString, '\'', '\'', this.charConverter, this.charEncoding,
                                getExceptionInterceptor());
                    } else {
                        parameterAsBytes = StringUtils.getBytes(parameterAsString, this.charConverter, this.charEncoding, getExceptionInterceptor());
                    }
                } else {
                    // Send with platform character encoding
                    parameterAsBytes = StringUtils.getBytes(parameterAsString);
                }

                setInternal(parameterIndex, parameterAsBytes);

                this.parameterTypes[parameterIndex - 1 + getParameterIndexOffset()] = Types.VARCHAR;
            }
        }
    }

    private boolean isEscapeNeededForString(String x, int stringLength) {
        boolean needsHexEscape = false;

        for (int i = 0; i < stringLength; ++i) {
            char c = x.charAt(i);

            switch (c) {
                case 0: /* Must be escaped for 'mysql' */

                    needsHexEscape = true;
                    break;

                case '\n': /* Must be escaped for logs */
                    needsHexEscape = true;

                    break;

                case '\r':
                    needsHexEscape = true;
                    break;

                case '\\':
                    needsHexEscape = true;

                    break;

                case '\'':
                    needsHexEscape = true;

                    break;

                case '"': /* Better safe than sorry */
                    needsHexEscape = true;

                    break;

                case '\032': /* This gives problems on Win32 */
                    needsHexEscape = true;
                    break;
            }

            if (needsHexEscape) {
                break; // no need to scan more
            }
        }
        return needsHexEscape;
    }

    /**
     * Set a parameter to a java.sql.Time value. The driver converts this to a
     * SQL TIME value when it sends it to the database.
     * 
     * @param parameterIndex
     *            the first parameter is 1, the second is 2, ...
     * @param x
     *            the parameter value
     * @param cal
     *            the cal specifying the timezone
     * 
     * @throws SQLException
     *             if a database-access error occurs.
     */
    public void setTime(int parameterIndex, java.sql.Time x, Calendar cal) throws SQLException {
        synchronized (checkClosed().getConnectionMutex()) {
            setTimeInternal(parameterIndex, x, cal, cal.getTimeZone(), true);
        }
    }

    /**
     * Set a parameter to a java.sql.Time value. The driver converts this to a
     * SQL TIME value when it sends it to the database.
     * 
     * @param parameterIndex
     *            the first parameter is 1...));
     * @param x
     *            the parameter value
     * 
     * @throws java.sql.SQLException
     *             if a database access error occurs
     */
    public void setTime(int parameterIndex, Time x) throws java.sql.SQLException {
        synchronized (checkClosed().getConnectionMutex()) {
            setTimeInternal(parameterIndex, x, null, this.connection.getDefaultTimeZone(), false);
        }
    }

    /**
     * Set a parameter to a java.sql.Time value. The driver converts this to a
     * SQL TIME value when it sends it to the database, using the given
     * timezone.
     * 
     * @param parameterIndex
     *            the first parameter is 1...));
     * @param x
     *            the parameter value
     * @param tz
     *            the timezone to use
     * 
     * @throws java.sql.SQLException
     *             if a database access error occurs
     */
    private void setTimeInternal(int parameterIndex, Time x, Calendar targetCalendar, TimeZone tz, boolean rollForward) throws java.sql.SQLException {
        if (x == null) {
            setNull(parameterIndex, java.sql.Types.TIME);
        } else {
            checkClosed();

            if (!this.useLegacyDatetimeCode) {
                newSetTimeInternal(parameterIndex, x, targetCalendar);
            } else {
                Calendar sessionCalendar = getCalendarInstanceForSessionOrNew();

                x = TimeUtil.changeTimezone(this.connection, sessionCalendar, targetCalendar, x, tz, this.connection.getServerTimezoneTZ(), rollForward);

                setInternal(parameterIndex, "'" + x.toString() + "'");
            }

            this.parameterTypes[parameterIndex - 1 + getParameterIndexOffset()] = Types.TIME;
        }
    }

    /**
     * Set a parameter to a java.sql.Timestamp value. The driver converts this
     * to a SQL TIMESTAMP value when it sends it to the database.
     * 
     * @param parameterIndex
     *            the first parameter is 1, the second is 2, ...
     * @param x
     *            the parameter value
     * @param cal
     *            the calendar specifying the timezone to use
     * 
     * @throws SQLException
     *             if a database-access error occurs.
     */
    public void setTimestamp(int parameterIndex, java.sql.Timestamp x, Calendar cal) throws SQLException {
        synchronized (checkClosed().getConnectionMutex()) {
            setTimestampInternal(parameterIndex, x, cal, cal.getTimeZone(), true);
        }
    }

    /**
     * Set a parameter to a java.sql.Timestamp value. The driver converts this
     * to a SQL TIMESTAMP value when it sends it to the database.
     * 
     * @param parameterIndex
     *            the first parameter is 1...
     * @param x
     *            the parameter value
     * 
     * @throws java.sql.SQLException
     *             if a database access error occurs
     */
    public void setTimestamp(int parameterIndex, Timestamp x) throws java.sql.SQLException {
        synchronized (checkClosed().getConnectionMutex()) {
            setTimestampInternal(parameterIndex, x, null, this.connection.getDefaultTimeZone(), false);
        }
    }

    /**
     * Set a parameter to a java.sql.Timestamp value. The driver converts this
     * to a SQL TIMESTAMP value when it sends it to the database.
     * 
     * @param parameterIndex
     *            the first parameter is 1, the second is 2, ...
     * @param x
     *            the parameter value
     * @param tz
     *            the timezone to use
     * 
     * @throws SQLException
     *             if a database-access error occurs.
     */
    private void setTimestampInternal(int parameterIndex, Timestamp x, Calendar targetCalendar, TimeZone tz, boolean rollForward) throws SQLException {
        if (x == null) {
            setNull(parameterIndex, java.sql.Types.TIMESTAMP);
        } else {
            checkClosed();

            if (!this.useLegacyDatetimeCode) {
                newSetTimestampInternal(parameterIndex, x, targetCalendar);
            } else {
                Calendar sessionCalendar = this.connection.getUseJDBCCompliantTimezoneShift() ? this.connection.getUtcCalendar()
                        : getCalendarInstanceForSessionOrNew();

                x = TimeUtil.changeTimezone(this.connection, sessionCalendar, targetCalendar, x, tz, this.connection.getServerTimezoneTZ(), rollForward);

                if (this.connection.getUseSSPSCompatibleTimezoneShift()) {
                    doSSPSCompatibleTimezoneShift(parameterIndex, x, sessionCalendar);
                } else {
                    synchronized (this) {
                        if (this.tsdf == null) {
                            this.tsdf = new SimpleDateFormat("''yyyy-MM-dd HH:mm:ss", Locale.US);
                        }

                        StringBuffer buf = new StringBuffer();
                        buf.append(this.tsdf.format(x));

                        int nanos = x.getNanos();

                        if (nanos != 0) {
                            buf.append('.');
                            buf.append(TimeUtil.formatNanos(nanos, true));
                        }

                        buf.append('\'');

                        setInternal(parameterIndex, buf.toString()); // SimpleDateFormat is not
                                                                     // thread-safe
                    }
                }
            }

            this.parameterTypes[parameterIndex - 1 + getParameterIndexOffset()] = Types.TIMESTAMP;
        }
    }

    private void newSetTimestampInternal(int parameterIndex, Timestamp x, Calendar targetCalendar) throws SQLException {
        synchronized (checkClosed().getConnectionMutex()) {
            if (this.tsdf == null) {
                this.tsdf = new SimpleDateFormat("''yyyy-MM-dd HH:mm:ss", Locale.US);
            }

            if (targetCalendar != null) {
                this.tsdf.setTimeZone(targetCalendar.getTimeZone());
            } else {
                this.tsdf.setTimeZone(this.connection.getServerTimezoneTZ());
            }

            StringBuffer buf = new StringBuffer();
            buf.append(this.tsdf.format(x));
            buf.append('.');
            buf.append(TimeUtil.formatNanos(x.getNanos(), true));
            buf.append('\'');

            setInternal(parameterIndex, buf.toString());
        }
    }

    private void newSetTimeInternal(int parameterIndex, Time x, Calendar targetCalendar) throws SQLException {
        synchronized (checkClosed().getConnectionMutex()) {
            if (this.tdf == null) {
                this.tdf = new SimpleDateFormat("''HH:mm:ss''", Locale.US);
            }

            if (targetCalendar != null) {
                this.tdf.setTimeZone(targetCalendar.getTimeZone());
            } else {
                this.tdf.setTimeZone(this.connection.getServerTimezoneTZ());
            }

            setInternal(parameterIndex, this.tdf.format(x));
        }
    }

    private void newSetDateInternal(int parameterIndex, Date x, Calendar targetCalendar) throws SQLException {
        synchronized (checkClosed().getConnectionMutex()) {
            if (this.ddf == null) {
                this.ddf = new SimpleDateFormat("''yyyy-MM-dd''", Locale.US);
            }

            if (targetCalendar != null) {
                this.ddf.setTimeZone(targetCalendar.getTimeZone());
            } else if (this.connection.getNoTimezoneConversionForDateType()) {
                this.ddf.setTimeZone(this.connection.getDefaultTimeZone());
            } else {
                this.ddf.setTimeZone(this.connection.getServerTimezoneTZ());
            }

            setInternal(parameterIndex, this.ddf.format(x));
        }
    }

    private void doSSPSCompatibleTimezoneShift(int parameterIndex, Timestamp x, Calendar sessionCalendar) throws SQLException {
        synchronized (checkClosed().getConnectionMutex()) {
            Calendar sessionCalendar2 = (this.connection.getUseJDBCCompliantTimezoneShift()) ? this.connection.getUtcCalendar()
                    : getCalendarInstanceForSessionOrNew();

            synchronized (sessionCalendar2) {
                java.util.Date oldTime = sessionCalendar2.getTime();

                try {
                    sessionCalendar2.setTime(x);

                    int year = sessionCalendar2.get(Calendar.YEAR);
                    int month = sessionCalendar2.get(Calendar.MONTH) + 1;
                    int date = sessionCalendar2.get(Calendar.DAY_OF_MONTH);

                    int hour = sessionCalendar2.get(Calendar.HOUR_OF_DAY);
                    int minute = sessionCalendar2.get(Calendar.MINUTE);
                    int seconds = sessionCalendar2.get(Calendar.SECOND);

                    StringBuilder tsBuf = new StringBuilder();

                    tsBuf.append('\'');
                    tsBuf.append(year);

                    tsBuf.append("-");

                    if (month < 10) {
                        tsBuf.append('0');
                    }

                    tsBuf.append(month);

                    tsBuf.append('-');

                    if (date < 10) {
                        tsBuf.append('0');
                    }

                    tsBuf.append(date);

                    tsBuf.append(' ');

                    if (hour < 10) {
                        tsBuf.append('0');
                    }

                    tsBuf.append(hour);

                    tsBuf.append(':');

                    if (minute < 10) {
                        tsBuf.append('0');
                    }

                    tsBuf.append(minute);

                    tsBuf.append(':');

                    if (seconds < 10) {
                        tsBuf.append('0');
                    }

                    tsBuf.append(seconds);

                    tsBuf.append('.');
                    tsBuf.append(TimeUtil.formatNanos(x.getNanos(), true));
                    tsBuf.append('\'');

                    setInternal(parameterIndex, tsBuf.toString());

                } finally {
                    sessionCalendar2.setTime(oldTime);
                }
            }
        }
    }

    /**
     * When a very large Unicode value is input to a LONGVARCHAR parameter, it
     * may be more practical to send it via a java.io.InputStream. JDBC will
     * read the data from the stream as needed, until it reaches end-of-file.
     * The JDBC driver will do any necessary conversion from UNICODE to the
     * database char format.
     * 
     * <P>
     * <B>Note:</B> This stream object can either be a standard Java stream object or your own subclass that implements the standard interface.
     * </p>
     * 
     * @param parameterIndex
     *            the first parameter is 1...
     * @param x
     *            the parameter value
     * @param length
     *            the number of bytes to read from the stream
     * 
     * @throws SQLException
     *             if a database access error occurs
     * 
     * @deprecated
     */
    @Deprecated
    public void setUnicodeStream(int parameterIndex, InputStream x, int length) throws SQLException {
        if (x == null) {
            setNull(parameterIndex, java.sql.Types.VARCHAR);
        } else {
            setBinaryStream(parameterIndex, x, length);

            this.parameterTypes[parameterIndex - 1 + getParameterIndexOffset()] = Types.CLOB;
        }
    }

    /**
     * @see PreparedStatement#setURL(int, URL)
     */
    public void setURL(int parameterIndex, URL arg) throws SQLException {
        if (arg != null) {
            setString(parameterIndex, arg.toString());

            this.parameterTypes[parameterIndex - 1 + getParameterIndexOffset()] = Types.DATALINK;
        } else {
            setNull(parameterIndex, Types.CHAR);
        }
    }

    private final void streamToBytes(Buffer packet, InputStream in, boolean escape, int streamLength, boolean useLength) throws SQLException {
        synchronized (checkClosed().getConnectionMutex()) {
            try {
                if (this.streamConvertBuf == null) {
                    this.streamConvertBuf = new byte[4096];
                }

                boolean hexEscape = false;

                try {
                    if (this.connection.isNoBackslashEscapesSet()) {
                        hexEscape = true;
                    }
                } catch (RuntimeException ex) {
                    SQLException sqlEx = SQLError.createSQLException(ex.toString(), SQLError.SQL_STATE_ILLEGAL_ARGUMENT, null);
                    sqlEx.initCause(ex);
                    throw sqlEx;
                }

                if (streamLength == -1) {
                    useLength = false;
                }

                int bc = -1;

                if (useLength) {
                    bc = readblock(in, this.streamConvertBuf, streamLength);
                } else {
                    bc = readblock(in, this.streamConvertBuf);
                }

                int lengthLeftToRead = streamLength - bc;

                if (hexEscape) {
                    packet.writeStringNoNull("x");
                } else {
                    packet.writeStringNoNull("_binary");
                }

                if (escape) {
                    packet.writeByte((byte) '\'');
                }

                while (bc > 0) {
                    if (hexEscape) {
                        hexEscapeBlock(this.streamConvertBuf, packet, bc);
                    } else if (escape) {
                        escapeblockFast(this.streamConvertBuf, packet, bc);
                    } else {
                        packet.writeBytesNoNull(this.streamConvertBuf, 0, bc);
                    }

                    if (useLength) {
                        bc = readblock(in, this.streamConvertBuf, lengthLeftToRead);

                        if (bc > 0) {
                            lengthLeftToRead -= bc;
                        }
                    } else {
                        bc = readblock(in, this.streamConvertBuf);
                    }
                }

                if (escape) {
                    packet.writeByte((byte) '\'');
                }
            } finally {
                if (this.connection.getAutoClosePStmtStreams()) {
                    try {
                        in.close();
                    } catch (IOException ioEx) {
                    }

                    in = null;
                }
            }
        }
    }

    private final byte[] streamToBytes(InputStream in, boolean escape, int streamLength, boolean useLength) throws SQLException {
        synchronized (checkClosed().getConnectionMutex()) {
            try {
                if (this.streamConvertBuf == null) {
                    this.streamConvertBuf = new byte[4096];
                }
                if (streamLength == -1) {
                    useLength = false;
                }

                ByteArrayOutputStream bytesOut = new ByteArrayOutputStream();

                int bc = -1;

                if (useLength) {
                    bc = readblock(in, this.streamConvertBuf, streamLength);
                } else {
                    bc = readblock(in, this.streamConvertBuf);
                }

                int lengthLeftToRead = streamLength - bc;

                if (escape) {
                    bytesOut.write('_');
                    bytesOut.write('b');
                    bytesOut.write('i');
                    bytesOut.write('n');
                    bytesOut.write('a');
                    bytesOut.write('r');
                    bytesOut.write('y');
                    bytesOut.write('\'');
                }

                while (bc > 0) {
                    if (escape) {
                        escapeblockFast(this.streamConvertBuf, bytesOut, bc);
                    } else {
                        bytesOut.write(this.streamConvertBuf, 0, bc);
                    }

                    if (useLength) {
                        bc = readblock(in, this.streamConvertBuf, lengthLeftToRead);

                        if (bc > 0) {
                            lengthLeftToRead -= bc;
                        }
                    } else {
                        bc = readblock(in, this.streamConvertBuf);
                    }
                }

                if (escape) {
                    bytesOut.write('\'');
                }

                return bytesOut.toByteArray();
            } finally {
                if (this.connection.getAutoClosePStmtStreams()) {
                    try {
                        in.close();
                    } catch (IOException ioEx) {
                    }

                    in = null;
                }
            }
        }
    }

    /**
     * Returns this PreparedStatement represented as a string.
     * 
     * @return this PreparedStatement represented as a string.
     */
    @Override
    public String toString() {
        StringBuilder buf = new StringBuilder();
        buf.append(super.toString());
        buf.append(": ");

        try {
            buf.append(asSql());
        } catch (SQLException sqlEx) {
            buf.append("EXCEPTION: " + sqlEx.toString());
        }

        return buf.toString();
    }

    /**
     * For calling stored functions, this will be -1 as we don't really count
     * the first '?' parameter marker, it's only syntax, but JDBC counts it
     * as #1, otherwise it will return 0
     */

    protected int getParameterIndexOffset() {
        return 0;
    }

    public void setAsciiStream(int parameterIndex, InputStream x) throws SQLException {
        setAsciiStream(parameterIndex, x, -1);
    }

    public void setAsciiStream(int parameterIndex, InputStream x, long length) throws SQLException {
        setAsciiStream(parameterIndex, x, (int) length);
        this.parameterTypes[parameterIndex - 1 + getParameterIndexOffset()] = Types.CLOB;
    }

    public void setBinaryStream(int parameterIndex, InputStream x) throws SQLException {
        setBinaryStream(parameterIndex, x, -1);
    }

    public void setBinaryStream(int parameterIndex, InputStream x, long length) throws SQLException {
        setBinaryStream(parameterIndex, x, (int) length);
    }

    public void setBlob(int parameterIndex, InputStream inputStream) throws SQLException {
        setBinaryStream(parameterIndex, inputStream);
    }

    public void setCharacterStream(int parameterIndex, Reader reader) throws SQLException {
        setCharacterStream(parameterIndex, reader, -1);
    }

    public void setCharacterStream(int parameterIndex, Reader reader, long length) throws SQLException {
        setCharacterStream(parameterIndex, reader, (int) length);

    }

    public void setClob(int parameterIndex, Reader reader) throws SQLException {
        setCharacterStream(parameterIndex, reader);

    }

    public void setClob(int parameterIndex, Reader reader, long length) throws SQLException {
        setCharacterStream(parameterIndex, reader, length);
    }

    public void setNCharacterStream(int parameterIndex, Reader value) throws SQLException {
        setNCharacterStream(parameterIndex, value, -1);
    }

    /**
     * Set a parameter to a Java String value. The driver converts this to a SQL
     * VARCHAR or LONGVARCHAR value with introducer _utf8 (depending on the
     * arguments size relative to the driver's limits on VARCHARs) when it sends
     * it to the database. If charset is set as utf8, this method just call setString.
     * 
     * @param parameterIndex
     *            the first parameter is 1...
     * @param x
     *            the parameter value
     * 
     * @exception SQLException
     *                if a database access error occurs
     */
    public void setNString(int parameterIndex, String x) throws SQLException {
        synchronized (checkClosed().getConnectionMutex()) {
            if (this.charEncoding.equalsIgnoreCase("UTF-8") || this.charEncoding.equalsIgnoreCase("utf8")) {
                setString(parameterIndex, x);
                return;
            }

            // if the passed string is null, then set this column to null
            if (x == null) {
                setNull(parameterIndex, java.sql.Types.CHAR);
            } else {
                int stringLength = x.length();
                // Ignore sql_mode=NO_BACKSLASH_ESCAPES in current implementation.

                // Add introducer _utf8 for NATIONAL CHARACTER
                StringBuilder buf = new StringBuilder((int) (x.length() * 1.1 + 4));
                buf.append("_utf8");
                buf.append('\'');

                //
                // Note: buf.append(char) is _faster_ than appending in blocks, because the block append requires a System.arraycopy().... go figure...
                //

                for (int i = 0; i < stringLength; ++i) {
                    char c = x.charAt(i);

                    switch (c) {
                        case 0: /* Must be escaped for 'mysql' */
                            buf.append('\\');
                            buf.append('0');

                            break;

                        case '\n': /* Must be escaped for logs */
                            buf.append('\\');
                            buf.append('n');

                            break;

                        case '\r':
                            buf.append('\\');
                            buf.append('r');

                            break;

                        case '\\':
                            buf.append('\\');
                            buf.append('\\');

                            break;

                        case '\'':
                            buf.append('\\');
                            buf.append('\'');

                            break;

                        case '"': /* Better safe than sorry */
                            if (this.usingAnsiMode) {
                                buf.append('\\');
                            }

                            buf.append('"');

                            break;

                        case '\032': /* This gives problems on Win32 */
                            buf.append('\\');
                            buf.append('Z');

                            break;

                        default:
                            buf.append(c);
                    }
                }

                buf.append('\'');

                String parameterAsString = buf.toString();

                byte[] parameterAsBytes = null;

                if (!this.isLoadDataQuery) {
                    parameterAsBytes = StringUtils
                            .getBytes(parameterAsString, this.connection.getCharsetConverter("UTF-8"), "UTF-8", getExceptionInterceptor());
                } else {
                    // Send with platform character encoding
                    parameterAsBytes = StringUtils.getBytes(parameterAsString);
                }

                setInternal(parameterIndex, parameterAsBytes);

                this.parameterTypes[parameterIndex - 1 + getParameterIndexOffset()] = -9; /* Types.NVARCHAR */
            }
        }
    }

    /**
     * JDBC 2.0 When a very large UNICODE value is input to a LONGVARCHAR
     * parameter, it may be more practical to send it via a java.io.Reader. JDBC
     * will read the data from the stream as needed, until it reaches
     * end-of-file. The JDBC driver will do any necessary conversion from
     * UNICODE to the database char format.
     * 
     * <P>
     * <B>Note:</B> This stream object can either be a standard Java stream object or your own subclass that implements the standard interface.
     * </p>
     * 
     * @param parameterIndex
     *            the first parameter is 1, the second is 2, ...
     * @param reader
     *            the java reader which contains the UNICODE data
     * @param length
     *            the number of characters in the stream
     * 
     * @exception SQLException
     *                if a database-access error occurs.
     */
    public void setNCharacterStream(int parameterIndex, Reader reader, long length) throws SQLException {
        synchronized (checkClosed().getConnectionMutex()) {
            try {
                if (reader == null) {
                    setNull(parameterIndex, java.sql.Types.LONGVARCHAR);

                } else {
                    char[] c = null;
                    int len = 0;

                    boolean useLength = this.connection.getUseStreamLengthsInPrepStmts();

                    // Ignore "clobCharacterEncoding" because utf8 should be used this time.

                    if (useLength && (length != -1)) {
                        c = new char[(int) length];  // can't take more than Integer.MAX_VALUE

                        int numCharsRead = readFully(reader, c, (int) length); // blocks until all read
                        setNString(parameterIndex, new String(c, 0, numCharsRead));

                    } else {
                        c = new char[4096];

                        StringBuilder buf = new StringBuilder();

                        while ((len = reader.read(c)) != -1) {
                            buf.append(c, 0, len);
                        }

                        setNString(parameterIndex, buf.toString());
                    }

                    this.parameterTypes[parameterIndex - 1 + getParameterIndexOffset()] = 2011; /* Types.NCLOB */
                }
            } catch (java.io.IOException ioEx) {
                throw SQLError.createSQLException(ioEx.toString(), SQLError.SQL_STATE_GENERAL_ERROR, getExceptionInterceptor());
            }
        }
    }

    public void setNClob(int parameterIndex, Reader reader) throws SQLException {
        setNCharacterStream(parameterIndex, reader);
    }

    /**
     * Set a NCLOB parameter.
     * 
     * @param parameterIndex
     *            the first parameter is 1, the second is 2, ...
     * @param reader
     *            the java reader which contains the UNICODE data
     * @param length
     *            the number of characters in the stream
     * 
     * @throws SQLException
     *             if a database error occurs
     */
    public void setNClob(int parameterIndex, Reader reader, long length) throws SQLException {
        if (reader == null) {
            setNull(parameterIndex, java.sql.Types.LONGVARCHAR);
        } else {
            setNCharacterStream(parameterIndex, reader, length);
        }
    }

    public ParameterBindings getParameterBindings() throws SQLException {
        synchronized (checkClosed().getConnectionMutex()) {
            return new EmulatedPreparedStatementBindings();
        }
    }

    class EmulatedPreparedStatementBindings implements ParameterBindings {

        private ResultSetImpl bindingsAsRs;
        private boolean[] parameterIsNull;

        EmulatedPreparedStatementBindings() throws SQLException {
            List<ResultSetRow> rows = new ArrayList<ResultSetRow>();
            this.parameterIsNull = new boolean[PreparedStatement.this.parameterCount];
            System.arraycopy(PreparedStatement.this.isNull, 0, this.parameterIsNull, 0, PreparedStatement.this.parameterCount);
            byte[][] rowData = new byte[PreparedStatement.this.parameterCount][];
            Field[] typeMetadata = new Field[PreparedStatement.this.parameterCount];

            for (int i = 0; i < PreparedStatement.this.parameterCount; i++) {
                if (PreparedStatement.this.batchCommandIndex == -1) {
                    rowData[i] = getBytesRepresentation(i);
                } else {
                    rowData[i] = getBytesRepresentationForBatch(i, PreparedStatement.this.batchCommandIndex);
                }

                int charsetIndex = 0;

                if (PreparedStatement.this.parameterTypes[i] == Types.BINARY || PreparedStatement.this.parameterTypes[i] == Types.BLOB) {
                    charsetIndex = CharsetMapping.MYSQL_COLLATION_INDEX_binary;
                } else {
                    try {
                        charsetIndex = CharsetMapping.getCollationIndexForJavaEncoding(PreparedStatement.this.connection.getEncoding(),
                                PreparedStatement.this.connection);
                    } catch (SQLException ex) {
                        throw ex;
                    } catch (RuntimeException ex) {
                        SQLException sqlEx = SQLError.createSQLException(ex.toString(), SQLError.SQL_STATE_ILLEGAL_ARGUMENT, null);
                        sqlEx.initCause(ex);
                        throw sqlEx;
                    }
                }

                Field parameterMetadata = new Field(null, "parameter_" + (i + 1), charsetIndex, PreparedStatement.this.parameterTypes[i], rowData[i].length);
                parameterMetadata.setConnection(PreparedStatement.this.connection);
                typeMetadata[i] = parameterMetadata;
            }

            rows.add(new ByteArrayRow(rowData, getExceptionInterceptor()));

            this.bindingsAsRs = new ResultSetImpl(PreparedStatement.this.connection.getCatalog(), typeMetadata, new RowDataStatic(rows),
                    PreparedStatement.this.connection, null);
            this.bindingsAsRs.next();
        }

        public Array getArray(int parameterIndex) throws SQLException {
            return this.bindingsAsRs.getArray(parameterIndex);
        }

        public InputStream getAsciiStream(int parameterIndex) throws SQLException {
            return this.bindingsAsRs.getAsciiStream(parameterIndex);
        }

        public BigDecimal getBigDecimal(int parameterIndex) throws SQLException {
            return this.bindingsAsRs.getBigDecimal(parameterIndex);
        }

        public InputStream getBinaryStream(int parameterIndex) throws SQLException {
            return this.bindingsAsRs.getBinaryStream(parameterIndex);
        }

        public java.sql.Blob getBlob(int parameterIndex) throws SQLException {
            return this.bindingsAsRs.getBlob(parameterIndex);
        }

        public boolean getBoolean(int parameterIndex) throws SQLException {
            return this.bindingsAsRs.getBoolean(parameterIndex);
        }

        public byte getByte(int parameterIndex) throws SQLException {
            return this.bindingsAsRs.getByte(parameterIndex);
        }

        public byte[] getBytes(int parameterIndex) throws SQLException {
            return this.bindingsAsRs.getBytes(parameterIndex);
        }

        public Reader getCharacterStream(int parameterIndex) throws SQLException {
            return this.bindingsAsRs.getCharacterStream(parameterIndex);
        }

        public java.sql.Clob getClob(int parameterIndex) throws SQLException {
            return this.bindingsAsRs.getClob(parameterIndex);
        }

        public Date getDate(int parameterIndex) throws SQLException {
            return this.bindingsAsRs.getDate(parameterIndex);
        }

        public double getDouble(int parameterIndex) throws SQLException {
            return this.bindingsAsRs.getDouble(parameterIndex);
        }

        public float getFloat(int parameterIndex) throws SQLException {
            return this.bindingsAsRs.getFloat(parameterIndex);
        }

        public int getInt(int parameterIndex) throws SQLException {
            return this.bindingsAsRs.getInt(parameterIndex);
        }

        public long getLong(int parameterIndex) throws SQLException {
            return this.bindingsAsRs.getLong(parameterIndex);
        }

        public Reader getNCharacterStream(int parameterIndex) throws SQLException {
            return this.bindingsAsRs.getCharacterStream(parameterIndex);
        }

        public Reader getNClob(int parameterIndex) throws SQLException {
            return this.bindingsAsRs.getCharacterStream(parameterIndex);
        }

        public Object getObject(int parameterIndex) throws SQLException {
            checkBounds(parameterIndex, 0);

            if (this.parameterIsNull[parameterIndex - 1]) {
                return null;
            }

            // we can't rely on the default mapping for JDBC's ResultSet.getObject() for numerics, they're not one-to-one with PreparedStatement.setObject

            switch (PreparedStatement.this.parameterTypes[parameterIndex - 1]) {
                case Types.TINYINT:
                    return Byte.valueOf(getByte(parameterIndex));
                case Types.SMALLINT:
                    return Short.valueOf(getShort(parameterIndex));
                case Types.INTEGER:
                    return Integer.valueOf(getInt(parameterIndex));
                case Types.BIGINT:
                    return Long.valueOf(getLong(parameterIndex));
                case Types.FLOAT:
                    return Float.valueOf(getFloat(parameterIndex));
                case Types.DOUBLE:
                    return Double.valueOf(getDouble(parameterIndex));
                default:
                    return this.bindingsAsRs.getObject(parameterIndex);
            }
        }

        public Ref getRef(int parameterIndex) throws SQLException {
            return this.bindingsAsRs.getRef(parameterIndex);
        }

        public short getShort(int parameterIndex) throws SQLException {
            return this.bindingsAsRs.getShort(parameterIndex);
        }

        public String getString(int parameterIndex) throws SQLException {
            return this.bindingsAsRs.getString(parameterIndex);
        }

        public Time getTime(int parameterIndex) throws SQLException {
            return this.bindingsAsRs.getTime(parameterIndex);
        }

        public Timestamp getTimestamp(int parameterIndex) throws SQLException {
            return this.bindingsAsRs.getTimestamp(parameterIndex);
        }

        public URL getURL(int parameterIndex) throws SQLException {
            return this.bindingsAsRs.getURL(parameterIndex);
        }

        public boolean isNull(int parameterIndex) throws SQLException {
            checkBounds(parameterIndex, 0);

            return this.parameterIsNull[parameterIndex - 1];
        }
    }

    public String getPreparedSql() {
        try {
            synchronized (checkClosed().getConnectionMutex()) {
                if (this.rewrittenBatchSize == 0) {
                    return this.originalSql;
                }

                try {
                    return this.parseInfo.getSqlForBatch(this.parseInfo);
                } catch (UnsupportedEncodingException e) {
                    throw new RuntimeException(e);
                }
            }
        } catch (SQLException e) {
            throw new RuntimeException(e); // FIXME: evolve public interface
        }
    }

    @Override
    public int getUpdateCount() throws SQLException {
        int count = super.getUpdateCount();

        if (containsOnDuplicateKeyUpdateInSQL() && this.compensateForOnDuplicateKeyUpdate) {
            if (count == 2 || count == 0) {
                count = 1;
            }
        }

        return count;
    }

    protected static boolean canRewrite(String sql, boolean isOnDuplicateKeyUpdate, int locationOfOnDuplicateKeyUpdate, int statementStartPos) {
        // Needs to be INSERT, can't have INSERT ... SELECT or INSERT ... ON DUPLICATE KEY UPDATE with an id=LAST_INSERT_ID(...)

        boolean rewritableOdku = true;

        if (isOnDuplicateKeyUpdate) {
            int updateClausePos = StringUtils.indexOfIgnoreCase(locationOfOnDuplicateKeyUpdate, sql, " UPDATE ");

            if (updateClausePos != -1) {
                rewritableOdku = StringUtils.indexOfIgnoreCase(updateClausePos, sql, "LAST_INSERT_ID", "\"'`", "\"'`", StringUtils.SEARCH_MODE__MRK_COM_WS) == -1;
            }
        }

        return StringUtils.startsWithIgnoreCaseAndWs(sql, "INSERT", statementStartPos)
                && StringUtils.indexOfIgnoreCase(statementStartPos, sql, "SELECT", "\"'`", "\"'`", StringUtils.SEARCH_MODE__MRK_COM_WS) == -1 && rewritableOdku;
    }

    public void setRowId(int parameterIndex, RowId x) throws SQLException {
        PreparedStatementHelper.setRowId(this, parameterIndex, x);
    }

    /**
     * Set a NCLOB parameter.
     * 
     * @param i
     *            the first parameter is 1, the second is 2, ...
     * @param x
     *            an object representing a NCLOB
     * 
     * @throws SQLException
     *             if a database error occurs
     */
    public void setNClob(int parameterIndex, NClob value) throws SQLException {
        PreparedStatementHelper.setNClob(this, parameterIndex, value);
    }

    public void setSQLXML(int parameterIndex, SQLXML xmlObject) throws SQLException {
        PreparedStatementHelper.setSQLXML(this, parameterIndex, xmlObject);
    }
}<|MERGE_RESOLUTION|>--- conflicted
+++ resolved
@@ -128,11 +128,7 @@
         }
     }
 
-<<<<<<< HEAD
-    public class ParseInfo {
-=======
     public static final class ParseInfo {
->>>>>>> af753dc5
         char firstStmtChar = 0;
 
         boolean foundLoadData = false;
@@ -165,8 +161,8 @@
             this(sql, conn, dbmd, encoding, converter, true);
         }
 
-        public ParseInfo(String sql, MysqlJdbcConnection conn, java.sql.DatabaseMetaData dbmd, String encoding, CharsetConverter converter, boolean buildRewriteInfo)
-                throws SQLException {
+        public ParseInfo(String sql, MysqlJdbcConnection conn, java.sql.DatabaseMetaData dbmd, String encoding, CharsetConverter converter,
+                boolean buildRewriteInfo) throws SQLException {
             try {
                 if (sql == null) {
                     throw SQLError.createSQLException(Messages.getString("PreparedStatement.61"), SQLError.SQL_STATE_ILLEGAL_ARGUMENT,
@@ -325,17 +321,9 @@
                         this.staticSql[i] = buf;
                     } else {
                         if (converter != null) {
-<<<<<<< HEAD
-                            this.staticSql[i] = StringUtils.getBytes(sql, converter, encoding, begin, len, getExceptionInterceptor());
+                            this.staticSql[i] = StringUtils.getBytes(sql, converter, encoding, begin, len, conn.getExceptionInterceptor());
                         } else {
-                            this.staticSql[i] = StringUtils.getBytes(sql, encoding, begin, len, conn, getExceptionInterceptor());
-=======
-                            this.staticSql[i] = StringUtils.getBytes(sql, converter, encoding, conn.getServerCharset(), begin, len, conn.parserKnowsUnicode(),
-                                    conn.getExceptionInterceptor());
-                        } else {
-                            this.staticSql[i] = StringUtils.getBytes(sql, encoding, conn.getServerCharset(), begin, len, conn.parserKnowsUnicode(), conn,
-                                    conn.getExceptionInterceptor());
->>>>>>> af753dc5
+                            this.staticSql[i] = StringUtils.getBytes(sql, encoding, begin, len, conn, conn.getExceptionInterceptor());
                         }
                     }
                 }
@@ -362,15 +350,9 @@
 
         private ParseInfo batchODKUClause;
 
-<<<<<<< HEAD
         private void buildRewriteBatchedParams(String sql, MysqlJdbcConnection conn, DatabaseMetaData metadata, String encoding, CharsetConverter converter)
                 throws SQLException {
-            this.valuesClause = extractValuesClause(sql);
-=======
-        private void buildRewriteBatchedParams(String sql, MySQLConnection conn, DatabaseMetaData metadata, String encoding,
-                SingleByteCharsetConverter converter) throws SQLException {
             this.valuesClause = extractValuesClause(sql, conn.getMetaData().getIdentifierQuoteString());
->>>>>>> af753dc5
             String odkuClause = this.isOnDuplicateKeyUpdate ? sql.substring(this.locationOfOnDuplicateKeyUpdate) : null;
 
             String headSql = null;
