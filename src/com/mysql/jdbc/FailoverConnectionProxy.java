/*
  Copyright (c) 2010, 2015, Oracle and/or its affiliates. All rights reserved.

  The MySQL Connector/J is licensed under the terms of the GPLv2
  <http://www.gnu.org/licenses/old-licenses/gpl-2.0.html>, like most MySQL Connectors.
  There are special exceptions to the terms and conditions of the GPLv2 as it is applied to
  this software, see the FLOSS License Exception
  <http://www.mysql.com/about/legal/licensing/foss-exception.html>.

  This program is free software; you can redistribute it and/or modify it under the terms
  of the GNU General Public License as published by the Free Software Foundation; version 2
  of the License.

  This program is distributed in the hope that it will be useful, but WITHOUT ANY WARRANTY;
  without even the implied warranty of MERCHANTABILITY or FITNESS FOR A PARTICULAR PURPOSE.
  See the GNU General Public License for more details.

  You should have received a copy of the GNU General Public License along with this
  program; if not, write to the Free Software Foundation, Inc., 51 Franklin St, Fifth
  Floor, Boston, MA 02110-1301  USA

 */

package com.mysql.jdbc;

import java.lang.reflect.InvocationTargetException;
import java.lang.reflect.Method;
import java.sql.SQLException;
import java.util.List;
import java.util.Properties;
import java.util.concurrent.Executor;

<<<<<<< HEAD
import com.mysql.jdbc.exceptions.SQLError;

public class FailoverConnectionProxy extends LoadBalancingConnectionProxy {
    class FailoverInvocationHandler extends ConnectionErrorFiringInvocationHandler {
=======
/**
 * A proxy for a dynamic com.mysql.jdbc.Connection implementation that provides failover features for list of hosts. Connection switching occurs on
 * communications related exceptions and/or user defined settings, namely when one of the conditions set in 'secondsBeforeRetryMaster' or
 * 'queriesBeforeRetryMaster' is met.
 */
public class FailoverConnectionProxy extends MultiHostConnectionProxy {
    private static final String METHOD_SET_READ_ONLY = "setReadOnly";
    private static final String METHOD_SET_AUTO_COMMIT = "setAutoCommit";
    private static final String METHOD_COMMIT = "commit";
    private static final String METHOD_ROLLBACK = "rollback";

    private static final int NO_CONNECTION_INDEX = -1;
    private static final int DEFAULT_PRIMARY_HOST_INDEX = 0;

    private int secondsBeforeRetryPrimaryHost;
    private long queriesBeforeRetryPrimaryHost;
    private boolean failoverReadOnly;
    private int retriesAllDown;

    private int currentHostIndex = NO_CONNECTION_INDEX;
    private int primaryHostIndex = DEFAULT_PRIMARY_HOST_INDEX;
    private Boolean explicitlyReadOnly = null;
    private boolean explicitlyAutoCommit = true;

    private boolean enableFallBackToPrimaryHost = true;
    private long primaryHostFailTimeMillis = 0;
    private long queriesIssuedSinceFailover = 0;
>>>>>>> ffc9a60b

    /**
     * Proxy class to intercept and deal with errors that may occur in any object bound to the current connection.
     * Additionally intercepts query executions and triggers an execution count on the outer class.
     */
    class FailoverJdbcInterfaceProxy extends JdbcInterfaceProxy {
        FailoverJdbcInterfaceProxy(Object toInvokeOn) {
            super(toInvokeOn);
        }

        @SuppressWarnings("synthetic-access")
        @Override
        public Object invoke(Object proxy, Method method, Object[] args) throws Throwable {
            String methodName = method.getName();

            boolean isExecute = methodName.startsWith("execute");

            if (FailoverConnectionProxy.this.connectedToSecondaryHost() && isExecute) {
                FailoverConnectionProxy.this.incrementQueriesIssuedSinceFailover();
            }

            Object result = super.invoke(proxy, method, args);

            if (FailoverConnectionProxy.this.explicitlyAutoCommit && isExecute && readyToFallBackToPrimaryHost()) {
                // Fall back to primary host at transaction boundary
                fallBackToPrimaryIfAvailable();
            }

<<<<<<< HEAD
    boolean failedOver;
    boolean hasTriedMaster;
    private long masterFailTimeMillis;
    private String primaryHostPortSpec;
    private long queriesBeforeRetryMaster;
    long queriesIssuedFailedOver;
    private int secondsBeforeRetryMaster;
=======
            return result;
        }
    }
>>>>>>> ffc9a60b

    /**
     * Instantiates a new FailoverConnectionProxy for the given list of host and connection properties.
     * 
     * @param hosts
     *            The lists of hosts available to switch on.
     * @param props
     *            The properties to be used in new internal connections.
     */
    FailoverConnectionProxy(List<String> hosts, Properties props) throws SQLException {
        super(hosts, props);
<<<<<<< HEAD
        JdbcConnectionPropertiesImpl connectionProps = new JdbcConnectionPropertiesImpl();
        connectionProps.initializeProperties(props);

        this.queriesBeforeRetryMaster = connectionProps.getQueriesBeforeRetryMaster();
        this.secondsBeforeRetryMaster = connectionProps.getSecondsBeforeRetryMaster();
=======

        ConnectionPropertiesImpl connProps = new ConnectionPropertiesImpl();
        connProps.initializeProperties(props);

        this.secondsBeforeRetryPrimaryHost = connProps.getSecondsBeforeRetryMaster();
        this.queriesBeforeRetryPrimaryHost = connProps.getQueriesBeforeRetryMaster();
        this.failoverReadOnly = connProps.getFailOverReadOnly();
        this.retriesAllDown = connProps.getRetriesAllDown();

        this.enableFallBackToPrimaryHost = this.secondsBeforeRetryPrimaryHost > 0 || this.queriesBeforeRetryPrimaryHost > 0;

        pickNewConnection();

        this.explicitlyAutoCommit = this.currentConnection.getAutoCommit();
>>>>>>> ffc9a60b
    }

    /*
     * Gets locally bound instances of FailoverJdbcInterfaceProxy.
     * 
     * @see com.mysql.jdbc.MultiHostConnectionProxy#getNewJdbcInterfaceProxy(java.lang.Object)
     */
    @Override
    JdbcInterfaceProxy getNewJdbcInterfaceProxy(Object toProxy) {
        return new FailoverJdbcInterfaceProxy(toProxy);
    }

    /*
     * Local implementation for the connection switch exception checker.
     * 
     * @see com.mysql.jdbc.MultiHostConnectionProxy#shouldExceptionTriggerConnectionSwitch(java.lang.Throwable)
     */
    @Override
    boolean shouldExceptionTriggerConnectionSwitch(Throwable t) {
        if (!(t instanceof SQLException)) {
            return false;
        }

        String sqlState = ((SQLException) t).getSQLState();
        if (sqlState != null) {
            if (sqlState.startsWith("08")) {
                // connection error
                return true;
            }
        }

        // Always handle CommunicationsException
        if (t instanceof CommunicationsException) {
            return true;
        }

        return false;
    }

    /*
     * Local implementation for the new connection picker.
     * 
     * @see com.mysql.jdbc.MultiHostConnectionProxy#pickNewConnection()
     */
    @Override
    synchronized void pickNewConnection() throws SQLException {
        if (this.isClosed && this.closedExplicitly) {
            return;
        }

<<<<<<< HEAD
        if ("clearHasTriedMaster".equals(methodName)) {
            this.hasTriedMaster = false;
        } else if ("hasTriedMaster".equals(methodName)) {
            return Boolean.valueOf(this.hasTriedMaster);
        } else if ("isMasterConnection".equals(methodName)) {
            return Boolean.valueOf(!this.failedOver);
        } else if ("isSlaveConnection".equals(methodName)) {
            return Boolean.valueOf(this.failedOver);
        } else if ("setReadOnly".equals(methodName)) {
            if (this.failedOver) {
                return null; // no-op when failed over
=======
        if (!isConnected() || readyToFallBackToPrimaryHost()) {
            try {
                connectTo(this.primaryHostIndex);
            } catch (SQLException e) {
                resetAutoFallBackCounters();
                failOver(this.primaryHostIndex);
>>>>>>> ffc9a60b
            }
        } else {
            failOver();
        }
    }

    /**
     * Creates a new connection instance for host pointed out by the given host index.
     * 
     * @param hostIndex
     *            The host index in the global hosts list.
     * @return
     *         The new connection instance.
     */
    synchronized ConnectionImpl createConnectionForHostIndex(int hostIndex) throws SQLException {
        return createConnectionForHost(this.hostList.get(hostIndex));
    }

    /**
     * Connects this dynamic failover connection proxy to the host pointed out by the given host index.
     * 
     * @param hostIndex
     *            The host index in the global hosts list.
     */
    private synchronized void connectTo(int hostIndex) throws SQLException {
        try {
            switchCurrentConnectionTo(hostIndex, createConnectionForHostIndex(hostIndex));
        } catch (SQLException e) {
            if (this.currentConnection != null) {
                StringBuilder msg = new StringBuilder("Connection to ").append(isPrimaryHostIndex(hostIndex) ? "primary" : "secondary").append(" host '")
                        .append(this.hostList.get(hostIndex)).append("' failed");
                this.currentConnection.getLog().logWarn(msg.toString(), e);
            }
            throw e;
        }
    }

    /**
     * Replaces the previous underlying connection by the connection given. State from previous connection, if any, is synchronized with the new one.
     * 
     * @param hostIndex
     *            The host index in the global hosts list that matches the given connection.
     * @param connection
     *            The connection instance to switch to.
     */
    private synchronized void switchCurrentConnectionTo(int hostIndex, MySQLConnection connection) throws SQLException {
        invalidateCurrentConnection();

        boolean readOnly;
        if (isPrimaryHostIndex(hostIndex)) {
            readOnly = this.explicitlyReadOnly == null ? false : this.explicitlyReadOnly;
        } else if (this.failoverReadOnly) {
            readOnly = true;
        } else if (this.explicitlyReadOnly != null) {
            readOnly = this.explicitlyReadOnly;
        } else if (this.currentConnection != null) {
            readOnly = this.currentConnection.isReadOnly();
        } else {
            readOnly = false;
        }
        syncSessionState(this.currentConnection, connection, readOnly);
        this.currentConnection = connection;
        this.currentHostIndex = hostIndex;
    }

<<<<<<< HEAD
            if (this.currentConn != null) {
                try {
                    this.currentConn.getLog().logWarn("Connection to primary host failed", sqlEx);
                } catch (SQLException ex) {
                    throw ex;
                } catch (Exception ex) {
                    throw SQLError.createSQLException(ex.getMessage(), SQLError.SQL_STATE_GENERAL_ERROR, ex, this.currentConn.getExceptionInterceptor());
=======
    /**
     * Initiates a default failover procedure starting at the current connection host index.
     */
    private synchronized void failOver() throws SQLException {
        failOver(this.currentHostIndex);
    }

    /**
     * Initiates a default failover procedure starting at the given host index.
     * This process tries to connect, sequentially, to the next host in the list. The primary host may or may not be excluded from the connection attempts.
     * 
     * @param failedHostIdx
     *            The host index where to start from. First connection attempt will be the next one.
     */
    private synchronized void failOver(int failedHostIdx) throws SQLException {
        int prevHostIndex = this.currentHostIndex;
        int nextHostIndex = nextHost(failedHostIdx, false);
        int firstHostIndexTried = nextHostIndex;

        SQLException lastExceptionCaught = null;
        int attempts = 0;
        boolean gotConnection = false;
        boolean firstConnOrPassedByPrimaryHost = prevHostIndex == NO_CONNECTION_INDEX || isPrimaryHostIndex(prevHostIndex);
        do {
            try {
                firstConnOrPassedByPrimaryHost = firstConnOrPassedByPrimaryHost || isPrimaryHostIndex(nextHostIndex);

                connectTo(nextHostIndex);

                if (firstConnOrPassedByPrimaryHost && connectedToSecondaryHost()) {
                    resetAutoFallBackCounters();
                }
                gotConnection = true;

            } catch (SQLException e) {
                lastExceptionCaught = e;

                if (shouldExceptionTriggerConnectionSwitch(e)) {
                    int newNextHostIndex = nextHost(nextHostIndex, attempts > 0);

                    if (newNextHostIndex == firstHostIndexTried && newNextHostIndex == (newNextHostIndex = nextHost(nextHostIndex, true))) { // Full turn
                        attempts++;

                        try {
                            Thread.sleep(250);
                        } catch (InterruptedException ie) {
                        }
                    }

                    nextHostIndex = newNextHostIndex;

                } else {
                    throw e;
>>>>>>> ffc9a60b
                }
            }
        } while (attempts < this.retriesAllDown && !gotConnection);

        if (!gotConnection) {
            throw lastExceptionCaught;
        }
    }

    /**
     * Falls back to primary host or keep current connection if primary not available.
     */
    synchronized void fallBackToPrimaryIfAvailable() {
        MySQLConnection connection = null;
        try {
            connection = createConnectionForHostIndex(this.primaryHostIndex);
            switchCurrentConnectionTo(this.primaryHostIndex, connection);
        } catch (SQLException e1) {
            if (connection != null) {
                try {
                    connection.close();
                } catch (SQLException e2) {
                }
            }
            // Keep current connection and reset counters
            resetAutoFallBackCounters();
        }
    }

<<<<<<< HEAD
    @Override
    public synchronized void pickNewConnection() throws SQLException {
        if (this.isClosed && this.closedExplicitly) {
            return;
=======
    /**
     * Gets the next host on the hosts list. Uses a round-robin algorithm to find the next element, but it may skip the index for the primary host.
     * General rules to include the primary host are:
     * - not currently connected to any host.
     * - primary host is vouched (usually because connection to all secondary hosts has failed).
     * - conditions to fall back to primary host are met (or they are disabled).
     * 
     * @param currHostIdx
     *            Current host index.
     * @param vouchForPrimaryHost
     *            Allows to return the primary host index even if the usual required conditions aren't met.
     */
    private int nextHost(int currHostIdx, boolean vouchForPrimaryHost) {
        int nextHostIdx = (currHostIdx + 1) % this.hostList.size();
        if (isPrimaryHostIndex(nextHostIdx) && isConnected() && !vouchForPrimaryHost && this.enableFallBackToPrimaryHost && !readyToFallBackToPrimaryHost()) {
            // Skip primary host, assume this.hostList.size() >= 2
            nextHostIdx = nextHost(nextHostIdx, vouchForPrimaryHost);
>>>>>>> ffc9a60b
        }
        return nextHostIdx;
    }

    /**
     * Increments counter for query executions.
     */
    synchronized void incrementQueriesIssuedSinceFailover() {
        this.queriesIssuedSinceFailover++;
    }

    /**
     * Checks if at least one of the required conditions to fall back to primary host is met, which is determined by the properties 'queriesBeforeRetryMaster'
     * and 'secondsBeforeRetryMaster'.
     */
    synchronized boolean readyToFallBackToPrimaryHost() {
        return this.enableFallBackToPrimaryHost && connectedToSecondaryHost() && (secondsBeforeRetryPrimaryHostIsMet() || queriesBeforeRetryPrimaryHostIsMet());
    }

    /**
     * Checks if there is a underlying connection for this proxy.
     */
    synchronized boolean isConnected() {
        return this.currentHostIndex != NO_CONNECTION_INDEX;
    }

    /**
     * Checks if the given host index points to the primary host.
     * 
     * @param hostIndex
     *            The host index in the global hosts list.
     */
    synchronized boolean isPrimaryHostIndex(int hostIndex) {
        return hostIndex == this.primaryHostIndex;
    }

    /**
     * Checks if this proxy is using the primary host in the underlying connection.
     */
    synchronized boolean connectedToPrimaryHost() {
        return isPrimaryHostIndex(this.currentHostIndex);
    }

    /**
     * Checks if this proxy is using a secondary host in the underlying connection.
     */
    synchronized boolean connectedToSecondaryHost() {
        return this.currentHostIndex >= 0 && !isPrimaryHostIndex(this.currentHostIndex);
    }

    /**
     * Checks the condition set by the property 'secondsBeforeRetryMaster'.
     */
    private synchronized boolean secondsBeforeRetryPrimaryHostIsMet() {
        return this.secondsBeforeRetryPrimaryHost > 0 && Util.secondsSinceMillis(this.primaryHostFailTimeMillis) >= this.secondsBeforeRetryPrimaryHost;
    }

    /**
     * Checks the condition set by the property 'queriesBeforeRetryMaster'.
     */
    private synchronized boolean queriesBeforeRetryPrimaryHostIsMet() {
        return this.queriesBeforeRetryPrimaryHost > 0 && this.queriesIssuedSinceFailover >= this.queriesBeforeRetryPrimaryHost;
    }

    /**
     * Resets auto-fall back counters.
     */
    private synchronized void resetAutoFallBackCounters() {
        this.primaryHostFailTimeMillis = System.currentTimeMillis();
        this.queriesIssuedSinceFailover = 0;
    }

    /**
     * Closes current connection.
     */
    @Override
    synchronized void doClose() throws SQLException {
        this.currentConnection.close();
    }

    /**
     * Aborts current connection.
     */
    @Override
    synchronized void doAbortInternal() throws SQLException {
        this.currentConnection.abortInternal();
    }

    /**
     * Aborts current connection using the given executor.
     */
    @Override
    synchronized void doAbort(Executor executor) throws SQLException {
        this.currentConnection.abort(executor);
    }

    /*
     * Local method invocation handling for this proxy.
     * This is the continuation of MultiHostConnectionProxy#invoke(Object, Method, Object[]).
     */
    @Override
    public synchronized Object invokeMore(Object proxy, Method method, Object[] args) throws Throwable {
        String methodName = method.getName();

        if (METHOD_SET_READ_ONLY.equals(methodName)) {
            this.explicitlyReadOnly = (Boolean) args[0];
            if (this.failoverReadOnly && connectedToSecondaryHost()) {
                return null;
            }
        }

        if (this.isClosed) {
            if (this.autoReconnect && !this.closedExplicitly) {
                this.currentHostIndex = NO_CONNECTION_INDEX; // Act as if this is the first connection but let it sync with the previous one.
                pickNewConnection();
                this.isClosed = false;
                this.closedReason = null;
            } else {
                String reason = "No operations allowed after connection closed.";
                if (this.closedReason != null) {
                    reason += ("  " + this.closedReason);
                }
                throw SQLError.createSQLException(reason, SQLError.SQL_STATE_CONNECTION_NOT_OPEN, null /* no access to a interceptor here... */);
            }
        }

        Object result = null;

        try {
            result = method.invoke(this.thisAsConnection, args);
            result = proxyIfIsJdbcInterface(result);
        } catch (InvocationTargetException e) {
            dealWithInvocationException(e);
        }

        if (METHOD_SET_AUTO_COMMIT.equals(methodName)) {
            this.explicitlyAutoCommit = (Boolean) args[0];
        }

        if ((this.explicitlyAutoCommit || METHOD_COMMIT.equals(methodName) || METHOD_ROLLBACK.equals(methodName)) && readyToFallBackToPrimaryHost()) {
            // Fall back to primary host at transaction boundary
            fallBackToPrimaryIfAvailable();
        }

        return result;
    }
}<|MERGE_RESOLUTION|>--- conflicted
+++ resolved
@@ -30,12 +30,10 @@
 import java.util.Properties;
 import java.util.concurrent.Executor;
 
-<<<<<<< HEAD
+import com.mysql.cj.core.util.Util;
+import com.mysql.jdbc.exceptions.CommunicationsException;
 import com.mysql.jdbc.exceptions.SQLError;
 
-public class FailoverConnectionProxy extends LoadBalancingConnectionProxy {
-    class FailoverInvocationHandler extends ConnectionErrorFiringInvocationHandler {
-=======
 /**
  * A proxy for a dynamic com.mysql.jdbc.Connection implementation that provides failover features for list of hosts. Connection switching occurs on
  * communications related exceptions and/or user defined settings, namely when one of the conditions set in 'secondsBeforeRetryMaster' or
@@ -63,7 +61,6 @@
     private boolean enableFallBackToPrimaryHost = true;
     private long primaryHostFailTimeMillis = 0;
     private long queriesIssuedSinceFailover = 0;
->>>>>>> ffc9a60b
 
     /**
      * Proxy class to intercept and deal with errors that may occur in any object bound to the current connection.
@@ -92,19 +89,9 @@
                 fallBackToPrimaryIfAvailable();
             }
 
-<<<<<<< HEAD
-    boolean failedOver;
-    boolean hasTriedMaster;
-    private long masterFailTimeMillis;
-    private String primaryHostPortSpec;
-    private long queriesBeforeRetryMaster;
-    long queriesIssuedFailedOver;
-    private int secondsBeforeRetryMaster;
-=======
             return result;
         }
     }
->>>>>>> ffc9a60b
 
     /**
      * Instantiates a new FailoverConnectionProxy for the given list of host and connection properties.
@@ -116,15 +103,8 @@
      */
     FailoverConnectionProxy(List<String> hosts, Properties props) throws SQLException {
         super(hosts, props);
-<<<<<<< HEAD
-        JdbcConnectionPropertiesImpl connectionProps = new JdbcConnectionPropertiesImpl();
-        connectionProps.initializeProperties(props);
-
-        this.queriesBeforeRetryMaster = connectionProps.getQueriesBeforeRetryMaster();
-        this.secondsBeforeRetryMaster = connectionProps.getSecondsBeforeRetryMaster();
-=======
-
-        ConnectionPropertiesImpl connProps = new ConnectionPropertiesImpl();
+
+        JdbcConnectionPropertiesImpl connProps = new JdbcConnectionPropertiesImpl();
         connProps.initializeProperties(props);
 
         this.secondsBeforeRetryPrimaryHost = connProps.getSecondsBeforeRetryMaster();
@@ -137,7 +117,6 @@
         pickNewConnection();
 
         this.explicitlyAutoCommit = this.currentConnection.getAutoCommit();
->>>>>>> ffc9a60b
     }
 
     /*
@@ -188,26 +167,12 @@
             return;
         }
 
-<<<<<<< HEAD
-        if ("clearHasTriedMaster".equals(methodName)) {
-            this.hasTriedMaster = false;
-        } else if ("hasTriedMaster".equals(methodName)) {
-            return Boolean.valueOf(this.hasTriedMaster);
-        } else if ("isMasterConnection".equals(methodName)) {
-            return Boolean.valueOf(!this.failedOver);
-        } else if ("isSlaveConnection".equals(methodName)) {
-            return Boolean.valueOf(this.failedOver);
-        } else if ("setReadOnly".equals(methodName)) {
-            if (this.failedOver) {
-                return null; // no-op when failed over
-=======
         if (!isConnected() || readyToFallBackToPrimaryHost()) {
             try {
                 connectTo(this.primaryHostIndex);
             } catch (SQLException e) {
                 resetAutoFallBackCounters();
                 failOver(this.primaryHostIndex);
->>>>>>> ffc9a60b
             }
         } else {
             failOver();
@@ -239,7 +204,13 @@
             if (this.currentConnection != null) {
                 StringBuilder msg = new StringBuilder("Connection to ").append(isPrimaryHostIndex(hostIndex) ? "primary" : "secondary").append(" host '")
                         .append(this.hostList.get(hostIndex)).append("' failed");
-                this.currentConnection.getLog().logWarn(msg.toString(), e);
+                try {
+                    this.currentConnection.getLog().logWarn(msg.toString(), e);
+                } catch (SQLException ex) {
+                    throw ex;
+                } catch (Exception ex) {
+                    throw SQLError.createSQLException(ex.getMessage(), SQLError.SQL_STATE_GENERAL_ERROR, ex, this.currentConnection.getExceptionInterceptor());
+                }
             }
             throw e;
         }
@@ -253,7 +224,7 @@
      * @param connection
      *            The connection instance to switch to.
      */
-    private synchronized void switchCurrentConnectionTo(int hostIndex, MySQLConnection connection) throws SQLException {
+    private synchronized void switchCurrentConnectionTo(int hostIndex, MysqlJdbcConnection connection) throws SQLException {
         invalidateCurrentConnection();
 
         boolean readOnly;
@@ -273,15 +244,6 @@
         this.currentHostIndex = hostIndex;
     }
 
-<<<<<<< HEAD
-            if (this.currentConn != null) {
-                try {
-                    this.currentConn.getLog().logWarn("Connection to primary host failed", sqlEx);
-                } catch (SQLException ex) {
-                    throw ex;
-                } catch (Exception ex) {
-                    throw SQLError.createSQLException(ex.getMessage(), SQLError.SQL_STATE_GENERAL_ERROR, ex, this.currentConn.getExceptionInterceptor());
-=======
     /**
      * Initiates a default failover procedure starting at the current connection host index.
      */
@@ -335,7 +297,6 @@
 
                 } else {
                     throw e;
->>>>>>> ffc9a60b
                 }
             }
         } while (attempts < this.retriesAllDown && !gotConnection);
@@ -349,7 +310,7 @@
      * Falls back to primary host or keep current connection if primary not available.
      */
     synchronized void fallBackToPrimaryIfAvailable() {
-        MySQLConnection connection = null;
+        MysqlJdbcConnection connection = null;
         try {
             connection = createConnectionForHostIndex(this.primaryHostIndex);
             switchCurrentConnectionTo(this.primaryHostIndex, connection);
@@ -365,12 +326,6 @@
         }
     }
 
-<<<<<<< HEAD
-    @Override
-    public synchronized void pickNewConnection() throws SQLException {
-        if (this.isClosed && this.closedExplicitly) {
-            return;
-=======
     /**
      * Gets the next host on the hosts list. Uses a round-robin algorithm to find the next element, but it may skip the index for the primary host.
      * General rules to include the primary host are:
@@ -388,7 +343,6 @@
         if (isPrimaryHostIndex(nextHostIdx) && isConnected() && !vouchForPrimaryHost && this.enableFallBackToPrimaryHost && !readyToFallBackToPrimaryHost()) {
             // Skip primary host, assume this.hostList.size() >= 2
             nextHostIdx = nextHost(nextHostIdx, vouchForPrimaryHost);
->>>>>>> ffc9a60b
         }
         return nextHostIdx;
     }
