/*
  Copyright (c) 2002, 2014, Oracle and/or its affiliates. All rights reserved.

  The MySQL Connector/J is licensed under the terms of the GPLv2
  <http://www.gnu.org/licenses/old-licenses/gpl-2.0.html>, like most MySQL Connectors.
  There are special exceptions to the terms and conditions of the GPLv2 as it is applied to
  this software, see the FLOSS License Exception
  <http://www.mysql.com/about/legal/licensing/foss-exception.html>.

  This program is free software; you can redistribute it and/or modify it under the terms
  of the GNU General Public License as published by the Free Software Foundation; version 2
  of the License.

  This program is distributed in the hope that it will be useful, but WITHOUT ANY WARRANTY;
  without even the implied warranty of MERCHANTABILITY or FITNESS FOR A PARTICULAR PURPOSE.
  See the GNU General Public License for more details.

  You should have received a copy of the GNU General Public License along with this
  program; if not, write to the Free Software Foundation, Inc., 51 Franklin St, Fifth
  Floor, Boston, MA 02110-1301  USA

 */

package com.mysql.jdbc;

import java.sql.SQLException;
import java.sql.Types;

/**
 * A ResultSetMetaData object can be used to find out about the types and
 * properties of the columns in a ResultSet
 * 
 * @author Mark Matthews
 * @version $Id: ResultSetMetaData.java,v 1.1.2.1 2005/05/13 18:58:38 mmatthews
 *          Exp $
 * 
 * @see java.sql.ResultSetMetaData
 */
public class ResultSetMetaData implements java.sql.ResultSetMetaData {
    private static int clampedGetLength(Field f) {
        long fieldLength = f.getLength();

        if (fieldLength > Integer.MAX_VALUE) {
            fieldLength = Integer.MAX_VALUE;
        }

        return (int) fieldLength;
    }

    /**
     * Checks if the SQL Type is a Decimal/Number Type
     * 
     * @param type
     *            SQL Type
     * 
     * @return ...
     */
    private static final boolean isDecimalType(int type) {
        switch (type) {
            case Types.BIT:
            case Types.TINYINT:
            case Types.SMALLINT:
            case Types.INTEGER:
            case Types.BIGINT:
            case Types.FLOAT:
            case Types.REAL:
            case Types.DOUBLE:
            case Types.NUMERIC:
            case Types.DECIMAL:
                return true;
        }

        return false;
    }

    Field[] fields;
    boolean useOldAliasBehavior = false;
    boolean treatYearAsDate = true;

    private ExceptionInterceptor exceptionInterceptor;

    /**
     * Initialize for a result with a tuple set and a field descriptor set
     * 
     * @param fields
     *            the array of field descriptors
     */
    public ResultSetMetaData(Field[] fields, boolean useOldAliasBehavior, boolean treatYearAsDate, ExceptionInterceptor exceptionInterceptor) {
        this.fields = fields;
        this.useOldAliasBehavior = useOldAliasBehavior;
        this.treatYearAsDate = treatYearAsDate;
        this.exceptionInterceptor = exceptionInterceptor;
    }

    /**
     * What's a column's table's catalog name?
     * 
     * @param column
     *            the first column is 1, the second is 2...
     * 
     * @return catalog name, or "" if not applicable
     * 
     * @throws SQLException
     *             if a database access error occurs
     */
    public String getCatalogName(int column) throws SQLException {
        Field f = getField(column);

        String database = f.getDatabaseName();

        return (database == null) ? "" : database; //$NON-NLS-1$
    }

    /**
     * What's the Java character encoding name for the given column?
     * 
     * @param column
     *            the first column is 1, the second is 2, etc.
     * 
     * @return the Java character encoding name for the given column, or null if
     *         no Java character encoding maps to the MySQL character set for
     *         the given column.
     * 
     * @throws SQLException
     *             if an invalid column index is given.
     */
    public String getColumnCharacterEncoding(int column) throws SQLException {
        String mysqlName = getColumnCharacterSet(column);

        String javaName = null;

        if (mysqlName != null) {
            try {
                javaName = CharsetMapping.getJavaEncodingForMysqlCharset(mysqlName);
            } catch (RuntimeException ex) {
                SQLException sqlEx = SQLError.createSQLException(ex.toString(), SQLError.SQL_STATE_ILLEGAL_ARGUMENT, null);
                sqlEx.initCause(ex);
                throw sqlEx;
            }
        }

        return javaName;
    }

    /**
     * What's the MySQL character set name for the given column?
     * 
     * @param column
     *            the first column is 1, the second is 2, etc.
     * 
     * @return the MySQL character set name for the given column
     * 
     * @throws SQLException
     *             if an invalid column index is given.
     */
    public String getColumnCharacterSet(int column) throws SQLException {
        return getField(column).getEncoding();
    }

    // --------------------------JDBC 2.0-----------------------------------

    /**
     * JDBC 2.0
     * 
     * <p>
     * Return the fully qualified name of the Java class whose instances are manufactured if ResultSet.getObject() is called to retrieve a value from the
     * column. ResultSet.getObject() may return a subClass of the class returned by this method.
     * </p>
     * 
     * @param column
     *            the column number to retrieve information for
     * 
     * @return the fully qualified name of the Java class whose instances are
     *         manufactured if ResultSet.getObject() is called to retrieve a
     *         value from the column.
     * 
     * @throws SQLException
     *             if an error occurs
     */
    public String getColumnClassName(int column) throws SQLException {
        Field f = getField(column);

        return getClassNameForJavaType(f.getSQLType(), f.isUnsigned(), f.getMysqlType(), f.isBinary() || f.isBlob(), f.isOpaqueBinary(), this.treatYearAsDate);
    }

    /**
     * Whats the number of columns in the ResultSet?
     * 
     * @return the number
     * 
     * @throws SQLException
     *             if a database access error occurs
     */
    public int getColumnCount() throws SQLException {
        return this.fields.length;
    }

    /**
     * What is the column's normal maximum width in characters?
     * 
     * @param column
     *            the first column is 1, the second is 2, etc.
     * 
     * @return the maximum width
     * 
     * @throws SQLException
     *             if a database access error occurs
     */
    public int getColumnDisplaySize(int column) throws SQLException {
        Field f = getField(column);

        int lengthInBytes = clampedGetLength(f);

        return lengthInBytes / f.getMaxBytesPerCharacter();
    }

    /**
     * What is the suggested column title for use in printouts and displays?
     * 
     * @param column
     *            the first column is 1, the second is 2, etc.
     * 
     * @return the column label
     * 
     * @throws SQLException
     *             if a database access error occurs
     */
    public String getColumnLabel(int column) throws SQLException {
        if (this.useOldAliasBehavior) {
            return getColumnName(column);
        }

        return getField(column).getColumnLabel();
    }

    /**
     * What's a column's name?
     * 
     * @param column
     *            the first column is 1, the second is 2, etc.
     * 
     * @return the column name
     * 
     * @throws SQLException
     *             if a databvase access error occurs
     */
    public String getColumnName(int column) throws SQLException {
        if (this.useOldAliasBehavior) {
            return getField(column).getName();
        }

        String name = getField(column).getNameNoAliases();

        if (name != null && name.length() == 0) {
            return getField(column).getName();
        }

        return name;
    }

    /**
     * What is a column's SQL Type? (java.sql.Type int)
     * 
     * @param column
     *            the first column is 1, the second is 2, etc.
     * 
     * @return the java.sql.Type value
     * 
     * @throws SQLException
     *             if a database access error occurs
     * 
     * @see java.sql.Types
     */
    public int getColumnType(int column) throws SQLException {
        return getField(column).getSQLType();
    }

    /**
     * Whats is the column's data source specific type name?
     * 
     * @param column
     *            the first column is 1, the second is 2, etc.
     * 
     * @return the type name
     * 
     * @throws SQLException
     *             if a database access error occurs
     */
    public String getColumnTypeName(int column) throws java.sql.SQLException {
        Field field = getField(column);

        int mysqlType = field.getMysqlType();
        int jdbcType = field.getSQLType();

        switch (mysqlType) {
            case MysqlDefs.FIELD_TYPE_BIT:
                return "BIT";
            case MysqlDefs.FIELD_TYPE_DECIMAL:
            case MysqlDefs.FIELD_TYPE_NEW_DECIMAL:
                return field.isUnsigned() ? "DECIMAL UNSIGNED" : "DECIMAL";

            case MysqlDefs.FIELD_TYPE_TINY:
                return field.isUnsigned() ? "TINYINT UNSIGNED" : "TINYINT";

            case MysqlDefs.FIELD_TYPE_SHORT:
                return field.isUnsigned() ? "SMALLINT UNSIGNED" : "SMALLINT";

            case MysqlDefs.FIELD_TYPE_LONG:
                return field.isUnsigned() ? "INT UNSIGNED" : "INT";

            case MysqlDefs.FIELD_TYPE_FLOAT:
                return field.isUnsigned() ? "FLOAT UNSIGNED" : "FLOAT";

            case MysqlDefs.FIELD_TYPE_DOUBLE:
                return field.isUnsigned() ? "DOUBLE UNSIGNED" : "DOUBLE";

            case MysqlDefs.FIELD_TYPE_NULL:
                return "NULL"; //$NON-NLS-1$

            case MysqlDefs.FIELD_TYPE_TIMESTAMP:
                return "TIMESTAMP"; //$NON-NLS-1$       

            case MysqlDefs.FIELD_TYPE_LONGLONG:
                return field.isUnsigned() ? "BIGINT UNSIGNED" : "BIGINT";

            case MysqlDefs.FIELD_TYPE_INT24:
                return field.isUnsigned() ? "MEDIUMINT UNSIGNED" : "MEDIUMINT";

            case MysqlDefs.FIELD_TYPE_DATE:
                return "DATE"; //$NON-NLS-1$       

            case MysqlDefs.FIELD_TYPE_TIME:
                return "TIME"; //$NON-NLS-1$       

            case MysqlDefs.FIELD_TYPE_DATETIME:
                return "DATETIME"; //$NON-NLS-1$      

            case MysqlDefs.FIELD_TYPE_TINY_BLOB:
                return "TINYBLOB"; //$NON-NLS-1$

            case MysqlDefs.FIELD_TYPE_MEDIUM_BLOB:
                return "MEDIUMBLOB"; //$NON-NLS-1$

            case MysqlDefs.FIELD_TYPE_LONG_BLOB:
                return "LONGBLOB"; //$NON-NLS-1$

            case MysqlDefs.FIELD_TYPE_BLOB:
                if (getField(column).isBinary()) {
                    return "BLOB";//$NON-NLS-1$
                }

                return "TEXT";//$NON-NLS-1$

            case MysqlDefs.FIELD_TYPE_VARCHAR:
                return "VARCHAR"; //$NON-NLS-1$

            case MysqlDefs.FIELD_TYPE_VAR_STRING:
                if (jdbcType == Types.VARBINARY) {
                    return "VARBINARY";
                }

                return "VARCHAR"; //$NON-NLS-1$

            case MysqlDefs.FIELD_TYPE_STRING:
                if (jdbcType == Types.BINARY) {
                    return "BINARY";
                }

                return "CHAR"; //$NON-NLS-1$

            case MysqlDefs.FIELD_TYPE_ENUM:
                return "ENUM"; //$NON-NLS-1$

            case MysqlDefs.FIELD_TYPE_YEAR:
                return "YEAR"; // $NON_NLS-1$

            case MysqlDefs.FIELD_TYPE_SET:
                return "SET"; //$NON-NLS-1$

            case MysqlDefs.FIELD_TYPE_GEOMETRY:
                return "GEOMETRY"; //$NON-NLS-1$

            default:
                return "UNKNOWN"; //$NON-NLS-1$
        }
    }

    /**
     * Returns the field instance for the given column index
     * 
     * @param columnIndex
     *            the column number to retrieve a field instance for
     * 
     * @return the field instance for the given column index
     * 
     * @throws SQLException
     *             if an error occurs
     */
    protected Field getField(int columnIndex) throws SQLException {
        if ((columnIndex < 1) || (columnIndex > this.fields.length)) {
            throw SQLError.createSQLException(Messages.getString("ResultSetMetaData.46"), //$NON-NLS-1$
                    SQLError.SQL_STATE_INVALID_COLUMN_NUMBER, this.exceptionInterceptor);
        }

        return this.fields[columnIndex - 1];
    }

    /**
     * What is a column's number of decimal digits.
     * 
     * @param column
     *            the first column is 1, the second is 2...
     * 
     * @return the precision
     * 
     * @throws SQLException
     *             if a database access error occurs
     */
    public int getPrecision(int column) throws SQLException {
        Field f = getField(column);

        // if (f.getMysqlType() == MysqlDefs.FIELD_TYPE_NEW_DECIMAL) {
        // return f.getLength();
        // }

        if (isDecimalType(f.getSQLType())) {
            if (f.getDecimals() > 0) {
                return clampedGetLength(f) - 1 + f.getPrecisionAdjustFactor();
            }

            return clampedGetLength(f) + f.getPrecisionAdjustFactor();
        }

        switch (f.getMysqlType()) {
            case MysqlDefs.FIELD_TYPE_TINY_BLOB:
            case MysqlDefs.FIELD_TYPE_BLOB:
            case MysqlDefs.FIELD_TYPE_MEDIUM_BLOB:
            case MysqlDefs.FIELD_TYPE_LONG_BLOB:
                return clampedGetLength(f); // this may change in the future
                // for now, the server only
                // returns FIELD_TYPE_BLOB for _all_
                // BLOB types, but varying lengths
                // indicating the _maximum_ size
                // for each BLOB type.
            default:
                return clampedGetLength(f) / f.getMaxBytesPerCharacter();

        }
    }

    /**
     * What is a column's number of digits to the right of the decimal point?
     * 
     * @param column
     *            the first column is 1, the second is 2...
     * 
     * @return the scale
     * 
     * @throws SQLException
     *             if a database access error occurs
     */
    public int getScale(int column) throws SQLException {
        Field f = getField(column);

        if (isDecimalType(f.getSQLType())) {
            return f.getDecimals();
        }

        return 0;
    }

    /**
     * What is a column's table's schema? This relies on us knowing the table
     * name. The JDBC specification allows us to return "" if this is not
     * applicable.
     * 
     * @param column
     *            the first column is 1, the second is 2...
     * 
     * @return the Schema
     * 
     * @throws SQLException
     *             if a database access error occurs
     */
    public String getSchemaName(int column) throws SQLException {
        return ""; //$NON-NLS-1$
    }

    /**
     * Whats a column's table's name?
     * 
     * @param column
     *            the first column is 1, the second is 2...
     * 
     * @return column name, or "" if not applicable
     * 
     * @throws SQLException
     *             if a database access error occurs
     */
    public String getTableName(int column) throws SQLException {
        if (this.useOldAliasBehavior) {
            return getField(column).getTableName();
        }

        return getField(column).getTableNameNoAliases();
    }

    /**
     * Is the column automatically numbered (and thus read-only)
     * 
     * @param column
     *            the first column is 1, the second is 2...
     * 
     * @return true if so
     * 
     * @throws SQLException
     *             if a database access error occurs
     */
    public boolean isAutoIncrement(int column) throws SQLException {
        Field f = getField(column);

        return f.isAutoIncrement();
    }

    /**
     * Does a column's case matter?
     * 
     * @param column
     *            the first column is 1, the second is 2...
     * 
     * @return true if so
     * 
     * @throws java.sql.SQLException
     *             if a database access error occurs
     */
    public boolean isCaseSensitive(int column) throws java.sql.SQLException {
        Field field = getField(column);

        int sqlType = field.getSQLType();

        switch (sqlType) {
            case Types.BIT:
            case Types.TINYINT:
            case Types.SMALLINT:
            case Types.INTEGER:
            case Types.BIGINT:
            case Types.FLOAT:
            case Types.REAL:
            case Types.DOUBLE:
            case Types.DATE:
            case Types.TIME:
            case Types.TIMESTAMP:
                return false;

            case Types.CHAR:
            case Types.VARCHAR:
            case Types.LONGVARCHAR:

                if (field.isBinary()) {
                    return true;
                }

                String collationName = field.getCollation();

                return ((collationName != null) && !collationName.endsWith("_ci"));

            default:
                return true;
        }
    }

    /**
     * Is the column a cash value?
     * 
     * @param column
     *            the first column is 1, the second is 2...
     * 
     * @return true if its a cash column
     * 
     * @throws SQLException
     *             if a database access error occurs
     */
    public boolean isCurrency(int column) throws SQLException {
        return false;
    }

    /**
     * Will a write on this column definately succeed?
     * 
     * @param column
     *            the first column is 1, the second is 2, etc..
     * 
     * @return true if so
     * 
     * @throws SQLException
     *             if a database access error occurs
     */
    public boolean isDefinitelyWritable(int column) throws SQLException {
        return isWritable(column);
    }

    /**
     * Can you put a NULL in this column?
     * 
     * @param column
     *            the first column is 1, the second is 2...
     * 
     * @return one of the columnNullable values
     * 
     * @throws SQLException
     *             if a database access error occurs
     */
    public int isNullable(int column) throws SQLException {
        if (!getField(column).isNotNull()) {
            return java.sql.ResultSetMetaData.columnNullable;
        }

        return java.sql.ResultSetMetaData.columnNoNulls;
    }

    /**
     * Is the column definitely not writable?
     * 
     * @param column
     *            the first column is 1, the second is 2, etc.
     * 
     * @return true if so
     * 
     * @throws SQLException
     *             if a database access error occurs
     */
    public boolean isReadOnly(int column) throws SQLException {
        return getField(column).isReadOnly();
    }

    /**
     * Can the column be used in a WHERE clause? Basically for this, I split the
     * functions into two types: recognised types (which are always useable),
     * and OTHER types (which may or may not be useable). The OTHER types, for
     * now, I will assume they are useable. We should really query the catalog
     * to see if they are useable.
     * 
     * @param column
     *            the first column is 1, the second is 2...
     * 
     * @return true if they can be used in a WHERE clause
     * 
     * @throws SQLException
     *             if a database access error occurs
     */
    public boolean isSearchable(int column) throws SQLException {
        return true;
    }

    /**
     * Is the column a signed number?
     * 
     * @param column
     *            the first column is 1, the second is 2...
     * 
     * @return true if so
     * 
     * @throws SQLException
     *             if a database access error occurs
     */
    public boolean isSigned(int column) throws SQLException {
        Field f = getField(column);
        int sqlType = f.getSQLType();

        switch (sqlType) {
            case Types.TINYINT:
            case Types.SMALLINT:
            case Types.INTEGER:
            case Types.BIGINT:
            case Types.FLOAT:
            case Types.REAL:
            case Types.DOUBLE:
            case Types.NUMERIC:
            case Types.DECIMAL:
                return !f.isUnsigned();

            case Types.DATE:
            case Types.TIME:
            case Types.TIMESTAMP:
                return false;

            default:
                return false;
        }
    }

    /**
     * Is it possible for a write on the column to succeed?
     * 
     * @param column
     *            the first column is 1, the second is 2, etc.
     * 
     * @return true if so
     * 
     * @throws SQLException
     *             if a database access error occurs
     */
    public boolean isWritable(int column) throws SQLException {
        return !isReadOnly(column);
    }

    /**
     * Returns a string representation of this object
     * 
     * @return ...
     */
    @Override
    public String toString() {
        StringBuffer toStringBuf = new StringBuffer();
        toStringBuf.append(super.toString());
        toStringBuf.append(" - Field level information: "); //$NON-NLS-1$

        for (int i = 0; i < this.fields.length; i++) {
            toStringBuf.append("\n\t"); //$NON-NLS-1$
            toStringBuf.append(this.fields[i].toString());
        }

        return toStringBuf.toString();
    }

    static String getClassNameForJavaType(int javaType, boolean isUnsigned, int mysqlTypeIfKnown, boolean isBinaryOrBlob, boolean isOpaqueBinary,
            boolean treatYearAsDate) {
        switch (javaType) {
            case Types.BIT:
            case Types.BOOLEAN:
                return "java.lang.Boolean";

            case Types.TINYINT:

                if (isUnsigned) {
                    return "java.lang.Integer";
                }

                return "java.lang.Integer";

            case Types.SMALLINT:

                if (isUnsigned) {
                    return "java.lang.Integer";
                }

                return "java.lang.Integer";

            case Types.INTEGER:

                if (!isUnsigned || mysqlTypeIfKnown == MysqlDefs.FIELD_TYPE_INT24) {
                    return "java.lang.Integer";
                }

                return "java.lang.Long";

            case Types.BIGINT:

                if (!isUnsigned) {
                    return "java.lang.Long";
                }

                return "java.math.BigInteger";

            case Types.DECIMAL:
            case Types.NUMERIC:
                return "java.math.BigDecimal";

            case Types.REAL:
                return "java.lang.Float";

            case Types.FLOAT:
            case Types.DOUBLE:
                return "java.lang.Double";

            case Types.CHAR:
            case Types.VARCHAR:
            case Types.LONGVARCHAR:
                if (!isOpaqueBinary) {
                    return "java.lang.String";
                }

                return "[B";

            case Types.BINARY:
            case Types.VARBINARY:
            case Types.LONGVARBINARY:

                if (mysqlTypeIfKnown == MysqlDefs.FIELD_TYPE_GEOMETRY) {
                    return "[B";
                } else if (isBinaryOrBlob) {
                    return "[B";
                } else {
                    return "java.lang.String";
                }

            case Types.DATE:
                return (treatYearAsDate || mysqlTypeIfKnown != MysqlDefs.FIELD_TYPE_YEAR) ? "java.sql.Date" : "java.lang.Short";

            case Types.TIME:
                return "java.sql.Time";

            case Types.TIMESTAMP:
                return "java.sql.Timestamp";

            default:
                return "java.lang.Object";
        }
    }

    /**
     * Returns true if this either implements the interface argument or is directly or indirectly a wrapper
     * for an object that does. Returns false otherwise. If this implements the interface then return true,
     * else if this is a wrapper then return the result of recursively calling <code>isWrapperFor</code> on the wrapped
     * object. If this does not implement the interface and is not a wrapper, return false.
     * This method should be implemented as a low-cost operation compared to <code>unwrap</code> so that
     * callers can use this method to avoid expensive <code>unwrap</code> calls that may fail. If this method
     * returns true then calling <code>unwrap</code> with the same argument should succeed.
     * 
     * @param interfaces
     *            a Class defining an interface.
     * @return true if this implements the interface or directly or indirectly wraps an object that does.
     * @throws java.sql.SQLException
     *             if an error occurs while determining whether this is a wrapper
     *             for an object with the given interface.
     * @since 1.6
     */
    public boolean isWrapperFor(Class<?> iface) throws SQLException {
        // This works for classes that aren't actually wrapping
        // anything
        return iface.isInstance(this);
    }

    /**
     * Returns an object that implements the given interface to allow access to non-standard methods,
     * or standard methods not exposed by the proxy.
     * The result may be either the object found to implement the interface or a proxy for that object.
     * If the receiver implements the interface then that is the object. If the receiver is a wrapper
     * and the wrapped object implements the interface then that is the object. Otherwise the object is
     * the result of calling <code>unwrap</code> recursively on the wrapped object. If the receiver is not a
     * wrapper and does not implement the interface, then an <code>SQLException</code> is thrown.
     * 
     * @param iface
     *            A Class defining an interface that the result must implement.
     * @return an object that implements the interface. May be a proxy for the actual implementing object.
     * @throws java.sql.SQLException
     *             If no object found that implements the interface
     * @since 1.6
     */
<<<<<<< HEAD
	public <T> T unwrap(Class<T> iface) throws SQLException {
    	try {
    		// This works for classes that aren't actually wrapping
    		// anything
            return iface.cast(this);
=======
    public Object unwrap(Class<?> iface) throws java.sql.SQLException {
        try {
            // This works for classes that aren't actually wrapping
            // anything
            return Util.cast(iface, this);
>>>>>>> 8d5e83e3
        } catch (ClassCastException cce) {
            throw SQLError.createSQLException("Unable to unwrap to " + iface.toString(), SQLError.SQL_STATE_ILLEGAL_ARGUMENT, this.exceptionInterceptor);
        }
    }
}<|MERGE_RESOLUTION|>--- conflicted
+++ resolved
@@ -816,7 +816,7 @@
      * This method should be implemented as a low-cost operation compared to <code>unwrap</code> so that
      * callers can use this method to avoid expensive <code>unwrap</code> calls that may fail. If this method
      * returns true then calling <code>unwrap</code> with the same argument should succeed.
-     * 
+     *
      * @param interfaces
      *            a Class defining an interface.
      * @return true if this implements the interface or directly or indirectly wraps an object that does.
@@ -839,7 +839,7 @@
      * and the wrapped object implements the interface then that is the object. Otherwise the object is
      * the result of calling <code>unwrap</code> recursively on the wrapped object. If the receiver is not a
      * wrapper and does not implement the interface, then an <code>SQLException</code> is thrown.
-     * 
+     *
      * @param iface
      *            A Class defining an interface that the result must implement.
      * @return an object that implements the interface. May be a proxy for the actual implementing object.
@@ -847,19 +847,11 @@
      *             If no object found that implements the interface
      * @since 1.6
      */
-<<<<<<< HEAD
-	public <T> T unwrap(Class<T> iface) throws SQLException {
-    	try {
-    		// This works for classes that aren't actually wrapping
-    		// anything
-            return iface.cast(this);
-=======
-    public Object unwrap(Class<?> iface) throws java.sql.SQLException {
+    public <T> T unwrap(Class<T> iface) throws SQLException {
         try {
             // This works for classes that aren't actually wrapping
             // anything
-            return Util.cast(iface, this);
->>>>>>> 8d5e83e3
+            return iface.cast(this);
         } catch (ClassCastException cce) {
             throw SQLError.createSQLException("Unable to unwrap to " + iface.toString(), SQLError.SQL_STATE_ILLEGAL_ARGUMENT, this.exceptionInterceptor);
         }
