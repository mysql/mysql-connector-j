--- conflicted
+++ resolved
@@ -199,11 +199,7 @@
                                 Messages.getString("ResultSet.Bad_format_for_Date",
                                         new Object[] { StringUtils.toString(dateAsBytes), Integer.valueOf(columnIndex + 1) }),
                                 SQLError.SQL_STATE_ILLEGAL_ARGUMENT, this.exceptionInterceptor);
-<<<<<<< HEAD
-                } /* endswitch */
-=======
-                }
->>>>>>> d8174ce4
+                }
             } else if (this.metadata[columnIndex].getMysqlType() == MysqlDefs.FIELD_TYPE_YEAR) {
 
                 if (length == 2 || length == 1) {
