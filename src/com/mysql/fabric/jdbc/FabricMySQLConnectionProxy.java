/*
  Copyright (c) 2013, 2014, Oracle and/or its affiliates. All rights reserved.

  The MySQL Connector/J is licensed under the terms of the GPLv2
  <http://www.gnu.org/licenses/old-licenses/gpl-2.0.html>, like most MySQL Connectors.
  There are special exceptions to the terms and conditions of the GPLv2 as it is applied to
  this software, see the FLOSS License Exception
  <http://www.mysql.com/about/legal/licensing/foss-exception.html>.

  This program is free software; you can redistribute it and/or modify it under the terms
  of the GNU General Public License as published by the Free Software Foundation; version 2
  of the License.

  This program is distributed in the hope that it will be useful, but WITHOUT ANY WARRANTY;
  without even the implied warranty of MERCHANTABILITY or FITNESS FOR A PARTICULAR PURPOSE.
  See the GNU General Public License for more details.

  You should have received a copy of the GNU General Public License along with this
  program; if not, write to the Free Software Foundation, Inc., 51 Franklin St, Fifth
  Floor, Boston, MA 02110-1301  USA

 */

package com.mysql.fabric.jdbc;

import java.sql.Blob;
import java.sql.CallableStatement;
import java.sql.Clob;
import java.sql.DatabaseMetaData;
import java.sql.NClob;
import java.sql.PreparedStatement;
import java.sql.SQLClientInfoException;
import java.sql.SQLException;
import java.sql.SQLWarning;
import java.sql.SQLXML;
import java.sql.Savepoint;
import java.sql.Statement;
import java.sql.Struct;
import java.util.ArrayList;
import java.util.Calendar;
import java.util.HashMap;
import java.util.HashSet;
import java.util.List;
import java.util.Map;
import java.util.Properties;
import java.util.Set;
import java.util.TimeZone;
import java.util.Timer;
import java.util.concurrent.Executor;

import com.mysql.fabric.FabricCommunicationException;
import com.mysql.fabric.FabricConnection;
import com.mysql.fabric.Server;
import com.mysql.fabric.ServerGroup;
import com.mysql.fabric.ServerMode;
import com.mysql.fabric.ShardMapping;
import com.mysql.jdbc.Buffer;
import com.mysql.jdbc.CachedResultSetMetaData;
import com.mysql.jdbc.Connection;
import com.mysql.jdbc.ConnectionProperties;
import com.mysql.jdbc.ConnectionPropertiesImpl;
import com.mysql.jdbc.ExceptionInterceptor;
import com.mysql.jdbc.Extension;
import com.mysql.jdbc.Field;
import com.mysql.jdbc.LoadBalancingConnectionProxy;
import com.mysql.jdbc.MySQLConnection;
import com.mysql.jdbc.MysqlIO;
import com.mysql.jdbc.NonRegisteringDriver;
import com.mysql.jdbc.ReplicationConnection;
import com.mysql.jdbc.ResultSetInternalMethods;
import com.mysql.jdbc.SQLError;
import com.mysql.jdbc.ServerPreparedStatement;
import com.mysql.jdbc.SingleByteCharsetConverter;
import com.mysql.jdbc.StatementImpl;
import com.mysql.jdbc.StatementInterceptorV2;
import com.mysql.jdbc.log.Log;
import com.mysql.jdbc.profiler.ProfilerEventHandler;

/**
 * A proxy to a set of MySQL servers managed by MySQL Fabric.
 * 
 * Limitations:
 * <ul>
 * <li>One shard key can be specified</li>
 * </ul>
 */
public class FabricMySQLConnectionProxy extends ConnectionPropertiesImpl implements FabricMySQLConnection, FabricMySQLConnectionProperties {

    private static final long serialVersionUID = 1L;

    protected FabricConnection fabricConnection;

    protected boolean closed = false;

    protected boolean transactionInProgress = false;

    // Set of connections created for this proxy (initialized lazily)
    protected Map<ServerGroup, ReplicationConnection> serverConnections = new HashMap<ServerGroup, ReplicationConnection>();

    // Connection currently in use for this proxy
    protected ReplicationConnection currentConnection;

    // Server selection criteria
    //      one for group selection (i.e. sharding),
    //      one for server selection (i.e. RO, global, load balancing, etc)
    protected String shardKey;
    protected String shardTable;
    protected String serverGroupName;

    protected Set<String> queryTables = new HashSet<String>();

    protected Server server;
    protected ServerGroup serverGroup;

    protected String host;
    protected String port;
    protected String username;
    protected String password;
    protected String database;

    protected ShardMapping shardMapping;

    protected boolean readOnly = false;
    protected boolean autoCommit = true;
    protected int transactionIsolation = Connection.TRANSACTION_REPEATABLE_READ;

    private String fabricShardKey;
    private String fabricShardTable;
    private String fabricServerGroup;
    private String fabricProtocol;
    private String fabricUsername;
    private String fabricPassword;
    private boolean reportErrors = false;

    public FabricMySQLConnectionProxy(Properties props) throws SQLException {
        // first, handle and remove Fabric-specific properties.  once
        // fabricShardKey et al are ConnectionProperty instances this
        // will be unnecessary
        this.fabricShardKey = props.getProperty(FabricMySQLDriver.FABRIC_SHARD_KEY_PROPERTY_KEY);
        this.fabricShardTable = props.getProperty(FabricMySQLDriver.FABRIC_SHARD_TABLE_PROPERTY_KEY);
        this.fabricServerGroup = props.getProperty(FabricMySQLDriver.FABRIC_SERVER_GROUP_PROPERTY_KEY);
        this.fabricProtocol = props.getProperty(FabricMySQLDriver.FABRIC_PROTOCOL_PROPERTY_KEY);
        this.fabricUsername = props.getProperty(FabricMySQLDriver.FABRIC_USERNAME_PROPERTY_KEY);
        this.fabricPassword = props.getProperty(FabricMySQLDriver.FABRIC_PASSWORD_PROPERTY_KEY);
        this.reportErrors = Boolean.valueOf(props.getProperty(FabricMySQLDriver.FABRIC_REPORT_ERRORS_PROPERTY_KEY));
        props.remove(FabricMySQLDriver.FABRIC_SHARD_KEY_PROPERTY_KEY);
        props.remove(FabricMySQLDriver.FABRIC_SHARD_TABLE_PROPERTY_KEY);
        props.remove(FabricMySQLDriver.FABRIC_SERVER_GROUP_PROPERTY_KEY);
        props.remove(FabricMySQLDriver.FABRIC_PROTOCOL_PROPERTY_KEY);
        props.remove(FabricMySQLDriver.FABRIC_USERNAME_PROPERTY_KEY);
        props.remove(FabricMySQLDriver.FABRIC_PASSWORD_PROPERTY_KEY);
        props.remove(FabricMySQLDriver.FABRIC_REPORT_ERRORS_PROPERTY_KEY);

        this.host = props.getProperty(NonRegisteringDriver.HOST_PROPERTY_KEY);
        this.port = props.getProperty(NonRegisteringDriver.PORT_PROPERTY_KEY);
        this.username = props.getProperty(NonRegisteringDriver.USER_PROPERTY_KEY);
        this.password = props.getProperty(NonRegisteringDriver.PASSWORD_PROPERTY_KEY);
        this.database = props.getProperty(NonRegisteringDriver.DBNAME_PROPERTY_KEY);
        if (this.username == null) {
            this.username = "";
        }
        if (this.password == null) {
            this.password = "";
        }

        String exceptionInterceptors = props.getProperty("exceptionInterceptors");
        if (exceptionInterceptors == null || "null".equals("exceptionInterceptors")) {
            exceptionInterceptors = "";
        } else {
            exceptionInterceptors += ",";
        }
        exceptionInterceptors += "com.mysql.fabric.jdbc.ErrorReportingExceptionInterceptor";
        props.setProperty("exceptionInterceptors", exceptionInterceptors);

        initializeProperties(props);

        // validation check of properties
        if (this.fabricServerGroup != null && this.fabricShardTable != null) {
            throw SQLError.createSQLException("Server group and shard table are mutually exclusive. Only one may be provided.",
                    SQLError.SQL_STATE_CONNECTION_REJECTED, null, getExceptionInterceptor(), this);
        }

        try {
            String url = this.fabricProtocol + "://" + this.host + ":" + this.port;
            this.fabricConnection = new FabricConnection(url, this.fabricUsername, this.fabricPassword);
        } catch (FabricCommunicationException ex) {
            throw SQLError.createSQLException("Unable to establish connection to the Fabric server", SQLError.SQL_STATE_CONNECTION_REJECTED, ex,
                    getExceptionInterceptor(), this);
        }

        setShardTable(this.fabricShardTable);
        setShardKey(this.fabricShardKey);

        setServerGroupName(this.fabricServerGroup);
    }

    private boolean intercepting = false; // prevent recursion

    /**
     * 
     * @param sqlEx
     * @param conn
     * @param group
     * @param hostname
     * @param portnumber
     * @return
     * @throws FabricCommunicationException
     */
    SQLException interceptException(SQLException sqlEx, Connection conn, String group, String hostname, String portnumber) throws FabricCommunicationException {
        if (!sqlEx.getSQLState().startsWith("08")) {
            return null;
        }

        if (this.intercepting) {
            return null;
        }

        this.intercepting = true;

        try {
            // find the Server corresponding to this connection
            // TODO could be indexed for quicker lookup
            Server currentServer = null;
            ServerGroup currentGroup = this.fabricConnection.getServerGroup(group);
            for (Server s : currentGroup.getServers()) {
                if (s.getHostname().equals(hostname) && Integer.valueOf(s.getPort()).toString().equals(portnumber)) {
                    currentServer = s;
                    break;
                }
            }

            if (currentServer == null) {
                return SQLError.createSQLException("Unable to lookup server to report error to Fabric", sqlEx.getSQLState(), sqlEx, getExceptionInterceptor(),
                        this);
            }

            if (this.reportErrors) {
                this.fabricConnection.getClient().reportServerError(currentServer, sqlEx.toString(), true);
            }

            this.serverConnections.remove(this.serverGroup);
            try {
                this.currentConnection.close();
            } catch (SQLException ex) {
            }
            this.currentConnection = null;
            this.serverGroup = currentGroup;
        } finally {
            this.intercepting = false;
        }

        return null;
    }

    /////////////////////////////////////////
    // Server selection criteria and logic //
    /////////////////////////////////////////
    public void setShardKey(String shardKey) throws SQLException {
        ensureNoTransactionInProgress();

        this.currentConnection = null;

        if (shardKey != null) {
            if (this.serverGroupName != null) {
                throw SQLError.createSQLException("Shard key cannot be provided when server group is chosen directly.", SQLError.SQL_STATE_ILLEGAL_ARGUMENT,
                        null, getExceptionInterceptor(), this);
            } else if (this.shardTable == null) {
                throw SQLError.createSQLException("Shard key cannot be provided with a shard table.", SQLError.SQL_STATE_ILLEGAL_ARGUMENT, null,
                        getExceptionInterceptor(), this);
            }

            this.server = null;
            // sharded group selection
            setCurrentServerGroup(this.shardMapping.getGroupNameForKey(shardKey));
        } else if (this.shardTable != null) {
            setCurrentServerGroup(this.shardMapping.getGlobalGroupName());
        }
        this.shardKey = shardKey;
    }

    public String getShardKey() {
        return this.shardKey;
    }

    public void setShardTable(String shardTable) throws SQLException {
        ensureNoTransactionInProgress();

        this.currentConnection = null;

        if (this.serverGroupName != null) {
            throw SQLError.createSQLException("Server group and shard table are mutually exclusive. Only one may be provided.",
                    SQLError.SQL_STATE_ILLEGAL_ARGUMENT, null, getExceptionInterceptor(), this);
        }

        this.server = null;
        this.shardKey = null;
        this.serverGroup = null;
        this.shardTable = shardTable;
        if (shardTable == null) {
            this.shardMapping = null;
        } else {
            // lookup shard mapping
            String table = shardTable;
            String db = this.database;
            if (shardTable.contains(".")) {
                String pair[] = shardTable.split("\\.");
                table = pair[0];
                db = pair[1];
            }
            try {
                this.shardMapping = this.fabricConnection.getShardMapping(db, table);
                if (this.shardMapping == null) {
                    throw SQLError.createSQLException("Shard mapping not found for table `" + shardTable + "'", SQLError.SQL_STATE_ILLEGAL_ARGUMENT, null,
                            getExceptionInterceptor(), this);
                }
                // default to global group
                setCurrentServerGroup(this.shardMapping.getGlobalGroupName());

            } catch (FabricCommunicationException ex) {
                throw SQLError.createSQLException("Fabric communication failure.", SQLError.SQL_STATE_COMMUNICATION_LINK_FAILURE, ex,
                        getExceptionInterceptor(), this);
            }
        }
    }

    public String getShardTable() {
        return this.shardTable;
    }

    public void setServerGroupName(String serverGroupName) throws SQLException {
        ensureNoTransactionInProgress();

        this.currentConnection = null;

        // direct group selection
        if (serverGroupName != null) {
            setCurrentServerGroup(serverGroupName);
        }

        this.serverGroupName = serverGroupName;
    }

    public String getServerGroupName() {
        return this.serverGroupName;
    }

    public void clearServerSelectionCriteria() throws SQLException {
        ensureNoTransactionInProgress();
        this.shardTable = null;
        this.shardKey = null;
        this.serverGroupName = null;
        this.server = null;
        this.serverGroup = null;
        this.queryTables.clear();
        this.currentConnection = null;
    }

    public ServerGroup getCurrentServerGroup() {
        return this.serverGroup;
    }

    public void clearQueryTables() throws SQLException {
        ensureNoTransactionInProgress();

        this.currentConnection = null;

        this.queryTables.clear();
        setShardTable(null);
    }

    /**
     * Add a table to the set of tables used for the next query on this connection.
     * This is used for:
     * <ul>
     * <li>Choosing a shard given the tables used</li>
     * <li>Preventing cross-shard queries</li>
     * </ul>
     */
    public void addQueryTable(String tableName) throws SQLException {
        ensureNoTransactionInProgress();

        this.currentConnection = null;

        try {
            // choose shard mapping if necessary
            if (this.shardMapping == null) {
                if (this.fabricConnection.getShardMapping(this.database, tableName) != null) {
                    setShardTable(tableName);
                }
            } else { // make sure we aren't in conflict with the chosen shard mapping
                ShardMapping mappingForTableName = this.fabricConnection.getShardMapping(this.database, tableName);
                if (mappingForTableName != null && !mappingForTableName.equals(this.shardMapping)) {
                    throw SQLError.createSQLException("Cross-shard query not allowed", SQLError.SQL_STATE_ILLEGAL_ARGUMENT, null, getExceptionInterceptor(),
                            this);
                }
            }
            this.queryTables.add(tableName);
        } catch (FabricCommunicationException ex) {
            throw SQLError.createSQLException("Fabric communication failure.", SQLError.SQL_STATE_COMMUNICATION_LINK_FAILURE, ex, getExceptionInterceptor(),
                    this);
        }
    }

    /**
     * The set of tables to be used in the next query on this connection.
     */
    public Set<String> getQueryTables() {
        return this.queryTables;
    }

    /**
     * Change the server group to the given named group.
     */
    protected void setCurrentServerGroup(String serverGroupName) throws SQLException {
        this.server = null;
        this.serverGroup = null;

        try {
            this.serverGroup = this.fabricConnection.getServerGroup(serverGroupName);
        } catch (FabricCommunicationException ex) {
            throw SQLError.createSQLException("Fabric communication failure.", SQLError.SQL_STATE_COMMUNICATION_LINK_FAILURE, ex, getExceptionInterceptor(),
                    this);
        }

        if (this.serverGroup == null) {
            throw SQLError.createSQLException("Cannot find server group: `" + serverGroupName + "'", SQLError.SQL_STATE_ILLEGAL_ARGUMENT, null,
                    getExceptionInterceptor(), this);
        }
    }

    //////////////////////////////////////////////////////
    // Methods dealing with state internal to the proxy //
    //////////////////////////////////////////////////////
    /**
     * Get the active connection as an object implementing the
     * internal MySQLConnection interface. This should not be used
     * unless a MySQLConnection is required.
     * 
     * {@link getActiveConnection()} is provided for the general case.
     * The returned object is not a {@link ReplicationConnection}, but
     * instead the {@link LoadBalancingConnectionProxy} for either the
     * master or slaves.
     */
    protected MySQLConnection getActiveMySQLConnection() throws SQLException {
        ReplicationConnection c = (ReplicationConnection) getActiveConnection();
        MySQLConnection mc = (MySQLConnection) c.getCurrentConnection();
        return mc;
    }

    protected MySQLConnection getActiveMySQLConnectionPassive() {
        try {
            return getActiveMySQLConnection();
        } catch (SQLException ex) {
            throw new IllegalStateException("Unable to determine active connection", ex);
        }
    }

    protected Connection getActiveConnectionPassive() {
        try {
            return getActiveConnection();
        } catch (SQLException ex) {
            throw new IllegalStateException("Unable to determine active connection", ex);
        }
    }

    protected Connection getActiveConnection() throws SQLException {
        if (this.currentConnection != null) {
            return this.currentConnection;
        }

        if (getCurrentServerGroup() == null) {
            throw SQLError.createSQLException("No server group selected.", SQLError.SQL_STATE_CONNECTION_REJECTED, null, getExceptionInterceptor(), this);
        }

        // try to find an existing replication connection to the current group
        this.currentConnection = this.serverConnections.get(this.serverGroup);
        if (this.currentConnection != null) {
            return this.currentConnection;
        }

        // otherwise, build a replication connection to the current group
        List<String> masterHost = new ArrayList<String>();
        List<String> slaveHosts = new ArrayList<String>();
        for (Server s : this.serverGroup.getServers()) {
            if (ServerMode.READ_WRITE.equals(s.getMode())) {
                masterHost.add(s.getHostname() + ":" + s.getPort());
            } else {
                slaveHosts.add(s.getHostname() + ":" + s.getPort());
            }
        }
        Properties info = exposeAsProperties(null);
        info.put("replicationConnectionGroup", this.serverGroup.getName());
        info.setProperty(NonRegisteringDriver.USER_PROPERTY_KEY, this.username);
        info.setProperty(NonRegisteringDriver.PASSWORD_PROPERTY_KEY, this.password);
        info.setProperty(NonRegisteringDriver.DBNAME_PROPERTY_KEY, getCatalog());
        info.setProperty("connectionAttributes", "fabricHaGroup:" + this.serverGroup.getName());
        this.currentConnection = new ReplicationConnection(info, info, masterHost, slaveHosts);
        this.serverConnections.put(this.serverGroup, this.currentConnection);

        this.currentConnection.setProxy(this);
        this.currentConnection.setAutoCommit(this.autoCommit);
        this.currentConnection.setReadOnly(this.readOnly);
        this.currentConnection.setTransactionIsolation(this.transactionIsolation);
        return this.currentConnection;
    }

    private void ensureOpen() throws SQLException {
        if (this.closed) {
            throw SQLError.createSQLException("No operations allowed after connection closed.", SQLError.SQL_STATE_CONNECTION_NOT_OPEN,
                    getExceptionInterceptor());
        }
    }

    private void ensureNoTransactionInProgress() throws SQLException {
        ensureOpen();
        if (this.transactionInProgress && !this.autoCommit) {
            throw SQLError.createSQLException("Not allow while a transaction is active.", "25000", getExceptionInterceptor());
        }
    }

    /**
     * Close this connection proxy which entails closing all
     * open connections to MySQL servers.
     */
    public void close() throws SQLException {
        this.closed = true;
        for (Connection c : this.serverConnections.values()) {
            try {
                c.close();
            } catch (SQLException ex) {
            }
        }
    }

    public boolean isClosed() {
        return this.closed;
    }

    /**
     * 
     * @param timeout
     * @return
     * @throws SQLException
     */
    public boolean isValid(int timeout) throws SQLException {
        return !this.closed;
    }

    public void setReadOnly(boolean readOnly) throws SQLException {
        this.readOnly = readOnly;
        for (ReplicationConnection conn : this.serverConnections.values()) {
            conn.setReadOnly(readOnly);
        }
    }

    public boolean isReadOnly() throws SQLException {
        return this.readOnly;
    }

    public boolean isReadOnly(boolean useSessionStatus) throws SQLException {
        return this.readOnly;
    }

    public void setCatalog(String catalog) throws SQLException {
        this.database = catalog;
        for (Connection c : this.serverConnections.values()) {
            c.setCatalog(catalog);
        }
    }

    public String getCatalog() {
        return this.database;
    }

    public void rollback() throws SQLException {
        getActiveConnection().rollback();
        transactionCompleted();
    }

    public void rollback(Savepoint savepoint) throws SQLException {
        getActiveConnection().rollback();
        transactionCompleted();
    }

    public void commit() throws SQLException {
        getActiveConnection().commit();
        transactionCompleted();
    }

    public void setAutoCommit(boolean autoCommit) throws SQLException {
        this.autoCommit = autoCommit;
        for (Connection c : this.serverConnections.values()) {
            c.setAutoCommit(this.autoCommit);
        }
    }

    public void transactionBegun() throws SQLException {
        if (!this.autoCommit) {
            this.transactionInProgress = true;
        }
    }

    public void transactionCompleted() throws SQLException {
        this.transactionInProgress = false;
    }

    public boolean getAutoCommit() {
        return this.autoCommit;
    }

    public MySQLConnection getLoadBalanceSafeProxy() {
        return getActiveMySQLConnectionPassive();
    }

    ////////////////////////////////////////////////////////
    // Methods applying changes to all active connections //
    ////////////////////////////////////////////////////////
    public void setTransactionIsolation(int level) throws SQLException {
        this.transactionIsolation = level;
        for (Connection c : this.serverConnections.values()) {
            c.setTransactionIsolation(level);
        }
    }

    public void setTypeMap(Map<String, Class<?>> map) throws SQLException {
        for (Connection c : this.serverConnections.values()) {
            c.setTypeMap(map);
        }
    }

    public void setHoldability(int holdability) throws SQLException {
        for (Connection c : this.serverConnections.values()) {
            c.setHoldability(holdability);
        }
    }

    public void setProxy(MySQLConnection proxy) {
    }

    //////////////////////////////////////////////////////////
    // Methods delegating directly to the active connection //
    //////////////////////////////////////////////////////////
    public Savepoint setSavepoint() throws SQLException {
        return getActiveConnection().setSavepoint();
    }

    public Savepoint setSavepoint(String name) throws SQLException {
        this.transactionInProgress = true;
        return getActiveConnection().setSavepoint(name);
    }

    public void releaseSavepoint(Savepoint savepoint) {
    }

    public CallableStatement prepareCall(String sql) throws SQLException {
        transactionBegun();
        return getActiveConnection().prepareCall(sql);
    }

    public CallableStatement prepareCall(String sql, int resultSetType, int resultSetConcurrency) throws SQLException {
        transactionBegun();
        return getActiveConnection().prepareCall(sql, resultSetType, resultSetConcurrency);
    }

    public CallableStatement prepareCall(String sql, int resultSetType, int resultSetConcurrency, int resultSetHoldability) throws SQLException {
        transactionBegun();
        return getActiveConnection().prepareCall(sql, resultSetType, resultSetConcurrency, resultSetHoldability);
    }

    public PreparedStatement prepareStatement(String sql) throws SQLException {
        transactionBegun();
        return getActiveConnection().prepareStatement(sql);
    }

    public PreparedStatement prepareStatement(String sql, int autoGeneratedKeys) throws SQLException {
        transactionBegun();
        return getActiveConnection().prepareStatement(sql, autoGeneratedKeys);
    }

    public PreparedStatement prepareStatement(String sql, int[] columnIndexes) throws SQLException {
        transactionBegun();
        return getActiveConnection().prepareStatement(sql, columnIndexes);
    }

    public PreparedStatement prepareStatement(String sql, int resultSetType, int resultSetConcurrency) throws SQLException {
        transactionBegun();
        return getActiveConnection().prepareStatement(sql, resultSetType, resultSetConcurrency);
    }

    public PreparedStatement prepareStatement(String sql, int resultSetType, int resultSetConcurrency, int resultSetHoldability) throws SQLException {
        transactionBegun();
        return getActiveConnection().prepareStatement(sql, resultSetType, resultSetConcurrency, resultSetHoldability);
    }

    public PreparedStatement prepareStatement(String sql, String[] columnNames) throws SQLException {
        transactionBegun();
        return getActiveConnection().prepareStatement(sql, columnNames);
    }

    public java.sql.PreparedStatement clientPrepareStatement(String sql) throws SQLException {
        transactionBegun();
        return getActiveConnection().clientPrepareStatement(sql);
    }

    public java.sql.PreparedStatement clientPrepareStatement(String sql, int autoGenKeyIndex) throws SQLException {
        transactionBegun();
        return getActiveConnection().clientPrepareStatement(sql, autoGenKeyIndex);
    }

    public java.sql.PreparedStatement clientPrepareStatement(String sql, int resultSetType, int resultSetConcurrency) throws SQLException {
        transactionBegun();
        return getActiveConnection().clientPrepareStatement(sql, resultSetType, resultSetConcurrency);
    }

    public java.sql.PreparedStatement clientPrepareStatement(String sql, int[] autoGenKeyIndexes) throws SQLException {
        transactionBegun();
        return getActiveConnection().clientPrepareStatement(sql, autoGenKeyIndexes);
    }

    public java.sql.PreparedStatement clientPrepareStatement(String sql, int resultSetType, int resultSetConcurrency, int resultSetHoldability)
            throws SQLException {
        transactionBegun();
        return getActiveConnection().clientPrepareStatement(sql, resultSetType, resultSetConcurrency, resultSetHoldability);
    }

    public java.sql.PreparedStatement clientPrepareStatement(String sql, String[] autoGenKeyColNames) throws SQLException {
        transactionBegun();
        return getActiveConnection().clientPrepareStatement(sql, autoGenKeyColNames);
    }

    public java.sql.PreparedStatement serverPrepareStatement(String sql) throws SQLException {
        transactionBegun();
        return getActiveConnection().serverPrepareStatement(sql);
    }

    public java.sql.PreparedStatement serverPrepareStatement(String sql, int autoGenKeyIndex) throws SQLException {
        transactionBegun();
        return getActiveConnection().serverPrepareStatement(sql, autoGenKeyIndex);
    }

    public java.sql.PreparedStatement serverPrepareStatement(String sql, int resultSetType, int resultSetConcurrency) throws SQLException {
        transactionBegun();
        return getActiveConnection().serverPrepareStatement(sql, resultSetType, resultSetConcurrency);
    }

    public java.sql.PreparedStatement serverPrepareStatement(String sql, int resultSetType, int resultSetConcurrency, int resultSetHoldability)
            throws SQLException {
        transactionBegun();
        return getActiveConnection().serverPrepareStatement(sql, resultSetType, resultSetConcurrency, resultSetHoldability);
    }

    public java.sql.PreparedStatement serverPrepareStatement(String sql, int[] autoGenKeyIndexes) throws SQLException {
        transactionBegun();
        return getActiveConnection().serverPrepareStatement(sql, autoGenKeyIndexes);
    }

    public java.sql.PreparedStatement serverPrepareStatement(String sql, String[] autoGenKeyColNames) throws SQLException {
        transactionBegun();
        return getActiveConnection().serverPrepareStatement(sql, autoGenKeyColNames);
    }

    public Statement createStatement() throws SQLException {
        transactionBegun();
        return getActiveConnection().createStatement();
    }

    public Statement createStatement(int resultSetType, int resultSetConcurrency) throws SQLException {
        transactionBegun();
        return getActiveConnection().createStatement(resultSetType, resultSetConcurrency);
    }

    public Statement createStatement(int resultSetType, int resultSetConcurrency, int resultSetHoldability) throws SQLException {
        transactionBegun();
        return getActiveConnection().createStatement(resultSetType, resultSetConcurrency, resultSetHoldability);
    }

    public ResultSetInternalMethods execSQL(StatementImpl callingStatement, String sql, int maxRows, Buffer packet, int resultSetType,
            int resultSetConcurrency, boolean streamResults, String catalog, Field[] cachedMetadata) throws SQLException {
        return getActiveMySQLConnection().execSQL(callingStatement, sql, maxRows, packet, resultSetType, resultSetConcurrency, streamResults, catalog,
                cachedMetadata);
    }

    public ResultSetInternalMethods execSQL(StatementImpl callingStatement, String sql, int maxRows, Buffer packet, int resultSetType,
            int resultSetConcurrency, boolean streamResults, String catalog, Field[] cachedMetadata, boolean isBatch) throws SQLException {
        return getActiveMySQLConnection().execSQL(callingStatement, sql, maxRows, packet, resultSetType, resultSetConcurrency, streamResults, catalog,
                cachedMetadata, isBatch);
    }

    public String extractSqlFromPacket(String possibleSqlQuery, Buffer queryPacket, int endOfQueryPacketPosition) throws SQLException {
        return getActiveMySQLConnection().extractSqlFromPacket(possibleSqlQuery, queryPacket, endOfQueryPacketPosition);
    }

    public StringBuffer generateConnectionCommentBlock(StringBuffer buf) {
        return getActiveMySQLConnectionPassive().generateConnectionCommentBlock(buf);
    }

    public MysqlIO getIO() throws SQLException {
        return getActiveMySQLConnection().getIO();
    }

    /**
     * Only valid until the end of the transaction. These could optionally be implemented
     * to only return true if all current connections return true.
     */
    public boolean versionMeetsMinimum(int major, int minor, int subminor) throws SQLException {
        return getActiveConnection().versionMeetsMinimum(major, minor, subminor);
    }

    /**
     * Only valid until the end of the transaction.
     */
    public boolean supportsIsolationLevel() {
        return getActiveConnectionPassive().supportsIsolationLevel();
    }

    /**
     * Only valid until the end of the transaction.
     */
    public boolean supportsQuotedIdentifiers() {
        return getActiveConnectionPassive().supportsQuotedIdentifiers();
    }

    public DatabaseMetaData getMetaData() throws SQLException {
        return getActiveConnection().getMetaData();
    }

    public String getCharacterSetMetadata() {
        return getActiveMySQLConnectionPassive().getCharacterSetMetadata();
    }

    public java.sql.Statement getMetadataSafeStatement() throws SQLException {
        return getActiveMySQLConnection().getMetadataSafeStatement();
    }

    /**
     * Methods doing essentially nothing
     * 
     * @param iface
     * @return
     */
    public boolean isWrapperFor(Class<?> iface) {
        return false;
    }

    /**
     * 
     * @param iface
     * @return
     */
    public <T> T unwrap(Class<T> iface) {
        return null;
    }

    public void unSafeStatementInterceptors() throws SQLException {
    }

    public boolean supportsTransactions() {
        // Fabric requires MySQL 5.6 w/GTID
        return true;
    }

    public boolean isRunningOnJDK13() {
        return false;
    }

    public void createNewIO(boolean isForReconnect) throws SQLException {
        throw SQLError.notImplemented();
    }

    public void dumpTestcaseQuery(String query) {
        // no-op
    }

    public void abortInternal() throws SQLException {
        // no-op
    }

    public boolean isServerLocal() throws SQLException {
        // Fabric doesn't support pipes
        return false;
    }

    public void shutdownServer() throws SQLException {
        throw SQLError.notImplemented();
    }

    public void clearHasTriedMaster() {
        // no-op
    }

    public boolean hasTriedMaster() {
        return false;
    }

    // This proxy is not XA-aware
    public boolean isInGlobalTx() {
        return false;
    }

    // This proxy is not XA-aware
    public void setInGlobalTx(boolean flag) {
        throw new RuntimeException("Global transactions not supported.");
    }

    public void changeUser(String userName, String newPassword) throws SQLException {
        throw SQLError.createSQLException("User change not allowed.", getExceptionInterceptor());
    }

    /////////////////////////////////////
    // FabricMySQLConnectionProperties //
    /////////////////////////////////////
    public void setFabricShardKey(String value) {
        this.fabricShardKey = value;
    }

    public String getFabricShardKey() {
        return this.fabricShardKey;
    }

    public void setFabricShardTable(String value) {
        this.fabricShardTable = value;
    }

    public String getFabricShardTable() {
        return this.fabricShardTable;
    }

    public void setFabricServerGroup(String value) {
        this.fabricServerGroup = value;
    }

    public String getFabricServerGroup() {
        return this.fabricServerGroup;
    }

    public void setFabricProtocol(String value) {
        this.fabricProtocol = value;
    }

    public String getFabricProtocol() {
        return this.fabricProtocol;
    }

    public void setFabricUsername(String value) {
        this.fabricUsername = value;
    }

    public String getFabricUsername() {
        return this.fabricUsername;
    }

    public void setFabricPassword(String value) {
        this.fabricPassword = value;
    }

    public String getFabricPassword() {
        return this.fabricPassword;
    }

    public void setFabricReportErrors(boolean value) {
        this.reportErrors = value;
    }

    public boolean getFabricReportErrors() {
        return this.reportErrors;
    }

    ///////////////////////////////////////////////////////
    // ConnectionProperties - applied to all connections //
    ///////////////////////////////////////////////////////
    @Override
    public void setAllowLoadLocalInfile(boolean property) {
        super.setAllowLoadLocalInfile(property);
        for (ConnectionProperties cp : this.serverConnections.values()) {
            cp.setAllowLoadLocalInfile(property);
        }
    }

    @Override
    public void setAllowMultiQueries(boolean property) {
        super.setAllowMultiQueries(property);
        for (ConnectionProperties cp : this.serverConnections.values()) {
            cp.setAllowMultiQueries(property);
        }
    }

    @Override
    public void setAllowNanAndInf(boolean flag) {
        super.setAllowNanAndInf(flag);
        for (ConnectionProperties cp : this.serverConnections.values()) {
            cp.setAllowNanAndInf(flag);
        }
    }

    @Override
    public void setAllowUrlInLocalInfile(boolean flag) {
        super.setAllowUrlInLocalInfile(flag);
        for (ConnectionProperties cp : this.serverConnections.values()) {
            cp.setAllowUrlInLocalInfile(flag);
        }
    }

    @Override
    public void setAlwaysSendSetIsolation(boolean flag) {
        super.setAlwaysSendSetIsolation(flag);
        for (ConnectionProperties cp : this.serverConnections.values()) {
            cp.setAlwaysSendSetIsolation(flag);
        }
    }

    @Override
    public void setAutoDeserialize(boolean flag) {
        super.setAutoDeserialize(flag);
        for (ConnectionProperties cp : this.serverConnections.values()) {
            cp.setAutoDeserialize(flag);
        }
    }

    @Override
    public void setAutoGenerateTestcaseScript(boolean flag) {
        super.setAutoGenerateTestcaseScript(flag);
        for (ConnectionProperties cp : this.serverConnections.values()) {
            cp.setAutoGenerateTestcaseScript(flag);
        }
    }

    @Override
    public void setAutoReconnect(boolean flag) {
        super.setAutoReconnect(flag);
        for (ConnectionProperties cp : this.serverConnections.values()) {
            cp.setAutoReconnect(flag);
        }
    }

    @Override
    public void setAutoReconnectForConnectionPools(boolean property) {
        super.setAutoReconnectForConnectionPools(property);
        for (ConnectionProperties cp : this.serverConnections.values()) {
            cp.setAutoReconnectForConnectionPools(property);
        }
    }

    @Override
    public void setAutoReconnectForPools(boolean flag) {
        super.setAutoReconnectForPools(flag);
        for (ConnectionProperties cp : this.serverConnections.values()) {
            cp.setAutoReconnectForPools(flag);
        }
    }

    @Override
    public void setBlobSendChunkSize(String value) throws SQLException {
        super.setBlobSendChunkSize(value);
        for (ConnectionProperties cp : this.serverConnections.values()) {
            cp.setBlobSendChunkSize(value);
        }
    }

    @Override
    public void setCacheCallableStatements(boolean flag) {
        super.setCacheCallableStatements(flag);
        for (ConnectionProperties cp : this.serverConnections.values()) {
            cp.setCacheCallableStatements(flag);
        }
    }

    @Override
    public void setCachePreparedStatements(boolean flag) {
        super.setCachePreparedStatements(flag);
        for (ConnectionProperties cp : this.serverConnections.values()) {
            cp.setCachePreparedStatements(flag);
        }
    }

    @Override
    public void setCacheResultSetMetadata(boolean property) {
        super.setCacheResultSetMetadata(property);
        for (ConnectionProperties cp : this.serverConnections.values()) {
            cp.setCacheResultSetMetadata(property);
        }
    }

    @Override
    public void setCacheServerConfiguration(boolean flag) {
        super.setCacheServerConfiguration(flag);
        for (ConnectionProperties cp : this.serverConnections.values()) {
            cp.setCacheServerConfiguration(flag);
        }
    }

    @Override
    public void setCallableStatementCacheSize(int size) throws SQLException {
        super.setCallableStatementCacheSize(size);
        for (ConnectionProperties cp : this.serverConnections.values()) {
            cp.setCallableStatementCacheSize(size);
        }
    }

    @Override
    public void setCapitalizeDBMDTypes(boolean property) {
        super.setCapitalizeDBMDTypes(property);
        for (ConnectionProperties cp : this.serverConnections.values()) {
            cp.setCapitalizeDBMDTypes(property);
        }
    }

    @Override
    public void setCapitalizeTypeNames(boolean flag) {
        super.setCapitalizeTypeNames(flag);
        for (ConnectionProperties cp : this.serverConnections.values()) {
            cp.setCapitalizeTypeNames(flag);
        }
    }

    @Override
    public void setCharacterEncoding(String encoding) {
        super.setCharacterEncoding(encoding);
        for (ConnectionProperties cp : this.serverConnections.values()) {
            cp.setCharacterEncoding(encoding);
        }
    }

    @Override
    public void setCharacterSetResults(String characterSet) {
        super.setCharacterSetResults(characterSet);
        for (ConnectionProperties cp : this.serverConnections.values()) {
            cp.setCharacterSetResults(characterSet);
        }
    }

    @Override
    public void setClobberStreamingResults(boolean flag) {
        super.setClobberStreamingResults(flag);
        for (ConnectionProperties cp : this.serverConnections.values()) {
            cp.setClobberStreamingResults(flag);
        }
    }

    @Override
    public void setClobCharacterEncoding(String encoding) {
        super.setClobCharacterEncoding(encoding);
        for (ConnectionProperties cp : this.serverConnections.values()) {
            cp.setClobCharacterEncoding(encoding);
        }
    }

    @Override
    public void setConnectionCollation(String collation) {
        super.setConnectionCollation(collation);
        for (ConnectionProperties cp : this.serverConnections.values()) {
            cp.setConnectionCollation(collation);
        }
    }

    @Override
    public void setConnectTimeout(int timeoutMs) throws SQLException {
        super.setConnectTimeout(timeoutMs);
        for (ConnectionProperties cp : this.serverConnections.values()) {
            cp.setConnectTimeout(timeoutMs);
        }
    }

    @Override
    public void setContinueBatchOnError(boolean property) {
        super.setContinueBatchOnError(property);
        for (ConnectionProperties cp : this.serverConnections.values()) {
            cp.setContinueBatchOnError(property);
        }
    }

    @Override
    public void setCreateDatabaseIfNotExist(boolean flag) {
        super.setCreateDatabaseIfNotExist(flag);
        for (ConnectionProperties cp : this.serverConnections.values()) {
            cp.setCreateDatabaseIfNotExist(flag);
        }
    }

    @Override
    public void setDefaultFetchSize(int n) throws SQLException {
        super.setDefaultFetchSize(n);
        for (ConnectionProperties cp : this.serverConnections.values()) {
            cp.setDefaultFetchSize(n);
        }
    }

    @Override
    public void setDetectServerPreparedStmts(boolean property) {
        super.setDetectServerPreparedStmts(property);
        for (ConnectionProperties cp : this.serverConnections.values()) {
            cp.setDetectServerPreparedStmts(property);
        }
    }

    @Override
    public void setDontTrackOpenResources(boolean flag) {
        super.setDontTrackOpenResources(flag);
        for (ConnectionProperties cp : this.serverConnections.values()) {
            cp.setDontTrackOpenResources(flag);
        }
    }

    @Override
    public void setDumpQueriesOnException(boolean flag) {
        super.setDumpQueriesOnException(flag);
        for (ConnectionProperties cp : this.serverConnections.values()) {
            cp.setDumpQueriesOnException(flag);
        }
    }

    @Override
    public void setDynamicCalendars(boolean flag) {
        super.setDynamicCalendars(flag);
        for (ConnectionProperties cp : this.serverConnections.values()) {
            cp.setDynamicCalendars(flag);
        }
    }

    @Override
    public void setElideSetAutoCommits(boolean flag) {
        super.setElideSetAutoCommits(flag);
        for (ConnectionProperties cp : this.serverConnections.values()) {
            cp.setElideSetAutoCommits(flag);
        }
    }

    @Override
    public void setEmptyStringsConvertToZero(boolean flag) {
        super.setEmptyStringsConvertToZero(flag);
        for (ConnectionProperties cp : this.serverConnections.values()) {
            cp.setEmptyStringsConvertToZero(flag);
        }
    }

    @Override
    public void setEmulateLocators(boolean property) {
        super.setEmulateLocators(property);
        for (ConnectionProperties cp : this.serverConnections.values()) {
            cp.setEmulateLocators(property);
        }
    }

    @Override
    public void setEmulateUnsupportedPstmts(boolean flag) {
        super.setEmulateUnsupportedPstmts(flag);
        for (ConnectionProperties cp : this.serverConnections.values()) {
            cp.setEmulateUnsupportedPstmts(flag);
        }
    }

    @Override
    public void setEnablePacketDebug(boolean flag) {
        super.setEnablePacketDebug(flag);
        for (ConnectionProperties cp : this.serverConnections.values()) {
            cp.setEnablePacketDebug(flag);
        }
    }

    @Override
    public void setEncoding(String property) {
        super.setEncoding(property);
        for (ConnectionProperties cp : this.serverConnections.values()) {
            cp.setEncoding(property);
        }
    }

    @Override
    public void setExplainSlowQueries(boolean flag) {
        super.setExplainSlowQueries(flag);
        for (ConnectionProperties cp : this.serverConnections.values()) {
            cp.setExplainSlowQueries(flag);
        }
    }

    @Override
    public void setFailOverReadOnly(boolean flag) {
        super.setFailOverReadOnly(flag);
        for (ConnectionProperties cp : this.serverConnections.values()) {
            cp.setFailOverReadOnly(flag);
        }
    }

    @Override
    public void setGatherPerformanceMetrics(boolean flag) {
        super.setGatherPerformanceMetrics(flag);
        for (ConnectionProperties cp : this.serverConnections.values()) {
            cp.setGatherPerformanceMetrics(flag);
        }
    }

    @Override
    public void setHoldResultsOpenOverStatementClose(boolean flag) {
        super.setHoldResultsOpenOverStatementClose(flag);
        for (ConnectionProperties cp : this.serverConnections.values()) {
            cp.setHoldResultsOpenOverStatementClose(flag);
        }
    }

    @Override
    public void setIgnoreNonTxTables(boolean property) {
        super.setIgnoreNonTxTables(property);
        for (ConnectionProperties cp : this.serverConnections.values()) {
            cp.setIgnoreNonTxTables(property);
        }
    }

    @Override
    public void setInitialTimeout(int property) throws SQLException {
        super.setInitialTimeout(property);
        for (ConnectionProperties cp : this.serverConnections.values()) {
            cp.setInitialTimeout(property);
        }
    }

    @Override
    public void setIsInteractiveClient(boolean property) {
        super.setIsInteractiveClient(property);
        for (ConnectionProperties cp : this.serverConnections.values()) {
            cp.setIsInteractiveClient(property);
        }
    }

    @Override
    public void setJdbcCompliantTruncation(boolean flag) {
        super.setJdbcCompliantTruncation(flag);
        for (ConnectionProperties cp : this.serverConnections.values()) {
            cp.setJdbcCompliantTruncation(flag);
        }
    }

    @Override
    public void setLocatorFetchBufferSize(String value) throws SQLException {
        super.setLocatorFetchBufferSize(value);
        for (ConnectionProperties cp : this.serverConnections.values()) {
            cp.setLocatorFetchBufferSize(value);
        }
    }

    @Override
    public void setLogger(String property) {
        super.setLogger(property);
        for (ConnectionProperties cp : this.serverConnections.values()) {
            cp.setLogger(property);
        }
    }

    @Override
    public void setLoggerClassName(String className) {
        super.setLoggerClassName(className);
        for (ConnectionProperties cp : this.serverConnections.values()) {
            cp.setLoggerClassName(className);
        }
    }

    @Override
    public void setLogSlowQueries(boolean flag) {
        super.setLogSlowQueries(flag);
        for (ConnectionProperties cp : this.serverConnections.values()) {
            cp.setLogSlowQueries(flag);
        }
    }

    @Override
    public void setMaintainTimeStats(boolean flag) {
        super.setMaintainTimeStats(flag);
        for (ConnectionProperties cp : this.serverConnections.values()) {
            cp.setMaintainTimeStats(flag);
        }
    }

    @Override
    public void setMaxQuerySizeToLog(int sizeInBytes) throws SQLException {
        super.setMaxQuerySizeToLog(sizeInBytes);
        for (ConnectionProperties cp : this.serverConnections.values()) {
            cp.setMaxQuerySizeToLog(sizeInBytes);
        }
    }

    @Override
    public void setMaxReconnects(int property) throws SQLException {
        super.setMaxReconnects(property);
        for (ConnectionProperties cp : this.serverConnections.values()) {
            cp.setMaxReconnects(property);
        }
    }

    @Override
    public void setMaxRows(int property) throws SQLException {
        super.setMaxRows(property);
        for (ConnectionProperties cp : this.serverConnections.values()) {
            cp.setMaxRows(property);
        }
    }

    @Override
    public void setMetadataCacheSize(int value) throws SQLException {
        super.setMetadataCacheSize(value);
        for (ConnectionProperties cp : this.serverConnections.values()) {
            cp.setMetadataCacheSize(value);
        }
    }

    @Override
    public void setNoDatetimeStringSync(boolean flag) {
        super.setNoDatetimeStringSync(flag);
        for (ConnectionProperties cp : this.serverConnections.values()) {
            cp.setNoDatetimeStringSync(flag);
        }
    }

    @Override
    public void setNullCatalogMeansCurrent(boolean value) {
        super.setNullCatalogMeansCurrent(value);
        for (ConnectionProperties cp : this.serverConnections.values()) {
            cp.setNullCatalogMeansCurrent(value);
        }
    }

    @Override
    public void setNullNamePatternMatchesAll(boolean value) {
        super.setNullNamePatternMatchesAll(value);
        for (ConnectionProperties cp : this.serverConnections.values()) {
            cp.setNullNamePatternMatchesAll(value);
        }
    }

    @Override
    public void setPacketDebugBufferSize(int size) throws SQLException {
        super.setPacketDebugBufferSize(size);
        for (ConnectionProperties cp : this.serverConnections.values()) {
            cp.setPacketDebugBufferSize(size);
        }
    }

    @Override
    public void setParanoid(boolean property) {
        super.setParanoid(property);
        for (ConnectionProperties cp : this.serverConnections.values()) {
            cp.setParanoid(property);
        }
    }

    @Override
    public void setPedantic(boolean property) {
        super.setPedantic(property);
        for (ConnectionProperties cp : this.serverConnections.values()) {
            cp.setPedantic(property);
        }
    }

    @Override
    public void setPreparedStatementCacheSize(int cacheSize) throws SQLException {
        super.setPreparedStatementCacheSize(cacheSize);
        for (ConnectionProperties cp : this.serverConnections.values()) {
            cp.setPreparedStatementCacheSize(cacheSize);
        }
    }

    @Override
    public void setPreparedStatementCacheSqlLimit(int cacheSqlLimit) throws SQLException {
        super.setPreparedStatementCacheSqlLimit(cacheSqlLimit);
        for (ConnectionProperties cp : this.serverConnections.values()) {
            cp.setPreparedStatementCacheSqlLimit(cacheSqlLimit);
        }
    }

    @Override
    public void setProfileSql(boolean property) {
        super.setProfileSql(property);
        for (ConnectionProperties cp : this.serverConnections.values()) {
            cp.setProfileSql(property);
        }
    }

    @Override
    public void setProfileSQL(boolean flag) {
        super.setProfileSQL(flag);
        for (ConnectionProperties cp : this.serverConnections.values()) {
            cp.setProfileSQL(flag);
        }
    }

    @Override
    public void setPropertiesTransform(String value) {
        super.setPropertiesTransform(value);
        for (ConnectionProperties cp : this.serverConnections.values()) {
            cp.setPropertiesTransform(value);
        }
    }

    @Override
    public void setQueriesBeforeRetryMaster(int property) throws SQLException {
        super.setQueriesBeforeRetryMaster(property);
        for (ConnectionProperties cp : this.serverConnections.values()) {
            cp.setQueriesBeforeRetryMaster(property);
        }
    }

    @Override
    public void setReconnectAtTxEnd(boolean property) {
        super.setReconnectAtTxEnd(property);
        for (ConnectionProperties cp : this.serverConnections.values()) {
            cp.setReconnectAtTxEnd(property);
        }
    }

    @Override
    public void setRelaxAutoCommit(boolean property) {
        super.setRelaxAutoCommit(property);
        for (ConnectionProperties cp : this.serverConnections.values()) {
            cp.setRelaxAutoCommit(property);
        }
    }

    @Override
    public void setReportMetricsIntervalMillis(int millis) throws SQLException {
        super.setReportMetricsIntervalMillis(millis);
        for (ConnectionProperties cp : this.serverConnections.values()) {
            cp.setReportMetricsIntervalMillis(millis);
        }
    }

    @Override
    public void setRequireSSL(boolean property) {
        super.setRequireSSL(property);
        for (ConnectionProperties cp : this.serverConnections.values()) {
            cp.setRequireSSL(property);
        }
    }

    @Override
    public void setRetainStatementAfterResultSetClose(boolean flag) {
        super.setRetainStatementAfterResultSetClose(flag);
        for (ConnectionProperties cp : this.serverConnections.values()) {
            cp.setRetainStatementAfterResultSetClose(flag);
        }
    }

    @Override
    public void setRollbackOnPooledClose(boolean flag) {
        super.setRollbackOnPooledClose(flag);
        for (ConnectionProperties cp : this.serverConnections.values()) {
            cp.setRollbackOnPooledClose(flag);
        }
    }

    @Override
    public void setRoundRobinLoadBalance(boolean flag) {
        super.setRoundRobinLoadBalance(flag);
        for (ConnectionProperties cp : this.serverConnections.values()) {
            cp.setRoundRobinLoadBalance(flag);
        }
    }

    @Override
    public void setRunningCTS13(boolean flag) {
        super.setRunningCTS13(flag);
        for (ConnectionProperties cp : this.serverConnections.values()) {
            cp.setRunningCTS13(flag);
        }
    }

    @Override
    public void setSecondsBeforeRetryMaster(int property) throws SQLException {
        super.setSecondsBeforeRetryMaster(property);
        for (ConnectionProperties cp : this.serverConnections.values()) {
            cp.setSecondsBeforeRetryMaster(property);
        }
    }

    @Override
    public void setServerTimezone(String property) {
        super.setServerTimezone(property);
        for (ConnectionProperties cp : this.serverConnections.values()) {
            cp.setServerTimezone(property);
        }
    }

    @Override
    public void setSessionVariables(String variables) {
        super.setSessionVariables(variables);
        for (ConnectionProperties cp : this.serverConnections.values()) {
            cp.setSessionVariables(variables);
        }
    }

    @Override
    public void setSlowQueryThresholdMillis(int millis) throws SQLException {
        super.setSlowQueryThresholdMillis(millis);
        for (ConnectionProperties cp : this.serverConnections.values()) {
            cp.setSlowQueryThresholdMillis(millis);
        }
    }

    @Override
    public void setSocketFactoryClassName(String property) {
        super.setSocketFactoryClassName(property);
        for (ConnectionProperties cp : this.serverConnections.values()) {
            cp.setSocketFactoryClassName(property);
        }
    }

    @Override
    public void setSocketTimeout(int property) throws SQLException {
        super.setSocketTimeout(property);
        for (ConnectionProperties cp : this.serverConnections.values()) {
            cp.setSocketTimeout(property);
        }
    }

    @Override
    public void setStrictFloatingPoint(boolean property) {
        super.setStrictFloatingPoint(property);
        for (ConnectionProperties cp : this.serverConnections.values()) {
            cp.setStrictFloatingPoint(property);
        }
    }

    @Override
    public void setStrictUpdates(boolean property) {
        super.setStrictUpdates(property);
        for (ConnectionProperties cp : this.serverConnections.values()) {
            cp.setStrictUpdates(property);
        }
    }

    @Override
    public void setTinyInt1isBit(boolean flag) {
        super.setTinyInt1isBit(flag);
        for (ConnectionProperties cp : this.serverConnections.values()) {
            cp.setTinyInt1isBit(flag);
        }
    }

    @Override
    public void setTraceProtocol(boolean flag) {
        super.setTraceProtocol(flag);
        for (ConnectionProperties cp : this.serverConnections.values()) {
            cp.setTraceProtocol(flag);
        }
    }

    @Override
    public void setTransformedBitIsBoolean(boolean flag) {
        super.setTransformedBitIsBoolean(flag);
        for (ConnectionProperties cp : this.serverConnections.values()) {
            cp.setTransformedBitIsBoolean(flag);
        }
    }

    @Override
    public void setUseCompression(boolean property) {
        super.setUseCompression(property);
        for (ConnectionProperties cp : this.serverConnections.values()) {
            cp.setUseCompression(property);
        }
    }

    @Override
    public void setUseFastIntParsing(boolean flag) {
        super.setUseFastIntParsing(flag);
        for (ConnectionProperties cp : this.serverConnections.values()) {
            cp.setUseFastIntParsing(flag);
        }
    }

    @Override
    public void setUseHostsInPrivileges(boolean property) {
        super.setUseHostsInPrivileges(property);
        for (ConnectionProperties cp : this.serverConnections.values()) {
            cp.setUseHostsInPrivileges(property);
        }
    }

    @Override
    public void setUseInformationSchema(boolean flag) {
        super.setUseInformationSchema(flag);
        for (ConnectionProperties cp : this.serverConnections.values()) {
            cp.setUseInformationSchema(flag);
        }
    }

    @Override
    public void setUseLocalSessionState(boolean flag) {
        super.setUseLocalSessionState(flag);
        for (ConnectionProperties cp : this.serverConnections.values()) {
            cp.setUseLocalSessionState(flag);
        }
    }

    @Override
    public void setUseOldUTF8Behavior(boolean flag) {
        super.setUseOldUTF8Behavior(flag);
        for (ConnectionProperties cp : this.serverConnections.values()) {
            cp.setUseOldUTF8Behavior(flag);
        }
    }

    @Override
    public void setUseOnlyServerErrorMessages(boolean flag) {
        super.setUseOnlyServerErrorMessages(flag);
        for (ConnectionProperties cp : this.serverConnections.values()) {
            cp.setUseOnlyServerErrorMessages(flag);
        }
    }

    @Override
    public void setUseReadAheadInput(boolean flag) {
        super.setUseReadAheadInput(flag);
        for (ConnectionProperties cp : this.serverConnections.values()) {
            cp.setUseReadAheadInput(flag);
        }
    }

    @Override
    public void setUseServerPreparedStmts(boolean flag) {
        super.setUseServerPreparedStmts(flag);
        for (ConnectionProperties cp : this.serverConnections.values()) {
            cp.setUseServerPreparedStmts(flag);
        }
    }

    @Override
    public void setUseSqlStateCodes(boolean flag) {
        super.setUseSqlStateCodes(flag);
        for (ConnectionProperties cp : this.serverConnections.values()) {
            cp.setUseSqlStateCodes(flag);
        }
    }

    @Override
    public void setUseSSL(boolean property) {
        super.setUseSSL(property);
        for (ConnectionProperties cp : this.serverConnections.values()) {
            cp.setUseSSL(property);
        }
    }

    @Override
    public void setUseStreamLengthsInPrepStmts(boolean property) {
        super.setUseStreamLengthsInPrepStmts(property);
        for (ConnectionProperties cp : this.serverConnections.values()) {
            cp.setUseStreamLengthsInPrepStmts(property);
        }
    }

    @Override
    public void setUseTimezone(boolean property) {
        super.setUseTimezone(property);
        for (ConnectionProperties cp : this.serverConnections.values()) {
            cp.setUseTimezone(property);
        }
    }

    @Override
    public void setUseUltraDevWorkAround(boolean property) {
        super.setUseUltraDevWorkAround(property);
        for (ConnectionProperties cp : this.serverConnections.values()) {
            cp.setUseUltraDevWorkAround(property);
        }
    }

    @Override
    public void setUseUnbufferedInput(boolean flag) {
        super.setUseUnbufferedInput(flag);
        for (ConnectionProperties cp : this.serverConnections.values()) {
            cp.setUseUnbufferedInput(flag);
        }
    }

    @Override
    public void setUseUnicode(boolean flag) {
        super.setUseUnicode(flag);
        for (ConnectionProperties cp : this.serverConnections.values()) {
            cp.setUseUnicode(flag);
        }
    }

    @Override
    public void setUseUsageAdvisor(boolean useUsageAdvisorFlag) {
        super.setUseUsageAdvisor(useUsageAdvisorFlag);
        for (ConnectionProperties cp : this.serverConnections.values()) {
            cp.setUseUsageAdvisor(useUsageAdvisorFlag);
        }
    }

    @Override
    public void setYearIsDateType(boolean flag) {
        super.setYearIsDateType(flag);
        for (ConnectionProperties cp : this.serverConnections.values()) {
            cp.setYearIsDateType(flag);
        }
    }

    @Override
    public void setZeroDateTimeBehavior(String behavior) {
        super.setZeroDateTimeBehavior(behavior);
        for (ConnectionProperties cp : this.serverConnections.values()) {
            cp.setZeroDateTimeBehavior(behavior);
        }
    }

    @Override
    public void setUseCursorFetch(boolean flag) {
        super.setUseCursorFetch(flag);
        for (ConnectionProperties cp : this.serverConnections.values()) {
            cp.setUseCursorFetch(flag);
        }
    }

    @Override
    public void setOverrideSupportsIntegrityEnhancementFacility(boolean flag) {
        super.setOverrideSupportsIntegrityEnhancementFacility(flag);
        for (ConnectionProperties cp : this.serverConnections.values()) {
            cp.setOverrideSupportsIntegrityEnhancementFacility(flag);
        }
    }

    @Override
    public void setNoTimezoneConversionForTimeType(boolean flag) {
        super.setNoTimezoneConversionForTimeType(flag);
        for (ConnectionProperties cp : this.serverConnections.values()) {
            cp.setNoTimezoneConversionForTimeType(flag);
        }
    }

    @Override
    public void setUseJDBCCompliantTimezoneShift(boolean flag) {
        super.setUseJDBCCompliantTimezoneShift(flag);
        for (ConnectionProperties cp : this.serverConnections.values()) {
            cp.setUseJDBCCompliantTimezoneShift(flag);
        }
    }

    @Override
    public void setAutoClosePStmtStreams(boolean flag) {
        super.setAutoClosePStmtStreams(flag);
        for (ConnectionProperties cp : this.serverConnections.values()) {
            cp.setAutoClosePStmtStreams(flag);
        }
    }

    @Override
    public void setProcessEscapeCodesForPrepStmts(boolean flag) {
        super.setProcessEscapeCodesForPrepStmts(flag);
        for (ConnectionProperties cp : this.serverConnections.values()) {
            cp.setProcessEscapeCodesForPrepStmts(flag);
        }
    }

    @Override
    public void setUseGmtMillisForDatetimes(boolean flag) {
        super.setUseGmtMillisForDatetimes(flag);
        for (ConnectionProperties cp : this.serverConnections.values()) {
            cp.setUseGmtMillisForDatetimes(flag);
        }
    }

    @Override
    public void setDumpMetadataOnColumnNotFound(boolean flag) {
        super.setDumpMetadataOnColumnNotFound(flag);
        for (ConnectionProperties cp : this.serverConnections.values()) {
            cp.setDumpMetadataOnColumnNotFound(flag);
        }
    }

    @Override
    public void setResourceId(String resourceId) {
        super.setResourceId(resourceId);
        for (ConnectionProperties cp : this.serverConnections.values()) {
            cp.setResourceId(resourceId);
        }
    }

    @Override
    public void setRewriteBatchedStatements(boolean flag) {
        super.setRewriteBatchedStatements(flag);
        for (ConnectionProperties cp : this.serverConnections.values()) {
            cp.setRewriteBatchedStatements(flag);
        }
    }

    @Override
    public void setJdbcCompliantTruncationForReads(boolean jdbcCompliantTruncationForReads) {
        super.setJdbcCompliantTruncationForReads(jdbcCompliantTruncationForReads);
        for (ConnectionProperties cp : this.serverConnections.values()) {
            cp.setJdbcCompliantTruncationForReads(jdbcCompliantTruncationForReads);
        }
    }

    @Override
    public void setUseJvmCharsetConverters(boolean flag) {
        super.setUseJvmCharsetConverters(flag);
        for (ConnectionProperties cp : this.serverConnections.values()) {
            cp.setUseJvmCharsetConverters(flag);
        }
    }

    @Override
    public void setPinGlobalTxToPhysicalConnection(boolean flag) {
        super.setPinGlobalTxToPhysicalConnection(flag);
        for (ConnectionProperties cp : this.serverConnections.values()) {
            cp.setPinGlobalTxToPhysicalConnection(flag);
        }
    }

    @Override
    public void setGatherPerfMetrics(boolean flag) {
        super.setGatherPerfMetrics(flag);
        for (ConnectionProperties cp : this.serverConnections.values()) {
            cp.setGatherPerfMetrics(flag);
        }
    }

    @Override
    public void setUltraDevHack(boolean flag) {
        super.setUltraDevHack(flag);
        for (ConnectionProperties cp : this.serverConnections.values()) {
            cp.setUltraDevHack(flag);
        }
    }

    @Override
    public void setInteractiveClient(boolean property) {
        super.setInteractiveClient(property);
        for (ConnectionProperties cp : this.serverConnections.values()) {
            cp.setInteractiveClient(property);
        }
    }

    @Override
    public void setSocketFactory(String name) {
        super.setSocketFactory(name);
        for (ConnectionProperties cp : this.serverConnections.values()) {
            cp.setSocketFactory(name);
        }
    }

    @Override
    public void setUseServerPrepStmts(boolean flag) {
        super.setUseServerPrepStmts(flag);
        for (ConnectionProperties cp : this.serverConnections.values()) {
            cp.setUseServerPrepStmts(flag);
        }
    }

    @Override
    public void setCacheCallableStmts(boolean flag) {
        super.setCacheCallableStmts(flag);
        for (ConnectionProperties cp : this.serverConnections.values()) {
            cp.setCacheCallableStmts(flag);
        }
    }

    @Override
    public void setCachePrepStmts(boolean flag) {
        super.setCachePrepStmts(flag);
        for (ConnectionProperties cp : this.serverConnections.values()) {
            cp.setCachePrepStmts(flag);
        }
    }

    @Override
    public void setCallableStmtCacheSize(int cacheSize) throws SQLException {
        super.setCallableStmtCacheSize(cacheSize);
        for (ConnectionProperties cp : this.serverConnections.values()) {
            cp.setCallableStmtCacheSize(cacheSize);
        }
    }

    @Override
    public void setPrepStmtCacheSize(int cacheSize) throws SQLException {
        super.setPrepStmtCacheSize(cacheSize);
        for (ConnectionProperties cp : this.serverConnections.values()) {
            cp.setPrepStmtCacheSize(cacheSize);
        }
    }

    @Override
    public void setPrepStmtCacheSqlLimit(int sqlLimit) throws SQLException {
        super.setPrepStmtCacheSqlLimit(sqlLimit);
        for (ConnectionProperties cp : this.serverConnections.values()) {
            cp.setPrepStmtCacheSqlLimit(sqlLimit);
        }
    }

    @Override
    public void setNoAccessToProcedureBodies(boolean flag) {
        super.setNoAccessToProcedureBodies(flag);
        for (ConnectionProperties cp : this.serverConnections.values()) {
            cp.setNoAccessToProcedureBodies(flag);
        }
    }

    @Override
    public void setUseOldAliasMetadataBehavior(boolean flag) {
        super.setUseOldAliasMetadataBehavior(flag);
        for (ConnectionProperties cp : this.serverConnections.values()) {
            cp.setUseOldAliasMetadataBehavior(flag);
        }
    }

    @Override
    public void setClientCertificateKeyStorePassword(String value) {
        super.setClientCertificateKeyStorePassword(value);
        for (ConnectionProperties cp : this.serverConnections.values()) {
            cp.setClientCertificateKeyStorePassword(value);
        }
    }

    @Override
    public void setClientCertificateKeyStoreType(String value) {
        super.setClientCertificateKeyStoreType(value);
        for (ConnectionProperties cp : this.serverConnections.values()) {
            cp.setClientCertificateKeyStoreType(value);
        }
    }

    @Override
    public void setClientCertificateKeyStoreUrl(String value) {
        super.setClientCertificateKeyStoreUrl(value);
        for (ConnectionProperties cp : this.serverConnections.values()) {
            cp.setClientCertificateKeyStoreUrl(value);
        }
    }

    @Override
    public void setTrustCertificateKeyStorePassword(String value) {
        super.setTrustCertificateKeyStorePassword(value);
        for (ConnectionProperties cp : this.serverConnections.values()) {
            cp.setTrustCertificateKeyStorePassword(value);
        }
    }

    @Override
    public void setTrustCertificateKeyStoreType(String value) {
        super.setTrustCertificateKeyStoreType(value);
        for (ConnectionProperties cp : this.serverConnections.values()) {
            cp.setTrustCertificateKeyStoreType(value);
        }
    }

    @Override
    public void setTrustCertificateKeyStoreUrl(String value) {
        super.setTrustCertificateKeyStoreUrl(value);
        for (ConnectionProperties cp : this.serverConnections.values()) {
            cp.setTrustCertificateKeyStoreUrl(value);
        }
    }

    @Override
    public void setUseSSPSCompatibleTimezoneShift(boolean flag) {
        super.setUseSSPSCompatibleTimezoneShift(flag);
        for (ConnectionProperties cp : this.serverConnections.values()) {
            cp.setUseSSPSCompatibleTimezoneShift(flag);
        }
    }

    @Override
    public void setTreatUtilDateAsTimestamp(boolean flag) {
        super.setTreatUtilDateAsTimestamp(flag);
        for (ConnectionProperties cp : this.serverConnections.values()) {
            cp.setTreatUtilDateAsTimestamp(flag);
        }
    }

    @Override
    public void setUseFastDateParsing(boolean flag) {
        super.setUseFastDateParsing(flag);
        for (ConnectionProperties cp : this.serverConnections.values()) {
            cp.setUseFastDateParsing(flag);
        }
    }

    @Override
    public void setLocalSocketAddress(String address) {
        super.setLocalSocketAddress(address);
        for (ConnectionProperties cp : this.serverConnections.values()) {
            cp.setLocalSocketAddress(address);
        }
    }

    @Override
    public void setUseConfigs(String configs) {
        super.setUseConfigs(configs);
        for (ConnectionProperties cp : this.serverConnections.values()) {
            cp.setUseConfigs(configs);
        }
    }

    @Override
    public void setGenerateSimpleParameterMetadata(boolean flag) {
        super.setGenerateSimpleParameterMetadata(flag);
        for (ConnectionProperties cp : this.serverConnections.values()) {
            cp.setGenerateSimpleParameterMetadata(flag);
        }
    }

    @Override
    public void setLogXaCommands(boolean flag) {
        super.setLogXaCommands(flag);
        for (ConnectionProperties cp : this.serverConnections.values()) {
            cp.setLogXaCommands(flag);
        }
    }

    @Override
    public void setResultSetSizeThreshold(int threshold) throws SQLException {
        super.setResultSetSizeThreshold(threshold);
        for (ConnectionProperties cp : this.serverConnections.values()) {
            cp.setResultSetSizeThreshold(threshold);
        }
    }

    @Override
    public void setNetTimeoutForStreamingResults(int value) throws SQLException {
        super.setNetTimeoutForStreamingResults(value);
        for (ConnectionProperties cp : this.serverConnections.values()) {
            cp.setNetTimeoutForStreamingResults(value);
        }
    }

    @Override
    public void setEnableQueryTimeouts(boolean flag) {
        super.setEnableQueryTimeouts(flag);
        for (ConnectionProperties cp : this.serverConnections.values()) {
            cp.setEnableQueryTimeouts(flag);
        }
    }

    @Override
    public void setPadCharsWithSpace(boolean flag) {
        super.setPadCharsWithSpace(flag);
        for (ConnectionProperties cp : this.serverConnections.values()) {
            cp.setPadCharsWithSpace(flag);
        }
    }

    @Override
    public void setUseDynamicCharsetInfo(boolean flag) {
        super.setUseDynamicCharsetInfo(flag);
        for (ConnectionProperties cp : this.serverConnections.values()) {
            cp.setUseDynamicCharsetInfo(flag);
        }
    }

    @Override
    public void setClientInfoProvider(String classname) {
        super.setClientInfoProvider(classname);
        for (ConnectionProperties cp : this.serverConnections.values()) {
            cp.setClientInfoProvider(classname);
        }
    }

    @Override
    public void setPopulateInsertRowWithDefaultValues(boolean flag) {
        super.setPopulateInsertRowWithDefaultValues(flag);
        for (ConnectionProperties cp : this.serverConnections.values()) {
            cp.setPopulateInsertRowWithDefaultValues(flag);
        }
    }

    @Override
    public void setLoadBalanceStrategy(String strategy) {
        super.setLoadBalanceStrategy(strategy);
        for (ConnectionProperties cp : this.serverConnections.values()) {
            cp.setLoadBalanceStrategy(strategy);
        }
    }

    @Override
    public void setTcpNoDelay(boolean flag) {
        super.setTcpNoDelay(flag);
        for (ConnectionProperties cp : this.serverConnections.values()) {
            cp.setTcpNoDelay(flag);
        }
    }

    @Override
    public void setTcpKeepAlive(boolean flag) {
        super.setTcpKeepAlive(flag);
        for (ConnectionProperties cp : this.serverConnections.values()) {
            cp.setTcpKeepAlive(flag);
        }
    }

    @Override
    public void setTcpRcvBuf(int bufSize) throws SQLException {
        super.setTcpRcvBuf(bufSize);
        for (ConnectionProperties cp : this.serverConnections.values()) {
            cp.setTcpRcvBuf(bufSize);
        }
    }

    @Override
    public void setTcpSndBuf(int bufSize) throws SQLException {
        super.setTcpSndBuf(bufSize);
        for (ConnectionProperties cp : this.serverConnections.values()) {
            cp.setTcpSndBuf(bufSize);
        }
    }

    @Override
    public void setTcpTrafficClass(int classFlags) throws SQLException {
        super.setTcpTrafficClass(classFlags);
        for (ConnectionProperties cp : this.serverConnections.values()) {
            cp.setTcpTrafficClass(classFlags);
        }
    }

    @Override
    public void setUseNanosForElapsedTime(boolean flag) {
        super.setUseNanosForElapsedTime(flag);
        for (ConnectionProperties cp : this.serverConnections.values()) {
            cp.setUseNanosForElapsedTime(flag);
        }
    }

    @Override
    public void setSlowQueryThresholdNanos(long nanos) throws SQLException {
        super.setSlowQueryThresholdNanos(nanos);
        for (ConnectionProperties cp : this.serverConnections.values()) {
            cp.setSlowQueryThresholdNanos(nanos);
        }
    }

    @Override
    public void setStatementInterceptors(String value) {
        super.setStatementInterceptors(value);
        for (ConnectionProperties cp : this.serverConnections.values()) {
            cp.setStatementInterceptors(value);
        }
    }

    @Override
    public void setUseDirectRowUnpack(boolean flag) {
        super.setUseDirectRowUnpack(flag);
        for (ConnectionProperties cp : this.serverConnections.values()) {
            cp.setUseDirectRowUnpack(flag);
        }
    }

    @Override
    public void setLargeRowSizeThreshold(String value) throws SQLException {
        super.setLargeRowSizeThreshold(value);
        for (ConnectionProperties cp : this.serverConnections.values()) {
            cp.setLargeRowSizeThreshold(value);
        }
    }

    @Override
    public void setUseBlobToStoreUTF8OutsideBMP(boolean flag) {
        super.setUseBlobToStoreUTF8OutsideBMP(flag);
        for (ConnectionProperties cp : this.serverConnections.values()) {
            cp.setUseBlobToStoreUTF8OutsideBMP(flag);
        }
    }

    @Override
    public void setUtf8OutsideBmpExcludedColumnNamePattern(String regexPattern) {
        super.setUtf8OutsideBmpExcludedColumnNamePattern(regexPattern);
        for (ConnectionProperties cp : this.serverConnections.values()) {
            cp.setUtf8OutsideBmpExcludedColumnNamePattern(regexPattern);
        }
    }

    @Override
    public void setUtf8OutsideBmpIncludedColumnNamePattern(String regexPattern) {
        super.setUtf8OutsideBmpIncludedColumnNamePattern(regexPattern);
        for (ConnectionProperties cp : this.serverConnections.values()) {
            cp.setUtf8OutsideBmpIncludedColumnNamePattern(regexPattern);
        }
    }

    @Override
    public void setIncludeInnodbStatusInDeadlockExceptions(boolean flag) {
        super.setIncludeInnodbStatusInDeadlockExceptions(flag);
        for (ConnectionProperties cp : this.serverConnections.values()) {
            cp.setIncludeInnodbStatusInDeadlockExceptions(flag);
        }
    }

    @Override
    public void setIncludeThreadDumpInDeadlockExceptions(boolean flag) {
        super.setIncludeThreadDumpInDeadlockExceptions(flag);
        for (ConnectionProperties cp : this.serverConnections.values()) {
            cp.setIncludeThreadDumpInDeadlockExceptions(flag);
        }
    }

    @Override
    public void setIncludeThreadNamesAsStatementComment(boolean flag) {
        super.setIncludeThreadNamesAsStatementComment(flag);
        for (ConnectionProperties cp : this.serverConnections.values()) {
            cp.setIncludeThreadNamesAsStatementComment(flag);
        }
    }

    @Override
    public void setBlobsAreStrings(boolean flag) {
        super.setBlobsAreStrings(flag);
        for (ConnectionProperties cp : this.serverConnections.values()) {
            cp.setBlobsAreStrings(flag);
        }
    }

    @Override
    public void setFunctionsNeverReturnBlobs(boolean flag) {
        super.setFunctionsNeverReturnBlobs(flag);
        for (ConnectionProperties cp : this.serverConnections.values()) {
            cp.setFunctionsNeverReturnBlobs(flag);
        }
    }

    @Override
    public void setAutoSlowLog(boolean flag) {
        super.setAutoSlowLog(flag);
        for (ConnectionProperties cp : this.serverConnections.values()) {
            cp.setAutoSlowLog(flag);
        }
    }

    @Override
    public void setConnectionLifecycleInterceptors(String interceptors) {
        super.setConnectionLifecycleInterceptors(interceptors);
        for (ConnectionProperties cp : this.serverConnections.values()) {
            cp.setConnectionLifecycleInterceptors(interceptors);
        }
    }

    @Override
    public void setProfilerEventHandler(String handler) {
        super.setProfilerEventHandler(handler);
        for (ConnectionProperties cp : this.serverConnections.values()) {
            cp.setProfilerEventHandler(handler);
        }
    }

    @Override
    public void setVerifyServerCertificate(boolean flag) {
        super.setVerifyServerCertificate(flag);
        for (ConnectionProperties cp : this.serverConnections.values()) {
            cp.setVerifyServerCertificate(flag);
        }
    }

    @Override
    public void setUseLegacyDatetimeCode(boolean flag) {
        super.setUseLegacyDatetimeCode(flag);
        for (ConnectionProperties cp : this.serverConnections.values()) {
            cp.setUseLegacyDatetimeCode(flag);
        }
    }

    @Override
    public void setSelfDestructOnPingSecondsLifetime(int seconds) throws SQLException {
        super.setSelfDestructOnPingSecondsLifetime(seconds);
        for (ConnectionProperties cp : this.serverConnections.values()) {
            cp.setSelfDestructOnPingSecondsLifetime(seconds);
        }
    }

    @Override
    public void setSelfDestructOnPingMaxOperations(int maxOperations) throws SQLException {
        super.setSelfDestructOnPingMaxOperations(maxOperations);
        for (ConnectionProperties cp : this.serverConnections.values()) {
            cp.setSelfDestructOnPingMaxOperations(maxOperations);
        }
    }

    @Override
    public void setUseColumnNamesInFindColumn(boolean flag) {
        super.setUseColumnNamesInFindColumn(flag);
        for (ConnectionProperties cp : this.serverConnections.values()) {
            cp.setUseColumnNamesInFindColumn(flag);
        }
    }

    @Override
    public void setUseLocalTransactionState(boolean flag) {
        super.setUseLocalTransactionState(flag);
        for (ConnectionProperties cp : this.serverConnections.values()) {
            cp.setUseLocalTransactionState(flag);
        }
    }

    @Override
    public void setCompensateOnDuplicateKeyUpdateCounts(boolean flag) {
        super.setCompensateOnDuplicateKeyUpdateCounts(flag);
        for (ConnectionProperties cp : this.serverConnections.values()) {
            cp.setCompensateOnDuplicateKeyUpdateCounts(flag);
        }
    }

    @Override
    public void setUseAffectedRows(boolean flag) {
        super.setUseAffectedRows(flag);
        for (ConnectionProperties cp : this.serverConnections.values()) {
            cp.setUseAffectedRows(flag);
        }
    }

    @Override
    public void setPasswordCharacterEncoding(String characterSet) {
        super.setPasswordCharacterEncoding(characterSet);
        for (ConnectionProperties cp : this.serverConnections.values()) {
            cp.setPasswordCharacterEncoding(characterSet);
        }
    }

    @Override
    public void setLoadBalanceBlacklistTimeout(int loadBalanceBlacklistTimeout) throws SQLException {
        super.setLoadBalanceBlacklistTimeout(loadBalanceBlacklistTimeout);
        for (ConnectionProperties cp : this.serverConnections.values()) {
            cp.setLoadBalanceBlacklistTimeout(loadBalanceBlacklistTimeout);
        }
    }

    @Override
    public void setRetriesAllDown(int retriesAllDown) throws SQLException {
        super.setRetriesAllDown(retriesAllDown);
        for (ConnectionProperties cp : this.serverConnections.values()) {
            cp.setRetriesAllDown(retriesAllDown);
        }
    }

    @Override
    public void setExceptionInterceptors(String exceptionInterceptors) {
        super.setExceptionInterceptors(exceptionInterceptors);
        for (ConnectionProperties cp : this.serverConnections.values()) {
            cp.setExceptionInterceptors(exceptionInterceptors);
        }
    }

    @Override
    public void setQueryTimeoutKillsConnection(boolean queryTimeoutKillsConnection) {
        super.setQueryTimeoutKillsConnection(queryTimeoutKillsConnection);
        for (ConnectionProperties cp : this.serverConnections.values()) {
            cp.setQueryTimeoutKillsConnection(queryTimeoutKillsConnection);
        }
    }

    @Override
    public void setLoadBalancePingTimeout(int loadBalancePingTimeout) throws SQLException {
        super.setLoadBalancePingTimeout(loadBalancePingTimeout);
        for (ConnectionProperties cp : this.serverConnections.values()) {
            cp.setLoadBalancePingTimeout(loadBalancePingTimeout);
        }
    }

    @Override
    public void setLoadBalanceValidateConnectionOnSwapServer(boolean loadBalanceValidateConnectionOnSwapServer) {
        super.setLoadBalanceValidateConnectionOnSwapServer(loadBalanceValidateConnectionOnSwapServer);
        for (ConnectionProperties cp : this.serverConnections.values()) {
            cp.setLoadBalanceValidateConnectionOnSwapServer(loadBalanceValidateConnectionOnSwapServer);
        }
    }

    @Override
    public void setLoadBalanceConnectionGroup(String loadBalanceConnectionGroup) {
        super.setLoadBalanceConnectionGroup(loadBalanceConnectionGroup);
        for (ConnectionProperties cp : this.serverConnections.values()) {
            cp.setLoadBalanceConnectionGroup(loadBalanceConnectionGroup);
        }
    }

    @Override
    public void setLoadBalanceExceptionChecker(String loadBalanceExceptionChecker) {
        super.setLoadBalanceExceptionChecker(loadBalanceExceptionChecker);
        for (ConnectionProperties cp : this.serverConnections.values()) {
            cp.setLoadBalanceExceptionChecker(loadBalanceExceptionChecker);
        }
    }

    @Override
    public void setLoadBalanceSQLStateFailover(String loadBalanceSQLStateFailover) {
        super.setLoadBalanceSQLStateFailover(loadBalanceSQLStateFailover);
        for (ConnectionProperties cp : this.serverConnections.values()) {
            cp.setLoadBalanceSQLStateFailover(loadBalanceSQLStateFailover);
        }
    }

    @Override
    public void setLoadBalanceSQLExceptionSubclassFailover(String loadBalanceSQLExceptionSubclassFailover) {
        super.setLoadBalanceSQLExceptionSubclassFailover(loadBalanceSQLExceptionSubclassFailover);
        for (ConnectionProperties cp : this.serverConnections.values()) {
            cp.setLoadBalanceSQLExceptionSubclassFailover(loadBalanceSQLExceptionSubclassFailover);
        }
    }

    @Override
    public void setLoadBalanceEnableJMX(boolean loadBalanceEnableJMX) {
        super.setLoadBalanceEnableJMX(loadBalanceEnableJMX);
        for (ConnectionProperties cp : this.serverConnections.values()) {
            cp.setLoadBalanceEnableJMX(loadBalanceEnableJMX);
        }
    }

    @Override
    public void setLoadBalanceAutoCommitStatementThreshold(int loadBalanceAutoCommitStatementThreshold) throws SQLException {
        super.setLoadBalanceAutoCommitStatementThreshold(loadBalanceAutoCommitStatementThreshold);
        for (ConnectionProperties cp : this.serverConnections.values()) {
            cp.setLoadBalanceAutoCommitStatementThreshold(loadBalanceAutoCommitStatementThreshold);
        }
    }

    @Override
    public void setLoadBalanceAutoCommitStatementRegex(String loadBalanceAutoCommitStatementRegex) {
        super.setLoadBalanceAutoCommitStatementRegex(loadBalanceAutoCommitStatementRegex);
        for (ConnectionProperties cp : this.serverConnections.values()) {
            cp.setLoadBalanceAutoCommitStatementRegex(loadBalanceAutoCommitStatementRegex);
        }
    }

    @Override
    public void setAuthenticationPlugins(String authenticationPlugins) {
        super.setAuthenticationPlugins(authenticationPlugins);
        for (ConnectionProperties cp : this.serverConnections.values()) {
            cp.setAuthenticationPlugins(authenticationPlugins);
        }
    }

    @Override
    public void setDisabledAuthenticationPlugins(String disabledAuthenticationPlugins) {
        super.setDisabledAuthenticationPlugins(disabledAuthenticationPlugins);
        for (ConnectionProperties cp : this.serverConnections.values()) {
            cp.setDisabledAuthenticationPlugins(disabledAuthenticationPlugins);
        }
    }

    @Override
    public void setDefaultAuthenticationPlugin(String defaultAuthenticationPlugin) {
        super.setDefaultAuthenticationPlugin(defaultAuthenticationPlugin);
        for (ConnectionProperties cp : this.serverConnections.values()) {
            cp.setDefaultAuthenticationPlugin(defaultAuthenticationPlugin);
        }
    }

    @Override
    public void setParseInfoCacheFactory(String factoryClassname) {
        super.setParseInfoCacheFactory(factoryClassname);
        for (ConnectionProperties cp : this.serverConnections.values()) {
            cp.setParseInfoCacheFactory(factoryClassname);
        }
    }

    @Override
    public void setServerConfigCacheFactory(String factoryClassname) {
        super.setServerConfigCacheFactory(factoryClassname);
        for (ConnectionProperties cp : this.serverConnections.values()) {
            cp.setServerConfigCacheFactory(factoryClassname);
        }
    }

    @Override
    public void setDisconnectOnExpiredPasswords(boolean disconnectOnExpiredPasswords) {
        super.setDisconnectOnExpiredPasswords(disconnectOnExpiredPasswords);
        for (ConnectionProperties cp : this.serverConnections.values()) {
            cp.setDisconnectOnExpiredPasswords(disconnectOnExpiredPasswords);
        }
    }

    @Override
    public void setGetProceduresReturnsFunctions(boolean getProcedureReturnsFunctions) {
        super.setGetProceduresReturnsFunctions(getProcedureReturnsFunctions);
    }

    // com.mysql.jdbc.Connection

    public int getActiveStatementCount() {
        return -1;
    }

    public long getIdleFor() {
        return -1;
    }

    public Log getLog() throws SQLException {
        return null;
    }

    /**
     * @deprecated replaced by <code>getServerCharset()</code>
     */
    @Deprecated
    public String getServerCharacterEncoding() {
        return getServerCharset();
    }

    public String getServerCharset() {
        return null;
    }

    public TimeZone getServerTimezoneTZ() {
        return null;
    }

    public boolean isMasterConnection() {
        return false;
    }

    public boolean isNoBackslashEscapesSet() {
        return false;
    }

    public boolean isSameResource(Connection c) {
        return false;
    }

    public boolean parserKnowsUnicode() {
        return false;
    }

    public void ping() throws SQLException {
    }

    public void resetServerState() throws SQLException {
    }

    public void setFailedOver(boolean flag) {
    }

    public void setPreferSlaveDuringFailover(boolean flag) {
    }

    public void setStatementComment(String comment) {
    }

    public void reportQueryTime(long millisOrNanos) {
    }

    public boolean isAbonormallyLongQuery(long millisOrNanos) {
        return false;
    }

    public void initializeExtension(Extension ex) throws SQLException {
    }

    public int getAutoIncrementIncrement() {
        return -1;
    }

    public boolean hasSameProperties(Connection c) {
        return false;
    }

    public Properties getProperties() {
        return null;
    }

    public void setSchema(String schema) throws SQLException {
    }

    public String getSchema() throws SQLException {
        return null;
    }

    public void abort(Executor executor) throws SQLException {
    }

    public void setNetworkTimeout(Executor executor, final int milliseconds) throws SQLException {
    }

    public int getNetworkTimeout() throws SQLException {
        return -1;
    }

    public void checkClosed() throws SQLException {
    }

    public Object getConnectionMutex() {
        return this;
    }

    public void setSessionMaxRows(int max) throws SQLException {
        for (Connection c : this.serverConnections.values()) {
            c.setSessionMaxRows(max);
        }
    }

    public int getSessionMaxRows() {
        return getActiveConnectionPassive().getSessionMaxRows();
    }

    // MySQLConnection	
    public boolean isProxySet() {
        return false;
    }

    public Connection duplicate() throws SQLException {
        return null;
    }

    public CachedResultSetMetaData getCachedMetaData(String sql) {
        return null;
    }

    public Calendar getCalendarInstanceForSessionOrNew() {
        return null;
    }

    public Timer getCancelTimer() {
        return null;
    }

    public SingleByteCharsetConverter getCharsetConverter(String javaEncodingName) throws SQLException {
        return null;
    }

    /**
     * @deprecated replaced by <code>getEncodingForIndex(int charsetIndex)</code>
     */
    @Deprecated
    public String getCharsetNameForIndex(int charsetIndex) throws SQLException {
        return getEncodingForIndex(charsetIndex);
    }

    public String getEncodingForIndex(int charsetIndex) throws SQLException {
        return null;
    }

    public TimeZone getDefaultTimeZone() {
        return null;
    }

    public String getErrorMessageEncoding() {
        return null;
    }

    @Override
    public ExceptionInterceptor getExceptionInterceptor() {
        if (this.currentConnection == null) {
            return null;
        }

        return getActiveConnectionPassive().getExceptionInterceptor();
    }

    public String getHost() {
        return null;
    }

    public long getId() {
        return -1;
    }

    public int getMaxBytesPerChar(String javaCharsetName) throws SQLException {
        return -1;
    }

    public int getMaxBytesPerChar(Integer charsetIndex, String javaCharsetName) throws SQLException {
        return -1;
    }

    public int getNetBufferLength() {
        return -1;
    }

    public boolean getRequiresEscapingEncoder() {
        return false;
    }

    public int getServerMajorVersion() {
        return -1;
    }

    public int getServerMinorVersion() {
        return -1;
    }

    public int getServerSubMinorVersion() {
        return -1;
    }

    public String getServerVariable(String variableName) {
        return null;
    }

    public String getServerVersion() {
        return null;
    }

    public Calendar getSessionLockedCalendar() {
        return null;
    }

    public String getStatementComment() {
        return null;
    }

    public List<StatementInterceptorV2> getStatementInterceptorsInstances() {
        return null;
    }

    public String getURL() {
        return null;
    }

    public String getUser() {
        return null;
    }

    public Calendar getUtcCalendar() {
        return null;
    }

    public void incrementNumberOfPreparedExecutes() {
    }

    public void incrementNumberOfPrepares() {
    }

    public void incrementNumberOfResultSetsCreated() {
    }

    public void initializeResultsMetadataFromCache(String sql, CachedResultSetMetaData cachedMetaData, ResultSetInternalMethods resultSet) throws SQLException {
    }

    public void initializeSafeStatementInterceptors() throws SQLException {
    }

    public boolean isClientTzUTC() {
        return false;
    }

    public boolean isCursorFetchEnabled() throws SQLException {
        return false;
    }

    public boolean isReadInfoMsgEnabled() {
        return false;
    }

    public boolean isServerTzUTC() {
        return false;
    }

    public boolean lowerCaseTableNames() {
        return false;
    }

    /**
     * 
     * @param stmt
     */
    public void maxRowsChanged(com.mysql.jdbc.Statement stmt) {
    }

    public void pingInternal(boolean checkForClosedConnection, int timeoutMillis) throws SQLException {
    }

    public void realClose(boolean calledExplicitly, boolean issueRollback, boolean skipLocalTeardown, Throwable reason) throws SQLException {
    }

    public void recachePreparedStatement(ServerPreparedStatement pstmt) throws SQLException {
    }

    public void registerQueryExecutionTime(long queryTimeMs) {
    }

    public void registerStatement(com.mysql.jdbc.Statement stmt) {
    }

    public void reportNumberOfTablesAccessed(int numTablesAccessed) {
    }

    public boolean serverSupportsConvertFn() throws SQLException {
        return false;
    }

    public void setReadInfoMsgEnabled(boolean flag) {
    }

    public void setReadOnlyInternal(boolean readOnlyFlag) throws SQLException {
    }

    public boolean storesLowerCaseTableName() {
        return false;
    }

    public void throwConnectionClosedException() throws SQLException {
    }

    public void unregisterStatement(com.mysql.jdbc.Statement stmt) {
    }

    /**
     * 
     * @param stmt
     * @throws SQLException
     */
    public void unsetMaxRows(com.mysql.jdbc.Statement stmt) throws SQLException {
    }

    public boolean useAnsiQuotedIdentifiers() {
        return false;
    }

    public boolean useMaxRows() {
        return false;
    }

    // java.sql.Connection
    public void clearWarnings() {
    }

    public Properties getClientInfo() {
        return null;
    }

    /**
     * 
     * @param name
     * @return
     */
    public String getClientInfo(String name) {
        return null;
    }

    public int getHoldability() {
        return -1;
    }

    public int getTransactionIsolation() {
        return -1;
    }

    public Map<String, Class<?>> getTypeMap() {
        return null;
    }

    public SQLWarning getWarnings() {
        return null;
    }

    public String nativeSQL(String sql) {
        return null;
    }

    public ProfilerEventHandler getProfilerEventHandlerInstance() {
        return null;
    }

    public void setProfilerEventHandlerInstance(ProfilerEventHandler h) {
    }

<<<<<<< HEAD
	public void initializeResultsMetadataFromCache(String sql,
												   CachedResultSetMetaData cachedMetaData,
												   ResultSetInternalMethods resultSet) throws SQLException {
	}

	public void initializeSafeStatementInterceptors() throws SQLException {
	}

	public boolean isClientTzUTC() {
		return false;
	}

	public boolean isCursorFetchEnabled() throws SQLException {
		return false;
	}

	public boolean isReadInfoMsgEnabled() {
		return false;
	}

	public boolean isServerTzUTC() {
		return false;
	}

	public boolean lowerCaseTableNames() {
		return false;
	}

	/**
	 * 
	 * @param stmt
	 */
	public void maxRowsChanged(com.mysql.jdbc.Statement stmt) {
	}

	public void pingInternal(boolean checkForClosedConnection, int timeoutMillis)
		throws SQLException {
	}

	public void realClose(boolean calledExplicitly, boolean issueRollback,
						  boolean skipLocalTeardown, Throwable reason) throws SQLException {
	}

	public void recachePreparedStatement(ServerPreparedStatement pstmt)
		throws SQLException {
	}

	public void registerQueryExecutionTime(long queryTimeMs) {
	}

	public void registerStatement(com.mysql.jdbc.Statement stmt) {
	}

	public void reportNumberOfTablesAccessed(int numTablesAccessed) {
	}

	public boolean serverSupportsConvertFn() throws SQLException {
		return false;
	}

	public void setReadInfoMsgEnabled(boolean flag) {
	}

	public void setReadOnlyInternal(boolean readOnlyFlag) throws SQLException {
	}

	public boolean storesLowerCaseTableName() {
		return false;
	}

	public void throwConnectionClosedException() throws SQLException {
	}

	public void unregisterStatement(com.mysql.jdbc.Statement stmt) {
	}

	/**
	 * 
	 * @param stmt
	 * @throws SQLException
	 */
	public void unsetMaxRows(com.mysql.jdbc.Statement stmt) throws SQLException {
	}

	public boolean useAnsiQuotedIdentifiers() {
		return false;
	}
	
	public boolean useMaxRows() {
		return false;
	}

	// java.sql.Connection
	public void clearWarnings() {
	}

	public Properties getClientInfo() {
		return null;
	}

	/**
	 * 
	 * @param name
	 * @return
	 */
	public String getClientInfo(String name) {
		return null;
	}

	public int getHoldability() {
		return -1;
	}

	public int getTransactionIsolation() {
		return -1;
	}

	public Map<String,Class<?>> getTypeMap() {
		return null;
	}

	public SQLWarning getWarnings() {
		return null;
	}

	public String nativeSQL(String sql) {
		return null;
	}

	public ProfilerEventHandler getProfilerEventHandlerInstance() {
		return null;
	}

	public void setProfilerEventHandlerInstance(ProfilerEventHandler h) {
	}

	public void decachePreparedStatement(ServerPreparedStatement pstmt)
			throws SQLException {
	}
	public Blob createBlob() {
		try {
			transactionBegun();
			return getActiveConnection().createBlob();
		} catch(SQLException ex) {
			throw new RuntimeException(ex);
		}
	}

	public Clob createClob() {
		try {
			transactionBegun();
			return getActiveConnection().createClob();
		} catch(SQLException ex) {
			throw new RuntimeException(ex);
		}
	}

	public NClob createNClob() {
		try {
			transactionBegun();
			return getActiveConnection().createNClob();
		} catch(SQLException ex) {
			throw new RuntimeException(ex);
		}
	}

	public SQLXML createSQLXML() throws SQLException {
		transactionBegun();
		return getActiveConnection().createSQLXML();
	}

	public void setClientInfo(Properties properties) throws SQLClientInfoException {
		for (Connection c : serverConnections.values())
			c.setClientInfo(properties);
	}

	public void setClientInfo(String name, String value) throws SQLClientInfoException {
		for (Connection c : serverConnections.values())
			c.setClientInfo(name, value);
	}

	public java.sql.Array createArrayOf(String typeName, Object[] elements) throws SQLException {
		return getActiveConnection().createArrayOf(typeName, elements);
	}

	public Struct createStruct(String typeName, Object[] attributes) throws SQLException {
		transactionBegun();
		return getActiveConnection().createStruct(typeName, attributes);
	}
=======
    public void decachePreparedStatement(ServerPreparedStatement pstmt) throws SQLException {
    }
>>>>>>> 8d5e83e3
}<|MERGE_RESOLUTION|>--- conflicted
+++ resolved
@@ -435,7 +435,7 @@
      * Get the active connection as an object implementing the
      * internal MySQLConnection interface. This should not be used
      * unless a MySQLConnection is required.
-     * 
+     *
      * {@link getActiveConnection()} is provided for the general case.
      * The returned object is not a {@link ReplicationConnection}, but
      * instead the {@link LoadBalancingConnectionProxy} for either the
@@ -2944,198 +2944,59 @@
     public void setProfilerEventHandlerInstance(ProfilerEventHandler h) {
     }
 
-<<<<<<< HEAD
-	public void initializeResultsMetadataFromCache(String sql,
-												   CachedResultSetMetaData cachedMetaData,
-												   ResultSetInternalMethods resultSet) throws SQLException {
-	}
-
-	public void initializeSafeStatementInterceptors() throws SQLException {
-	}
-
-	public boolean isClientTzUTC() {
-		return false;
-	}
-
-	public boolean isCursorFetchEnabled() throws SQLException {
-		return false;
-	}
-
-	public boolean isReadInfoMsgEnabled() {
-		return false;
-	}
-
-	public boolean isServerTzUTC() {
-		return false;
-	}
-
-	public boolean lowerCaseTableNames() {
-		return false;
-	}
-
-	/**
-	 * 
-	 * @param stmt
-	 */
-	public void maxRowsChanged(com.mysql.jdbc.Statement stmt) {
-	}
-
-	public void pingInternal(boolean checkForClosedConnection, int timeoutMillis)
-		throws SQLException {
-	}
-
-	public void realClose(boolean calledExplicitly, boolean issueRollback,
-						  boolean skipLocalTeardown, Throwable reason) throws SQLException {
-	}
-
-	public void recachePreparedStatement(ServerPreparedStatement pstmt)
-		throws SQLException {
-	}
-
-	public void registerQueryExecutionTime(long queryTimeMs) {
-	}
-
-	public void registerStatement(com.mysql.jdbc.Statement stmt) {
-	}
-
-	public void reportNumberOfTablesAccessed(int numTablesAccessed) {
-	}
-
-	public boolean serverSupportsConvertFn() throws SQLException {
-		return false;
-	}
-
-	public void setReadInfoMsgEnabled(boolean flag) {
-	}
-
-	public void setReadOnlyInternal(boolean readOnlyFlag) throws SQLException {
-	}
-
-	public boolean storesLowerCaseTableName() {
-		return false;
-	}
-
-	public void throwConnectionClosedException() throws SQLException {
-	}
-
-	public void unregisterStatement(com.mysql.jdbc.Statement stmt) {
-	}
-
-	/**
-	 * 
-	 * @param stmt
-	 * @throws SQLException
-	 */
-	public void unsetMaxRows(com.mysql.jdbc.Statement stmt) throws SQLException {
-	}
-
-	public boolean useAnsiQuotedIdentifiers() {
-		return false;
-	}
-	
-	public boolean useMaxRows() {
-		return false;
-	}
-
-	// java.sql.Connection
-	public void clearWarnings() {
-	}
-
-	public Properties getClientInfo() {
-		return null;
-	}
-
-	/**
-	 * 
-	 * @param name
-	 * @return
-	 */
-	public String getClientInfo(String name) {
-		return null;
-	}
-
-	public int getHoldability() {
-		return -1;
-	}
-
-	public int getTransactionIsolation() {
-		return -1;
-	}
-
-	public Map<String,Class<?>> getTypeMap() {
-		return null;
-	}
-
-	public SQLWarning getWarnings() {
-		return null;
-	}
-
-	public String nativeSQL(String sql) {
-		return null;
-	}
-
-	public ProfilerEventHandler getProfilerEventHandlerInstance() {
-		return null;
-	}
-
-	public void setProfilerEventHandlerInstance(ProfilerEventHandler h) {
-	}
-
-	public void decachePreparedStatement(ServerPreparedStatement pstmt)
-			throws SQLException {
-	}
-	public Blob createBlob() {
-		try {
-			transactionBegun();
-			return getActiveConnection().createBlob();
-		} catch(SQLException ex) {
-			throw new RuntimeException(ex);
-		}
-	}
-
-	public Clob createClob() {
-		try {
-			transactionBegun();
-			return getActiveConnection().createClob();
-		} catch(SQLException ex) {
-			throw new RuntimeException(ex);
-		}
-	}
-
-	public NClob createNClob() {
-		try {
-			transactionBegun();
-			return getActiveConnection().createNClob();
-		} catch(SQLException ex) {
-			throw new RuntimeException(ex);
-		}
-	}
-
-	public SQLXML createSQLXML() throws SQLException {
-		transactionBegun();
-		return getActiveConnection().createSQLXML();
-	}
-
-	public void setClientInfo(Properties properties) throws SQLClientInfoException {
-		for (Connection c : serverConnections.values())
-			c.setClientInfo(properties);
-	}
-
-	public void setClientInfo(String name, String value) throws SQLClientInfoException {
-		for (Connection c : serverConnections.values())
-			c.setClientInfo(name, value);
-	}
-
-	public java.sql.Array createArrayOf(String typeName, Object[] elements) throws SQLException {
-		return getActiveConnection().createArrayOf(typeName, elements);
-	}
-
-	public Struct createStruct(String typeName, Object[] attributes) throws SQLException {
-		transactionBegun();
-		return getActiveConnection().createStruct(typeName, attributes);
-	}
-=======
     public void decachePreparedStatement(ServerPreparedStatement pstmt) throws SQLException {
     }
->>>>>>> 8d5e83e3
+
+    public Blob createBlob() {
+        try {
+            transactionBegun();
+            return getActiveConnection().createBlob();
+        } catch (SQLException ex) {
+            throw new RuntimeException(ex);
+        }
+    }
+
+    public Clob createClob() {
+        try {
+            transactionBegun();
+            return getActiveConnection().createClob();
+        } catch (SQLException ex) {
+            throw new RuntimeException(ex);
+        }
+    }
+
+    public NClob createNClob() {
+        try {
+            transactionBegun();
+            return getActiveConnection().createNClob();
+        } catch (SQLException ex) {
+            throw new RuntimeException(ex);
+        }
+    }
+
+    public SQLXML createSQLXML() throws SQLException {
+        transactionBegun();
+        return getActiveConnection().createSQLXML();
+    }
+
+    public void setClientInfo(Properties properties) throws SQLClientInfoException {
+        for (Connection c : this.serverConnections.values()) {
+            c.setClientInfo(properties);
+        }
+    }
+
+    public void setClientInfo(String name, String value) throws SQLClientInfoException {
+        for (Connection c : this.serverConnections.values()) {
+            c.setClientInfo(name, value);
+        }
+    }
+
+    public java.sql.Array createArrayOf(String typeName, Object[] elements) throws SQLException {
+        return getActiveConnection().createArrayOf(typeName, elements);
+    }
+
+    public Struct createStruct(String typeName, Object[] attributes) throws SQLException {
+        transactionBegun();
+        return getActiveConnection().createStruct(typeName, attributes);
+    }
 }