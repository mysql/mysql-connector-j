/*
  Copyright (c) 2002, 2015, Oracle and/or its affiliates. All rights reserved.

  The MySQL Connector/J is licensed under the terms of the GPLv2
  <http://www.gnu.org/licenses/old-licenses/gpl-2.0.html>, like most MySQL Connectors.
  There are special exceptions to the terms and conditions of the GPLv2 as it is applied to
  this software, see the FLOSS License Exception
  <http://www.mysql.com/about/legal/licensing/foss-exception.html>.

  This program is free software; you can redistribute it and/or modify it under the terms
  of the GNU General Public License as published by the Free Software Foundation; version 2
  of the License.

  This program is distributed in the hope that it will be useful, but WITHOUT ANY WARRANTY;
  without even the implied warranty of MERCHANTABILITY or FITNESS FOR A PARTICULAR PURPOSE.
  See the GNU General Public License for more details.

  You should have received a copy of the GNU General Public License along with this
  program; if not, write to the Free Software Foundation, Inc., 51 Franklin St, Fifth
  Floor, Boston, MA 02110-1301  USA

 */

package com.mysql.cj.core;

import java.nio.charset.Charset;
import java.util.ArrayList;
import java.util.Collections;
import java.util.HashMap;
import java.util.HashSet;
import java.util.Iterator;
import java.util.List;
import java.util.Locale;
import java.util.Map;
import java.util.Set;
import java.util.TreeMap;

/**
 * Mapping between MySQL charset names and Java charset names. I've investigated placing these in a .properties file, but unfortunately under most appservers
 * this complicates configuration because the security policy needs to be changed by the user to allow the driver to read them :(
 */
public class CharsetMapping {

    public static final int MAP_SIZE = 255; // Size of static maps
    public static final String[] COLLATION_INDEX_TO_COLLATION_NAME;
    public static final MysqlCharset[] COLLATION_INDEX_TO_CHARSET;

    public static final Map<String, MysqlCharset> CHARSET_NAME_TO_CHARSET;
    public static final Map<String, Integer> CHARSET_NAME_TO_COLLATION_INDEX;

    private static final Map<String, List<MysqlCharset>> JAVA_ENCODING_UC_TO_MYSQL_CHARSET;

    private static final Set<String> MULTIBYTE_ENCODINGS;

    public static final Set<Integer> UTF8MB4_INDEXES;

    private static final String MYSQL_CHARSET_NAME_armscii8 = "armscii8";
    private static final String MYSQL_CHARSET_NAME_ascii = "ascii";
    private static final String MYSQL_CHARSET_NAME_big5 = "big5";
    private static final String MYSQL_CHARSET_NAME_binary = "binary";
    private static final String MYSQL_CHARSET_NAME_cp1250 = "cp1250";
    private static final String MYSQL_CHARSET_NAME_cp1251 = "cp1251";
    private static final String MYSQL_CHARSET_NAME_cp1256 = "cp1256";
    private static final String MYSQL_CHARSET_NAME_cp1257 = "cp1257";
    private static final String MYSQL_CHARSET_NAME_cp850 = "cp850";
    private static final String MYSQL_CHARSET_NAME_cp852 = "cp852";
    private static final String MYSQL_CHARSET_NAME_cp866 = "cp866";
    private static final String MYSQL_CHARSET_NAME_cp932 = "cp932";
    private static final String MYSQL_CHARSET_NAME_dec8 = "dec8";
    private static final String MYSQL_CHARSET_NAME_eucjpms = "eucjpms";
    private static final String MYSQL_CHARSET_NAME_euckr = "euckr";
    private static final String MYSQL_CHARSET_NAME_gb18030 = "gb18030";
    private static final String MYSQL_CHARSET_NAME_gb2312 = "gb2312";
    private static final String MYSQL_CHARSET_NAME_gbk = "gbk";
    private static final String MYSQL_CHARSET_NAME_geostd8 = "geostd8";
    private static final String MYSQL_CHARSET_NAME_greek = "greek";
    private static final String MYSQL_CHARSET_NAME_hebrew = "hebrew";
    private static final String MYSQL_CHARSET_NAME_hp8 = "hp8";
    private static final String MYSQL_CHARSET_NAME_keybcs2 = "keybcs2";
    private static final String MYSQL_CHARSET_NAME_koi8r = "koi8r";
    private static final String MYSQL_CHARSET_NAME_koi8u = "koi8u";
    private static final String MYSQL_CHARSET_NAME_latin1 = "latin1";
    private static final String MYSQL_CHARSET_NAME_latin2 = "latin2";
    private static final String MYSQL_CHARSET_NAME_latin5 = "latin5";
    private static final String MYSQL_CHARSET_NAME_latin7 = "latin7";
    private static final String MYSQL_CHARSET_NAME_macce = "macce";
    private static final String MYSQL_CHARSET_NAME_macroman = "macroman";
    private static final String MYSQL_CHARSET_NAME_sjis = "sjis";
    private static final String MYSQL_CHARSET_NAME_swe7 = "swe7";
    private static final String MYSQL_CHARSET_NAME_tis620 = "tis620";
    private static final String MYSQL_CHARSET_NAME_ucs2 = "ucs2";
    private static final String MYSQL_CHARSET_NAME_ujis = "ujis";
    private static final String MYSQL_CHARSET_NAME_utf16 = "utf16";
    private static final String MYSQL_CHARSET_NAME_utf16le = "utf16le";
    private static final String MYSQL_CHARSET_NAME_utf32 = "utf32";
    private static final String MYSQL_CHARSET_NAME_utf8 = "utf8";
    private static final String MYSQL_CHARSET_NAME_utf8mb4 = "utf8mb4";

    private static final String NOT_USED = MYSQL_CHARSET_NAME_latin1; // punting for not-used character sets

    public static final int MYSQL_COLLATION_INDEX_utf8 = 33;
    public static final int MYSQL_COLLATION_INDEX_binary = 63;

    private static int numberOfEncodingsConfigured = 0;

    static {
        // complete list of mysql character sets and their corresponding java encoding names
        MysqlCharset[] charset = new MysqlCharset[] {
                new MysqlCharset(MYSQL_CHARSET_NAME_ascii, 1, 0, new String[] { "US-ASCII", "ASCII" }),

                new MysqlCharset(MYSQL_CHARSET_NAME_big5, 2, 0, new String[] { "Big5" }),
                new MysqlCharset(MYSQL_CHARSET_NAME_gbk, 2, 0, new String[] { "GBK" }),

                new MysqlCharset(MYSQL_CHARSET_NAME_sjis, 2, 0, new String[] { "SHIFT_JIS", "Cp943", "WINDOWS-31J" }),	// SJIS is alias for SHIFT_JIS, Cp943 is rather a cp932 but we map it to sjis for years
                new MysqlCharset(MYSQL_CHARSET_NAME_cp932, 2, 1, new String[] { "WINDOWS-31J" }),		// MS932 is alias for WINDOWS-31J

                new MysqlCharset(MYSQL_CHARSET_NAME_gb2312, 2, 0, new String[] { "GB2312" }),
                new MysqlCharset(MYSQL_CHARSET_NAME_ujis, 3, 0, new String[] { "EUC_JP" }),
                new MysqlCharset(MYSQL_CHARSET_NAME_eucjpms, 3, 0, new String[] { "EUC_JP_Solaris" }, new ServerVersion(5, 0, 3)),	// "EUC_JP_Solaris = 	>5.0.3 eucjpms,"

                new MysqlCharset(MYSQL_CHARSET_NAME_gb18030, 4, 0, new String[] { "GB18030" }, new ServerVersion(5, 7, 4)),

                new MysqlCharset(MYSQL_CHARSET_NAME_euckr, 2, 0, new String[] { "EUC-KR" }),

                new MysqlCharset(MYSQL_CHARSET_NAME_latin1, 1, 1, new String[] { "Cp1252", "ISO8859_1" }),
                new MysqlCharset(MYSQL_CHARSET_NAME_swe7, 1, 0, new String[] { "Cp1252" }),			// new mapping, Cp1252 ?
                new MysqlCharset(MYSQL_CHARSET_NAME_hp8, 1, 0, new String[] { "Cp1252" }),			// new mapping, Cp1252 ?
                new MysqlCharset(MYSQL_CHARSET_NAME_dec8, 1, 0, new String[] { "Cp1252" }),			// new mapping, Cp1252 ?
                new MysqlCharset(MYSQL_CHARSET_NAME_armscii8, 1, 0, new String[] { "Cp1252" }),			// new mapping, Cp1252 ?
                new MysqlCharset(MYSQL_CHARSET_NAME_geostd8, 1, 0, new String[] { "Cp1252" }),			// new mapping, Cp1252 ?

                new MysqlCharset(MYSQL_CHARSET_NAME_latin2, 1, 0, new String[] { "ISO8859_2" }),		// latin2 is an alias

                new MysqlCharset(MYSQL_CHARSET_NAME_greek, 1, 0, new String[] { "ISO8859_7", "greek" }),
                new MysqlCharset(MYSQL_CHARSET_NAME_latin7, 1, 0, new String[] { "ISO-8859-13" }),	// was ISO8859_7, that's incorrect; also + "LATIN7 =		latin7," is wrong java encoding name

                new MysqlCharset(MYSQL_CHARSET_NAME_hebrew, 1, 0, new String[] { "ISO8859_8" }),		// hebrew is an alias
                new MysqlCharset(MYSQL_CHARSET_NAME_latin5, 1, 0, new String[] { "ISO8859_9" }),		// LATIN5 is an alias

                new MysqlCharset(MYSQL_CHARSET_NAME_cp850, 1, 0, new String[] { "Cp850", "Cp437" }),

                new MysqlCharset(MYSQL_CHARSET_NAME_cp852, 1, 0, new String[] { "Cp852" }),
                new MysqlCharset(MYSQL_CHARSET_NAME_keybcs2, 1, 0, new String[] { "Cp852" }),	// new, Kamenicky encoding usually known as Cp895 but there is no official cp895 specification; close to Cp852, see http://ftp.muni.cz/pub/localization/charsets/cs-encodings-faq

                new MysqlCharset(MYSQL_CHARSET_NAME_cp866, 1, 0, new String[] { "Cp866" }),

                new MysqlCharset(MYSQL_CHARSET_NAME_koi8r, 1, 1, new String[] { "KOI8_R" }),
                new MysqlCharset(MYSQL_CHARSET_NAME_koi8u, 1, 0, new String[] { "KOI8_R" }),

                new MysqlCharset(MYSQL_CHARSET_NAME_tis620, 1, 0, new String[] { "TIS620" }),

                new MysqlCharset(MYSQL_CHARSET_NAME_cp1250, 1, 0, new String[] { "Cp1250" }),

                new MysqlCharset(MYSQL_CHARSET_NAME_cp1251, 1, 1, new String[] { "Cp1251" }),

                new MysqlCharset(MYSQL_CHARSET_NAME_cp1256, 1, 0, new String[] { "Cp1256" }),
                new MysqlCharset(MYSQL_CHARSET_NAME_cp1257, 1, 0, new String[] { "Cp1257" }),
                new MysqlCharset(MYSQL_CHARSET_NAME_macroman, 1, 0, new String[] { "MacRoman" }),
                new MysqlCharset(MYSQL_CHARSET_NAME_macce, 1, 0, new String[] { "MacCentralEurope" }),

                new MysqlCharset(MYSQL_CHARSET_NAME_utf8, 3, 1, new String[] { "UTF-8" }),
                new MysqlCharset(MYSQL_CHARSET_NAME_utf8mb4, 4, 0, new String[] { "UTF-8" }),			// "UTF-8 =				*> 5.5.2 utf8mb4,"

                new MysqlCharset(MYSQL_CHARSET_NAME_ucs2, 2, 0, new String[] { "UnicodeBig" }),

                new MysqlCharset(MYSQL_CHARSET_NAME_binary, 1, 1, new String[] { "ISO8859_1" }),	// US-ASCII ?

                new MysqlCharset(MYSQL_CHARSET_NAME_utf16, 4, 0, new String[] { "UTF-16" }),
                new MysqlCharset(MYSQL_CHARSET_NAME_utf16le, 4, 0, new String[] { "UTF-16LE" }),
                new MysqlCharset(MYSQL_CHARSET_NAME_utf32, 4, 0, new String[] { "UTF-32" })

        };
        HashMap<String, MysqlCharset> charsetNameToMysqlCharsetMap = new HashMap<String, MysqlCharset>();
        HashMap<String, List<MysqlCharset>> javaUcToMysqlCharsetMap = new HashMap<String, List<MysqlCharset>>();
        Set<String> tempMultibyteEncodings = new HashSet<String>(); // Character sets that we can't convert ourselves.
        for (int i = 0; i < charset.length; i++) {
            String charsetName = charset[i].charsetName;

            charsetNameToMysqlCharsetMap.put(charsetName, charset[i]);

            numberOfEncodingsConfigured += charset[i].javaEncodingsUc.size();

            for (String encUC : charset[i].javaEncodingsUc) {

                // fill javaUcToMysqlCharsetMap
                List<MysqlCharset> charsets = javaUcToMysqlCharsetMap.get(encUC);
                if (charsets == null) {
                    charsets = new ArrayList<MysqlCharset>();
                    javaUcToMysqlCharsetMap.put(encUC, charsets);
                }
                charsets.add(charset[i]);

                // fill multi-byte charsets
                if (charset[i].mblen > 1) {
                    tempMultibyteEncodings.add(encUC);
                }

            }

        }
        CHARSET_NAME_TO_CHARSET = Collections.unmodifiableMap(charsetNameToMysqlCharsetMap);
        JAVA_ENCODING_UC_TO_MYSQL_CHARSET = Collections.unmodifiableMap(javaUcToMysqlCharsetMap);
        MULTIBYTE_ENCODINGS = Collections.unmodifiableSet(tempMultibyteEncodings);

        // complete list of mysql collations and their corresponding character sets each element of collation[1]..collation[MAP_SIZE-1] must not be null
        Collation[] collation = new Collation[MAP_SIZE];
        collation[1] = new Collation(1, "big5_chinese_ci", 1, MYSQL_CHARSET_NAME_big5);
        collation[84] = new Collation(84, "big5_bin", 0, MYSQL_CHARSET_NAME_big5);

        collation[2] = new Collation(2, "latin2_czech_cs", 0, MYSQL_CHARSET_NAME_latin2);
        collation[9] = new Collation(9, "latin2_general_ci", 1, MYSQL_CHARSET_NAME_latin2);
        collation[21] = new Collation(21, "latin2_hungarian_ci", 0, MYSQL_CHARSET_NAME_latin2);
        collation[27] = new Collation(27, "latin2_croatian_ci", 0, MYSQL_CHARSET_NAME_latin2);
        collation[77] = new Collation(77, "latin2_bin", 0, MYSQL_CHARSET_NAME_latin2);

        collation[4] = new Collation(4, "cp850_general_ci", 1, MYSQL_CHARSET_NAME_cp850);
        collation[80] = new Collation(80, "cp850_bin", 0, MYSQL_CHARSET_NAME_cp850);

        collation[5] = new Collation(5, "latin1_german1_ci", 1, MYSQL_CHARSET_NAME_latin1);
        collation[8] = new Collation(8, "latin1_swedish_ci", 0, MYSQL_CHARSET_NAME_latin1);
        collation[15] = new Collation(15, "latin1_danish_ci", 0, MYSQL_CHARSET_NAME_latin1);
        collation[31] = new Collation(31, "latin1_german2_ci", 0, MYSQL_CHARSET_NAME_latin1);
        collation[47] = new Collation(47, "latin1_bin", 0, MYSQL_CHARSET_NAME_latin1);
        collation[48] = new Collation(48, "latin1_general_ci", 0, MYSQL_CHARSET_NAME_latin1);
        collation[49] = new Collation(49, "latin1_general_cs", 0, MYSQL_CHARSET_NAME_latin1);
        collation[76] = new Collation(76, "not_implemented", 0, NOT_USED);
        collation[94] = new Collation(94, "latin1_spanish_ci", 0, MYSQL_CHARSET_NAME_latin1);
        collation[100] = new Collation(100, "not_implemented", 0, NOT_USED);
        collation[125] = new Collation(125, "not_implemented", 0, NOT_USED);
        collation[126] = new Collation(126, "not_implemented", 0, NOT_USED);
        collation[127] = new Collation(127, "not_implemented", 0, NOT_USED);
        collation[152] = new Collation(152, "not_implemented", 0, NOT_USED);
        collation[153] = new Collation(153, "not_implemented", 0, NOT_USED);
        collation[154] = new Collation(154, "not_implemented", 0, NOT_USED);
        collation[155] = new Collation(155, "not_implemented", 0, NOT_USED);
        collation[156] = new Collation(156, "not_implemented", 0, NOT_USED);
        collation[157] = new Collation(157, "not_implemented", 0, NOT_USED);
        collation[158] = new Collation(158, "not_implemented", 0, NOT_USED);
        collation[184] = new Collation(184, "not_implemented", 0, NOT_USED);
        collation[185] = new Collation(185, "not_implemented", 0, NOT_USED);
        collation[186] = new Collation(186, "not_implemented", 0, NOT_USED);
        collation[187] = new Collation(187, "not_implemented", 0, NOT_USED);
        collation[188] = new Collation(188, "not_implemented", 0, NOT_USED);
        collation[189] = new Collation(189, "not_implemented", 0, NOT_USED);
        collation[190] = new Collation(190, "not_implemented", 0, NOT_USED);
        collation[191] = new Collation(191, "not_implemented", 0, NOT_USED);
        collation[216] = new Collation(216, "not_implemented", 0, NOT_USED);
        collation[217] = new Collation(217, "not_implemented", 0, NOT_USED);
        collation[218] = new Collation(218, "not_implemented", 0, NOT_USED);
        collation[219] = new Collation(219, "not_implemented", 0, NOT_USED);
        collation[220] = new Collation(220, "not_implemented", 0, NOT_USED);
        collation[221] = new Collation(221, "not_implemented", 0, NOT_USED);
        collation[222] = new Collation(222, "not_implemented", 0, NOT_USED);
        collation[248] = new Collation(248, "gb18030_chinese_ci", 1, MYSQL_CHARSET_NAME_gb18030);
        collation[249] = new Collation(249, "gb18030_bin", 0, MYSQL_CHARSET_NAME_gb18030);
        collation[250] = new Collation(250, "gb18030_unicode_520_ci", 0, MYSQL_CHARSET_NAME_gb18030);
        collation[251] = new Collation(251, "not_implemented", 0, NOT_USED);
        collation[252] = new Collation(252, "not_implemented", 0, NOT_USED);
        collation[253] = new Collation(253, "not_implemented", 0, NOT_USED);
        collation[254] = new Collation(254, "not_implemented", 0, NOT_USED);
        collation[10] = new Collation(10, "swe7_swedish_ci", 0, MYSQL_CHARSET_NAME_swe7);
        collation[82] = new Collation(82, "swe7_bin", 0, MYSQL_CHARSET_NAME_swe7);
        collation[6] = new Collation(6, "hp8_english_ci", 0, MYSQL_CHARSET_NAME_hp8);
        collation[72] = new Collation(72, "hp8_bin", 0, MYSQL_CHARSET_NAME_hp8);
        collation[3] = new Collation(3, "dec8_swedish_ci", 0, MYSQL_CHARSET_NAME_dec8);
        collation[69] = new Collation(69, "dec8_bin", 0, MYSQL_CHARSET_NAME_dec8);
        collation[32] = new Collation(32, "armscii8_general_ci", 0, MYSQL_CHARSET_NAME_armscii8);
        collation[64] = new Collation(64, "armscii8_bin", 0, MYSQL_CHARSET_NAME_armscii8);
        collation[92] = new Collation(92, "geostd8_general_ci", 0, MYSQL_CHARSET_NAME_geostd8);
        collation[93] = new Collation(93, "geostd8_bin", 0, MYSQL_CHARSET_NAME_geostd8);

        collation[7] = new Collation(7, "koi8r_general_ci", 0, MYSQL_CHARSET_NAME_koi8r);
        collation[74] = new Collation(74, "koi8r_bin", 0, MYSQL_CHARSET_NAME_koi8r);

        collation[11] = new Collation(11, "ascii_general_ci", 0, MYSQL_CHARSET_NAME_ascii);
        collation[65] = new Collation(65, "ascii_bin", 0, MYSQL_CHARSET_NAME_ascii);

        collation[12] = new Collation(12, "ujis_japanese_ci", 0, MYSQL_CHARSET_NAME_ujis);
        collation[91] = new Collation(91, "ujis_bin", 0, MYSQL_CHARSET_NAME_ujis);

        collation[13] = new Collation(13, "sjis_japanese_ci", 0, MYSQL_CHARSET_NAME_sjis);
        collation[14] = new Collation(14, "cp1251_bulgarian_ci", 0, MYSQL_CHARSET_NAME_cp1251);
        collation[16] = new Collation(16, "hebrew_general_ci", 0, MYSQL_CHARSET_NAME_hebrew);
        collation[17] = new Collation(17, "not_implemented", 0, NOT_USED);
        collation[18] = new Collation(18, "tis620_thai_ci", 0, MYSQL_CHARSET_NAME_tis620);
        collation[19] = new Collation(19, "euckr_korean_ci", 0, MYSQL_CHARSET_NAME_euckr);
        collation[20] = new Collation(20, "latin7_estonian_cs", 0, MYSQL_CHARSET_NAME_latin7);
        collation[22] = new Collation(22, "koi8u_general_ci", 0, MYSQL_CHARSET_NAME_koi8u);
        collation[23] = new Collation(23, "cp1251_ukrainian_ci", 0, MYSQL_CHARSET_NAME_cp1251);
        collation[24] = new Collation(24, "gb2312_chinese_ci", 0, MYSQL_CHARSET_NAME_gb2312);
        collation[25] = new Collation(25, "greek_general_ci", 0, MYSQL_CHARSET_NAME_greek);
        collation[26] = new Collation(26, "cp1250_general_ci", 1, MYSQL_CHARSET_NAME_cp1250);
        collation[28] = new Collation(28, "gbk_chinese_ci", 1, MYSQL_CHARSET_NAME_gbk);
        collation[29] = new Collation(29, "cp1257_lithuanian_ci", 0, MYSQL_CHARSET_NAME_cp1257);
        collation[30] = new Collation(30, "latin5_turkish_ci", 1, MYSQL_CHARSET_NAME_latin5);
        collation[33] = new Collation(33, "utf8_general_ci", 1, MYSQL_CHARSET_NAME_utf8);
        collation[34] = new Collation(34, "cp1250_czech_cs", 0, MYSQL_CHARSET_NAME_cp1250);
        collation[35] = new Collation(35, "ucs2_general_ci", 1, MYSQL_CHARSET_NAME_ucs2);
        collation[36] = new Collation(36, "cp866_general_ci", 1, MYSQL_CHARSET_NAME_cp866);
        collation[37] = new Collation(37, "keybcs2_general_ci", 1, MYSQL_CHARSET_NAME_keybcs2);
        collation[38] = new Collation(38, "macce_general_ci", 1, MYSQL_CHARSET_NAME_macce);
        collation[39] = new Collation(39, "macroman_general_ci", 1, MYSQL_CHARSET_NAME_macroman);
        collation[40] = new Collation(40, "cp852_general_ci", 1, MYSQL_CHARSET_NAME_cp852);
        collation[41] = new Collation(41, "latin7_general_ci", 1, MYSQL_CHARSET_NAME_latin7);
        collation[42] = new Collation(42, "latin7_general_cs", 0, MYSQL_CHARSET_NAME_latin7);
        collation[43] = new Collation(43, "macce_bin", 0, MYSQL_CHARSET_NAME_macce);
        collation[44] = new Collation(44, "cp1250_croatian_ci", 0, MYSQL_CHARSET_NAME_cp1250);
        collation[45] = new Collation(45, "utf8mb4_general_ci", 1, MYSQL_CHARSET_NAME_utf8mb4);
        collation[46] = new Collation(46, "utf8mb4_bin", 0, MYSQL_CHARSET_NAME_utf8mb4);
        collation[50] = new Collation(50, "cp1251_bin", 0, MYSQL_CHARSET_NAME_cp1251);
        collation[51] = new Collation(51, "cp1251_general_ci", 1, MYSQL_CHARSET_NAME_cp1251);
        collation[52] = new Collation(52, "cp1251_general_cs", 0, MYSQL_CHARSET_NAME_cp1251);
        collation[53] = new Collation(53, "macroman_bin", 0, MYSQL_CHARSET_NAME_macroman);
        collation[54] = new Collation(54, "utf16_general_ci", 1, MYSQL_CHARSET_NAME_utf16);
        collation[55] = new Collation(55, "utf16_bin", 0, MYSQL_CHARSET_NAME_utf16);
        collation[56] = new Collation(56, "utf16le_general_ci", 1, MYSQL_CHARSET_NAME_utf16le);
        collation[57] = new Collation(57, "cp1256_general_ci", 1, MYSQL_CHARSET_NAME_cp1256);
        collation[58] = new Collation(58, "cp1257_bin", 0, MYSQL_CHARSET_NAME_cp1257);
        collation[59] = new Collation(59, "cp1257_general_ci", 1, MYSQL_CHARSET_NAME_cp1257);
        collation[60] = new Collation(60, "utf32_general_ci", 1, MYSQL_CHARSET_NAME_utf32);
        collation[61] = new Collation(61, "utf32_bin", 0, MYSQL_CHARSET_NAME_utf32);
        collation[62] = new Collation(62, "utf16le_bin", 0, MYSQL_CHARSET_NAME_utf16le);
        collation[63] = new Collation(63, "binary", 1, MYSQL_CHARSET_NAME_binary);
        collation[66] = new Collation(66, "cp1250_bin", 0, MYSQL_CHARSET_NAME_cp1250);
        collation[67] = new Collation(67, "cp1256_bin", 0, MYSQL_CHARSET_NAME_cp1256);
        collation[68] = new Collation(68, "cp866_bin", 0, MYSQL_CHARSET_NAME_cp866);
        collation[70] = new Collation(70, "greek_bin", 0, MYSQL_CHARSET_NAME_greek);
        collation[71] = new Collation(71, "hebrew_bin", 0, MYSQL_CHARSET_NAME_hebrew);
        collation[73] = new Collation(73, "keybcs2_bin", 0, MYSQL_CHARSET_NAME_keybcs2);
        collation[75] = new Collation(75, "koi8u_bin", 0, MYSQL_CHARSET_NAME_koi8u);
        collation[78] = new Collation(78, "latin5_bin", 0, MYSQL_CHARSET_NAME_latin5);
        collation[79] = new Collation(79, "latin7_bin", 0, MYSQL_CHARSET_NAME_latin7);
        collation[81] = new Collation(81, "cp852_bin", 0, MYSQL_CHARSET_NAME_cp852);
        collation[83] = new Collation(83, "utf8_bin", 0, MYSQL_CHARSET_NAME_utf8);
        collation[85] = new Collation(85, "euckr_bin", 0, MYSQL_CHARSET_NAME_euckr);
        collation[86] = new Collation(86, "gb2312_bin", 0, MYSQL_CHARSET_NAME_gb2312);
        collation[87] = new Collation(87, "gbk_bin", 0, MYSQL_CHARSET_NAME_gbk);
        collation[88] = new Collation(88, "sjis_bin", 0, MYSQL_CHARSET_NAME_sjis);
        collation[89] = new Collation(89, "tis620_bin", 0, MYSQL_CHARSET_NAME_tis620);
        collation[90] = new Collation(90, "ucs2_bin", 0, MYSQL_CHARSET_NAME_ucs2);
        collation[95] = new Collation(95, "cp932_japanese_ci", 1, MYSQL_CHARSET_NAME_cp932);
        collation[96] = new Collation(96, "cp932_bin", 0, MYSQL_CHARSET_NAME_cp932);
        collation[97] = new Collation(97, "eucjpms_japanese_ci", 1, MYSQL_CHARSET_NAME_eucjpms);
        collation[98] = new Collation(98, "eucjpms_bin", 0, MYSQL_CHARSET_NAME_eucjpms);
        collation[99] = new Collation(99, "cp1250_polish_ci", 0, MYSQL_CHARSET_NAME_cp1250);
        collation[101] = new Collation(101, "utf16_unicode_ci", 0, MYSQL_CHARSET_NAME_utf16);
        collation[102] = new Collation(102, "utf16_icelandic_ci", 0, MYSQL_CHARSET_NAME_utf16);
        collation[103] = new Collation(103, "utf16_latvian_ci", 0, MYSQL_CHARSET_NAME_utf16);
        collation[104] = new Collation(104, "utf16_romanian_ci", 0, MYSQL_CHARSET_NAME_utf16);
        collation[105] = new Collation(105, "utf16_slovenian_ci", 0, MYSQL_CHARSET_NAME_utf16);
        collation[106] = new Collation(106, "utf16_polish_ci", 0, MYSQL_CHARSET_NAME_utf16);
        collation[107] = new Collation(107, "utf16_estonian_ci", 0, MYSQL_CHARSET_NAME_utf16);
        collation[108] = new Collation(108, "utf16_spanish_ci", 0, MYSQL_CHARSET_NAME_utf16);
        collation[109] = new Collation(109, "utf16_swedish_ci", 0, MYSQL_CHARSET_NAME_utf16);
        collation[110] = new Collation(110, "utf16_turkish_ci", 0, MYSQL_CHARSET_NAME_utf16);
        collation[111] = new Collation(111, "utf16_czech_ci", 0, MYSQL_CHARSET_NAME_utf16);
        collation[112] = new Collation(112, "utf16_danish_ci", 0, MYSQL_CHARSET_NAME_utf16);
        collation[113] = new Collation(113, "utf16_lithuanian_ci", 0, MYSQL_CHARSET_NAME_utf16);
        collation[114] = new Collation(114, "utf16_slovak_ci", 0, MYSQL_CHARSET_NAME_utf16);
        collation[115] = new Collation(115, "utf16_spanish2_ci", 0, MYSQL_CHARSET_NAME_utf16);
        collation[116] = new Collation(116, "utf16_roman_ci", 0, MYSQL_CHARSET_NAME_utf16);
        collation[117] = new Collation(117, "utf16_persian_ci", 0, MYSQL_CHARSET_NAME_utf16);
        collation[118] = new Collation(118, "utf16_esperanto_ci", 0, MYSQL_CHARSET_NAME_utf16);
        collation[119] = new Collation(119, "utf16_hungarian_ci", 0, MYSQL_CHARSET_NAME_utf16);
        collation[120] = new Collation(120, "utf16_sinhala_ci", 0, MYSQL_CHARSET_NAME_utf16);
        collation[121] = new Collation(121, "utf16_german2_ci", 0, MYSQL_CHARSET_NAME_utf16);
        collation[122] = new Collation(122, "utf16_croatian_ci", 0, MYSQL_CHARSET_NAME_utf16);
        collation[123] = new Collation(123, "utf16_unicode_520_ci", 0, MYSQL_CHARSET_NAME_utf16);
        collation[124] = new Collation(124, "utf16_vietnamese_ci", 0, MYSQL_CHARSET_NAME_utf16);
        collation[128] = new Collation(128, "ucs2_unicode_ci", 0, MYSQL_CHARSET_NAME_ucs2);
        collation[129] = new Collation(129, "ucs2_icelandic_ci", 0, MYSQL_CHARSET_NAME_ucs2);
        collation[130] = new Collation(130, "ucs2_latvian_ci", 0, MYSQL_CHARSET_NAME_ucs2);
        collation[131] = new Collation(131, "ucs2_romanian_ci", 0, MYSQL_CHARSET_NAME_ucs2);
        collation[132] = new Collation(132, "ucs2_slovenian_ci", 0, MYSQL_CHARSET_NAME_ucs2);
        collation[133] = new Collation(133, "ucs2_polish_ci", 0, MYSQL_CHARSET_NAME_ucs2);
        collation[134] = new Collation(134, "ucs2_estonian_ci", 0, MYSQL_CHARSET_NAME_ucs2);
        collation[135] = new Collation(135, "ucs2_spanish_ci", 0, MYSQL_CHARSET_NAME_ucs2);
        collation[136] = new Collation(136, "ucs2_swedish_ci", 0, MYSQL_CHARSET_NAME_ucs2);
        collation[137] = new Collation(137, "ucs2_turkish_ci", 0, MYSQL_CHARSET_NAME_ucs2);
        collation[138] = new Collation(138, "ucs2_czech_ci", 0, MYSQL_CHARSET_NAME_ucs2);
        collation[139] = new Collation(139, "ucs2_danish_ci", 0, MYSQL_CHARSET_NAME_ucs2);
        collation[140] = new Collation(140, "ucs2_lithuanian_ci", 0, MYSQL_CHARSET_NAME_ucs2);
        collation[141] = new Collation(141, "ucs2_slovak_ci", 0, MYSQL_CHARSET_NAME_ucs2);
        collation[142] = new Collation(142, "ucs2_spanish2_ci", 0, MYSQL_CHARSET_NAME_ucs2);
        collation[143] = new Collation(143, "ucs2_roman_ci", 0, MYSQL_CHARSET_NAME_ucs2);
        collation[144] = new Collation(144, "ucs2_persian_ci", 0, MYSQL_CHARSET_NAME_ucs2);
        collation[145] = new Collation(145, "ucs2_esperanto_ci", 0, MYSQL_CHARSET_NAME_ucs2);
        collation[146] = new Collation(146, "ucs2_hungarian_ci", 0, MYSQL_CHARSET_NAME_ucs2);
        collation[147] = new Collation(147, "ucs2_sinhala_ci", 0, MYSQL_CHARSET_NAME_ucs2);
        collation[148] = new Collation(148, "ucs2_german2_ci", 0, MYSQL_CHARSET_NAME_ucs2);
        collation[149] = new Collation(149, "ucs2_croatian_ci", 0, MYSQL_CHARSET_NAME_ucs2);
        collation[150] = new Collation(150, "ucs2_unicode_520_ci", 0, MYSQL_CHARSET_NAME_ucs2);
        collation[151] = new Collation(151, "ucs2_vietnamese_ci", 0, MYSQL_CHARSET_NAME_ucs2);
        collation[159] = new Collation(159, "ucs2_general_mysql500_ci", 0, MYSQL_CHARSET_NAME_ucs2);
        collation[160] = new Collation(160, "utf32_unicode_ci", 0, MYSQL_CHARSET_NAME_utf32);
        collation[161] = new Collation(161, "utf32_icelandic_ci", 0, MYSQL_CHARSET_NAME_utf32);
        collation[162] = new Collation(162, "utf32_latvian_ci", 0, MYSQL_CHARSET_NAME_utf32);
        collation[163] = new Collation(163, "utf32_romanian_ci", 0, MYSQL_CHARSET_NAME_utf32);
        collation[164] = new Collation(164, "utf32_slovenian_ci", 0, MYSQL_CHARSET_NAME_utf32);
        collation[165] = new Collation(165, "utf32_polish_ci", 0, MYSQL_CHARSET_NAME_utf32);
        collation[166] = new Collation(166, "utf32_estonian_ci", 0, MYSQL_CHARSET_NAME_utf32);
        collation[167] = new Collation(167, "utf32_spanish_ci", 0, MYSQL_CHARSET_NAME_utf32);
        collation[168] = new Collation(168, "utf32_swedish_ci", 0, MYSQL_CHARSET_NAME_utf32);
        collation[169] = new Collation(169, "utf32_turkish_ci", 0, MYSQL_CHARSET_NAME_utf32);
        collation[170] = new Collation(170, "utf32_czech_ci", 0, MYSQL_CHARSET_NAME_utf32);
        collation[171] = new Collation(171, "utf32_danish_ci", 0, MYSQL_CHARSET_NAME_utf32);
        collation[172] = new Collation(172, "utf32_lithuanian_ci", 0, MYSQL_CHARSET_NAME_utf32);
        collation[173] = new Collation(173, "utf32_slovak_ci", 0, MYSQL_CHARSET_NAME_utf32);
        collation[174] = new Collation(174, "utf32_spanish2_ci", 0, MYSQL_CHARSET_NAME_utf32);
        collation[175] = new Collation(175, "utf32_roman_ci", 0, MYSQL_CHARSET_NAME_utf32);
        collation[176] = new Collation(176, "utf32_persian_ci", 0, MYSQL_CHARSET_NAME_utf32);
        collation[177] = new Collation(177, "utf32_esperanto_ci", 0, MYSQL_CHARSET_NAME_utf32);
        collation[178] = new Collation(178, "utf32_hungarian_ci", 0, MYSQL_CHARSET_NAME_utf32);
        collation[179] = new Collation(179, "utf32_sinhala_ci", 0, MYSQL_CHARSET_NAME_utf32);
        collation[180] = new Collation(180, "utf32_german2_ci", 0, MYSQL_CHARSET_NAME_utf32);
        collation[181] = new Collation(181, "utf32_croatian_ci", 0, MYSQL_CHARSET_NAME_utf32);
        collation[182] = new Collation(182, "utf32_unicode_520_ci", 0, MYSQL_CHARSET_NAME_utf32);
        collation[183] = new Collation(183, "utf32_vietnamese_ci", 0, MYSQL_CHARSET_NAME_utf32);
        collation[192] = new Collation(192, "utf8_unicode_ci", 0, MYSQL_CHARSET_NAME_utf8);
        collation[193] = new Collation(193, "utf8_icelandic_ci", 0, MYSQL_CHARSET_NAME_utf8);
        collation[194] = new Collation(194, "utf8_latvian_ci", 0, MYSQL_CHARSET_NAME_utf8);
        collation[195] = new Collation(195, "utf8_romanian_ci", 0, MYSQL_CHARSET_NAME_utf8);
        collation[196] = new Collation(196, "utf8_slovenian_ci", 0, MYSQL_CHARSET_NAME_utf8);
        collation[197] = new Collation(197, "utf8_polish_ci", 0, MYSQL_CHARSET_NAME_utf8);
        collation[198] = new Collation(198, "utf8_estonian_ci", 0, MYSQL_CHARSET_NAME_utf8);
        collation[199] = new Collation(199, "utf8_spanish_ci", 0, MYSQL_CHARSET_NAME_utf8);
        collation[200] = new Collation(200, "utf8_swedish_ci", 0, MYSQL_CHARSET_NAME_utf8);
        collation[201] = new Collation(201, "utf8_turkish_ci", 0, MYSQL_CHARSET_NAME_utf8);
        collation[202] = new Collation(202, "utf8_czech_ci", 0, MYSQL_CHARSET_NAME_utf8);
        collation[203] = new Collation(203, "utf8_danish_ci", 0, MYSQL_CHARSET_NAME_utf8);
        collation[204] = new Collation(204, "utf8_lithuanian_ci", 0, MYSQL_CHARSET_NAME_utf8);
        collation[205] = new Collation(205, "utf8_slovak_ci", 0, MYSQL_CHARSET_NAME_utf8);
        collation[206] = new Collation(206, "utf8_spanish2_ci", 0, MYSQL_CHARSET_NAME_utf8);
        collation[207] = new Collation(207, "utf8_roman_ci", 0, MYSQL_CHARSET_NAME_utf8);
        collation[208] = new Collation(208, "utf8_persian_ci", 0, MYSQL_CHARSET_NAME_utf8);
        collation[209] = new Collation(209, "utf8_esperanto_ci", 0, MYSQL_CHARSET_NAME_utf8);
        collation[210] = new Collation(210, "utf8_hungarian_ci", 0, MYSQL_CHARSET_NAME_utf8);
        collation[211] = new Collation(211, "utf8_sinhala_ci", 0, MYSQL_CHARSET_NAME_utf8);
        collation[212] = new Collation(212, "utf8_german2_ci", 0, MYSQL_CHARSET_NAME_utf8);
        collation[213] = new Collation(213, "utf8_croatian_ci", 0, MYSQL_CHARSET_NAME_utf8);
        collation[214] = new Collation(214, "utf8_unicode_520_ci", 0, MYSQL_CHARSET_NAME_utf8);
        collation[215] = new Collation(215, "utf8_vietnamese_ci", 0, MYSQL_CHARSET_NAME_utf8);
        collation[223] = new Collation(223, "utf8_general_mysql500_ci", 0, MYSQL_CHARSET_NAME_utf8);
        collation[224] = new Collation(224, "utf8mb4_unicode_ci", 0, MYSQL_CHARSET_NAME_utf8mb4);
        collation[225] = new Collation(225, "utf8mb4_icelandic_ci", 0, MYSQL_CHARSET_NAME_utf8mb4);
        collation[226] = new Collation(226, "utf8mb4_latvian_ci", 0, MYSQL_CHARSET_NAME_utf8mb4);
        collation[227] = new Collation(227, "utf8mb4_romanian_ci", 0, MYSQL_CHARSET_NAME_utf8mb4);
        collation[228] = new Collation(228, "utf8mb4_slovenian_ci", 0, MYSQL_CHARSET_NAME_utf8mb4);
        collation[229] = new Collation(229, "utf8mb4_polish_ci", 0, MYSQL_CHARSET_NAME_utf8mb4);
        collation[230] = new Collation(230, "utf8mb4_estonian_ci", 0, MYSQL_CHARSET_NAME_utf8mb4);
        collation[231] = new Collation(231, "utf8mb4_spanish_ci", 0, MYSQL_CHARSET_NAME_utf8mb4);
        collation[232] = new Collation(232, "utf8mb4_swedish_ci", 0, MYSQL_CHARSET_NAME_utf8mb4);
        collation[233] = new Collation(233, "utf8mb4_turkish_ci", 0, MYSQL_CHARSET_NAME_utf8mb4);
        collation[234] = new Collation(234, "utf8mb4_czech_ci", 0, MYSQL_CHARSET_NAME_utf8mb4);
        collation[235] = new Collation(235, "utf8mb4_danish_ci", 0, MYSQL_CHARSET_NAME_utf8mb4);
        collation[236] = new Collation(236, "utf8mb4_lithuanian_ci", 0, MYSQL_CHARSET_NAME_utf8mb4);
        collation[237] = new Collation(237, "utf8mb4_slovak_ci", 0, MYSQL_CHARSET_NAME_utf8mb4);
        collation[238] = new Collation(238, "utf8mb4_spanish2_ci", 0, MYSQL_CHARSET_NAME_utf8mb4);
        collation[239] = new Collation(239, "utf8mb4_roman_ci", 0, MYSQL_CHARSET_NAME_utf8mb4);
        collation[240] = new Collation(240, "utf8mb4_persian_ci", 0, MYSQL_CHARSET_NAME_utf8mb4);
        collation[241] = new Collation(241, "utf8mb4_esperanto_ci", 0, MYSQL_CHARSET_NAME_utf8mb4);
        collation[242] = new Collation(242, "utf8mb4_hungarian_ci", 0, MYSQL_CHARSET_NAME_utf8mb4);
        collation[243] = new Collation(243, "utf8mb4_sinhala_ci", 0, MYSQL_CHARSET_NAME_utf8mb4);
        collation[244] = new Collation(244, "utf8mb4_german2_ci", 0, MYSQL_CHARSET_NAME_utf8mb4);
        collation[245] = new Collation(245, "utf8mb4_croatian_ci", 0, MYSQL_CHARSET_NAME_utf8mb4);
        collation[246] = new Collation(246, "utf8mb4_unicode_520_ci", 0, MYSQL_CHARSET_NAME_utf8mb4);
        collation[247] = new Collation(247, "utf8mb4_vietnamese_ci", 0, MYSQL_CHARSET_NAME_utf8mb4);

        COLLATION_INDEX_TO_COLLATION_NAME = new String[MAP_SIZE];
        COLLATION_INDEX_TO_CHARSET = new MysqlCharset[MAP_SIZE];
        Map<String, Integer> charsetNameToCollationIndexMap = new TreeMap<String, Integer>();
        Map<String, Integer> charsetNameToCollationPriorityMap = new TreeMap<String, Integer>();
        Set<Integer> tempUTF8MB4Indexes = new HashSet<Integer>();

        for (int i = 1; i < MAP_SIZE; i++) {
            COLLATION_INDEX_TO_COLLATION_NAME[i] = collation[i].collationName;
            COLLATION_INDEX_TO_CHARSET[i] = collation[i].mysqlCharset;
            String charsetName = collation[i].mysqlCharset.charsetName;

            if (!charsetNameToCollationIndexMap.containsKey(charsetName) || charsetNameToCollationPriorityMap.get(charsetName) < collation[i].priority) {
                charsetNameToCollationIndexMap.put(charsetName, i);
                charsetNameToCollationPriorityMap.put(charsetName, collation[i].priority);
            }

            // Filling indexes of utf8mb4 collations
            if (charsetName.equals(MYSQL_CHARSET_NAME_utf8mb4)) {
                tempUTF8MB4Indexes.add(i);
            }
        }

        // Sanity check
        for (int i = 1; i < MAP_SIZE; i++) {
            if (COLLATION_INDEX_TO_COLLATION_NAME[i] == null) {
                throw new RuntimeException("Assertion failure: No mapping from charset index " + i + " to a mysql collation");
            }
            if (COLLATION_INDEX_TO_COLLATION_NAME[i] == null) {
                throw new RuntimeException("Assertion failure: No mapping from charset index " + i + " to a Java character set");
            }
        }

        CHARSET_NAME_TO_COLLATION_INDEX = Collections.unmodifiableMap(charsetNameToCollationIndexMap);
        UTF8MB4_INDEXES = Collections.unmodifiableSet(tempUTF8MB4Indexes);

    }

    public final static String getMysqlCharsetForJavaEncoding(String javaEncoding, ServerVersion version) {

        List<MysqlCharset> mysqlCharsets = CharsetMapping.JAVA_ENCODING_UC_TO_MYSQL_CHARSET.get(javaEncoding.toUpperCase(Locale.ENGLISH));

        if (mysqlCharsets != null) {
            Iterator<MysqlCharset> iter = mysqlCharsets.iterator();

            MysqlCharset currentChoice = null;

            while (iter.hasNext()) {
                MysqlCharset charset = iter.next();

                if (version == null) {
                    // Take the first one we get

                    return charset.charsetName;
                }

                if (currentChoice == null || currentChoice.priority < charset.priority || currentChoice.minimumVersion.compareTo(charset.minimumVersion) < 0) {
                    if (charset.isOkayForVersion(version)) {
                        currentChoice = charset;
                    }
                }
            }

            if (currentChoice != null) {
                return currentChoice.charsetName;
            }
        }

        return null;
    }

    public static int getCollationIndexForJavaEncoding(String javaEncoding, ServerVersion version) {
        String charsetName = getMysqlCharsetForJavaEncoding(javaEncoding, version);
        if (charsetName != null) {
            Integer ci = CHARSET_NAME_TO_COLLATION_INDEX.get(charsetName);
            if (ci != null) {
                return ci.intValue();
            }
        }
        return 0;
    }

    public static String getMysqlCharsetNameForCollationIndex(Integer collationIndex) {
        if (collationIndex != null && collationIndex > 0 && collationIndex < MAP_SIZE) {
            return COLLATION_INDEX_TO_CHARSET[collationIndex].charsetName;
        }
        return null;
    }

    /**
     * MySQL charset could map to several Java encodings.
     * So here we choose the one according to next rules: <li>if there is no static mapping for this charset then return javaEncoding value as is because this
     * could be a custom charset for example <li>if static mapping exists and javaEncoding equals to one of Java encoding canonical names or aliases available
     * for this mapping then javaEncoding value as is; this is required when result should match to connection encoding, for example if connection encoding is
     * Cp943 we must avoid getting SHIFT_JIS for sjis mysql charset <li>if static mapping exists and javaEncoding doesn't match any Java encoding canonical
     * names or aliases available for this mapping then return default Java encoding (the first in mapping list)
     * 
     * @param mysqlCharsetName
     * @param javaEncoding
     */
    public static String getJavaEncodingForMysqlCharset(String mysqlCharsetName, String javaEncoding) {
        String res = javaEncoding;
        MysqlCharset cs = CHARSET_NAME_TO_CHARSET.get(mysqlCharsetName);
        if (cs != null) {
            res = cs.getMatchingJavaEncoding(javaEncoding);
        }
        return res;
    }

    public static String getJavaEncodingForMysqlCharset(String mysqlCharsetName) {
        return getJavaEncodingForMysqlCharset(mysqlCharsetName, null);
    }

    public static String getJavaEncodingForCollationIndex(Integer collationIndex, String javaEncoding) {
        if (collationIndex != null && collationIndex > 0 && collationIndex < MAP_SIZE) {
            MysqlCharset cs = COLLATION_INDEX_TO_CHARSET[collationIndex];
            return cs.getMatchingJavaEncoding(javaEncoding);
        }
        return null;
    }

    public static String getJavaEncodingForCollationIndex(Integer collationIndex) {
        return getJavaEncodingForCollationIndex(collationIndex, null);
    }

    public final static int getNumberOfCharsetsConfigured() {
        return numberOfEncodingsConfigured;
    }

    /**
<<<<<<< HEAD
=======
     * Returns the character encoding for error messages returned from the
     * server. Doesn't return useful values other than Cp1252 until the driver
     * has gone through initialization phase and determined server configuration,
     * as not enough information is available to make an intelligent decision
     * until then.
     * 
     * @param conn
     *            the connection to the MySQL server
     * @return the Java encoding name that error messages use
     */
    public final static String getCharacterEncodingForErrorMessages(String resultsCharsetName) {

        // As of MySQL 5.5, the server constructs error messages using UTF-8 and returns them to clients in the character set specified by the
        // character_set_results system variable. 
        if (resultsCharsetName != null) {
            String javaEncoding = getJavaEncodingForMysqlCharset(resultsCharsetName);
            if (javaEncoding != null) {
                return javaEncoding;
            }
        }

        return "UTF-8";
    }

    /**
>>>>>>> 82f69c75
     * Character sets that we can't convert ourselves.
     * 
     * @param javaEncodingName
     */
    final public static boolean isMultibyteCharset(String javaEncodingName) {
        return MULTIBYTE_ENCODINGS.contains(javaEncodingName.toUpperCase(Locale.ENGLISH));
    }

    public static int getMblen(String charsetName) {
        if (charsetName != null) {
            MysqlCharset cs = CHARSET_NAME_TO_CHARSET.get(charsetName);
            if (cs != null) {
                return cs.mblen;
            }
        }
        return 0;
    }
}

class MysqlCharset {
    public final String charsetName;
    public final int mblen;
    public final int priority;
    public final List<String> javaEncodingsUc = new ArrayList<String>();

    public final ServerVersion minimumVersion;

    /**
     * Constructs MysqlCharset object
     * 
     * @param charsetName
     *            MySQL charset name
     * @param mblen
     *            Max number of bytes per character
     * @param priority
     *            MysqlCharset with highest value of this param will be used for Java encoding --> Mysql charsets conversion.
     * @param javaEncodings
     *            List of Java encodings corresponding to this MySQL charset; the first name in list is the default for mysql --> java data conversion
     */
    public MysqlCharset(String charsetName, int mblen, int priority, String[] javaEncodings) {
        this(charsetName, mblen, priority, javaEncodings, new ServerVersion(0, 0, 0));
    }

    private void addEncodingMapping(String encoding) {
        String encodingUc = encoding.toUpperCase(Locale.ENGLISH);

        if (!this.javaEncodingsUc.contains(encodingUc)) {
            this.javaEncodingsUc.add(encodingUc);
        }
    }

    public MysqlCharset(String charsetName, int mblen, int priority, String[] javaEncodings, ServerVersion minimumVersion) {
        this.charsetName = charsetName;
        this.mblen = mblen;
        this.priority = priority;

        for (int i = 0; i < javaEncodings.length; i++) {
            String encoding = javaEncodings[i];
            try {
                Charset cs = Charset.forName(encoding);
                addEncodingMapping(cs.name());

                Set<String> als = cs.aliases();
                Iterator<String> ali = als.iterator();
                while (ali.hasNext()) {
                    addEncodingMapping(ali.next());
                }
            } catch (Exception e) {
                // if there is no support of this charset in JVM it's still possible to use our converter for 1-byte charsets
                if (mblen == 1) {
                    addEncodingMapping(encoding);
                }
            }
        }

        if (this.javaEncodingsUc.size() == 0) {
            if (mblen > 1) {
                addEncodingMapping("UTF-8");
            } else {
                addEncodingMapping("Cp1252");
            }
        }

        this.minimumVersion = minimumVersion;
    }

    @Override
    public String toString() {
        StringBuilder asString = new StringBuilder();
        asString.append("[");
        asString.append("charsetName=");
        asString.append(this.charsetName);
        asString.append(",mblen=");
        asString.append(this.mblen);
        // asString.append(",javaEncoding=");
        // asString.append(this.javaEncodings.toString());
        asString.append("]");
        return asString.toString();
    }

    boolean isOkayForVersion(ServerVersion version) {
        return version.meetsMinimum(this.minimumVersion);
    }

    /**
     * If javaEncoding parameter value is one of available java encodings for this charset
     * then returns javaEncoding value as is. Otherwise returns first available java encoding name.
     * 
     * @param javaEncoding
     */
    String getMatchingJavaEncoding(String javaEncoding) {
        if (javaEncoding != null && this.javaEncodingsUc.contains(javaEncoding.toUpperCase(Locale.ENGLISH))) {
            return javaEncoding;
        }
        return this.javaEncodingsUc.get(0);
    }
}

class Collation {
    public final int index;
    public final String collationName;
    public final int priority;
    public final MysqlCharset mysqlCharset;

    public Collation(int index, String collationName, int priority, String charsetName) {
        this.index = index;
        this.collationName = collationName;
        this.priority = priority;
        this.mysqlCharset = CharsetMapping.CHARSET_NAME_TO_CHARSET.get(charsetName);
    }

    @Override
    public String toString() {
        StringBuilder asString = new StringBuilder();
        asString.append("[");
        asString.append("index=");
        asString.append(this.index);
        asString.append(",collationName=");
        asString.append(this.collationName);
        asString.append(",charsetName=");
        asString.append(this.mysqlCharset.charsetName);
        asString.append(",javaCharsetName=");
        asString.append(this.mysqlCharset.getMatchingJavaEncoding(null));
        asString.append("]");
        return asString.toString();
    }
}<|MERGE_RESOLUTION|>--- conflicted
+++ resolved
@@ -595,34 +595,6 @@
     }
 
     /**
-<<<<<<< HEAD
-=======
-     * Returns the character encoding for error messages returned from the
-     * server. Doesn't return useful values other than Cp1252 until the driver
-     * has gone through initialization phase and determined server configuration,
-     * as not enough information is available to make an intelligent decision
-     * until then.
-     * 
-     * @param conn
-     *            the connection to the MySQL server
-     * @return the Java encoding name that error messages use
-     */
-    public final static String getCharacterEncodingForErrorMessages(String resultsCharsetName) {
-
-        // As of MySQL 5.5, the server constructs error messages using UTF-8 and returns them to clients in the character set specified by the
-        // character_set_results system variable. 
-        if (resultsCharsetName != null) {
-            String javaEncoding = getJavaEncodingForMysqlCharset(resultsCharsetName);
-            if (javaEncoding != null) {
-                return javaEncoding;
-            }
-        }
-
-        return "UTF-8";
-    }
-
-    /**
->>>>>>> 82f69c75
      * Character sets that we can't convert ourselves.
      * 
      * @param javaEncodingName
