/*
 * Copyright (c) 2017, 2022, Oracle and/or its affiliates.
 *
 * This program is free software; you can redistribute it and/or modify it under
 * the terms of the GNU General Public License, version 2.0, as published by the
 * Free Software Foundation.
 *
 * This program is also distributed with certain software (including but not
 * limited to OpenSSL) that is licensed under separate terms, as designated in a
 * particular file or component or in included license documentation. The
 * authors of MySQL hereby grant you an additional permission to link the
 * program and your derivative works with the separately licensed software that
 * they have included with MySQL.
 *
 * Without limiting anything contained in the foregoing, this file, which is
 * part of MySQL Connector/J, is also subject to the Universal FOSS Exception,
 * version 1.0, a copy of which can be found at
 * http://oss.oracle.com/licenses/universal-foss-exception.
 *
 * This program is distributed in the hope that it will be useful, but WITHOUT
 * ANY WARRANTY; without even the implied warranty of MERCHANTABILITY or FITNESS
 * FOR A PARTICULAR PURPOSE. See the GNU General Public License, version 2.0,
 * for more details.
 *
 * You should have received a copy of the GNU General Public License along with
 * this program; if not, write to the Free Software Foundation, Inc.,
 * 51 Franklin St, Fifth Floor, Boston, MA 02110-1301  USA
 */

package com.mysql.cj;

import java.io.Closeable;
import java.io.IOException;
import java.io.InputStream;
import java.io.Reader;
import java.sql.Clob;
import java.util.concurrent.locks.ReentrantLock;

import com.mysql.cj.conf.PropertyKey;
import com.mysql.cj.conf.RuntimeProperty;
import com.mysql.cj.exceptions.CJException;
import com.mysql.cj.exceptions.ExceptionFactory;
import com.mysql.cj.exceptions.MysqlErrorNumbers;
import com.mysql.cj.exceptions.WrongArgumentException;
import com.mysql.cj.log.ProfilerEvent;
import com.mysql.cj.protocol.ColumnDefinition;
import com.mysql.cj.protocol.Message;
import com.mysql.cj.protocol.ProtocolEntityFactory;
import com.mysql.cj.protocol.Resultset;
import com.mysql.cj.protocol.Resultset.Type;
import com.mysql.cj.protocol.a.ColumnDefinitionFactory;
import com.mysql.cj.protocol.a.NativeConstants.IntegerDataType;
import com.mysql.cj.protocol.a.NativeConstants.StringLengthDataType;
import com.mysql.cj.protocol.a.NativeConstants.StringSelfDataType;
import com.mysql.cj.protocol.a.NativeMessageBuilder;
import com.mysql.cj.protocol.a.NativePacketPayload;
import com.mysql.cj.result.Field;
import com.mysql.cj.util.StringUtils;

// TODO should not be protocol-specific

public class ServerPreparedQuery extends ClientPreparedQuery {

    public static final int BLOB_STREAM_READ_BUF_SIZE = 8192;
    public static final byte OPEN_CURSOR_FLAG = 0x01;
    public static final byte PARAMETER_COUNT_AVAILABLE = 0x08;

    /** The ID that the server uses to identify this PreparedStatement */
    private long serverStatementId;

    /** Field-level metadata for parameters */
    private Field[] parameterFields;

    /** Field-level metadata for result sets. From statement prepare. */
    private ColumnDefinition resultFields;

    /** The "profileSQL" connection property value */
    protected boolean profileSQL = false;

    /** The "gatherPerfMetrics" connection property value */
    protected boolean gatherPerfMetrics;

    /** The "logSlowQueries" connection property value */
    protected boolean logSlowQueries = false;

    private boolean useAutoSlowLog;

    protected RuntimeProperty<Integer> slowQueryThresholdMillis;

    protected RuntimeProperty<Boolean> explainSlowQueries;
    protected boolean useCursorFetch = false;

    protected boolean queryWasSlow = false;

    protected NativeMessageBuilder commandBuilder = null;

    private final ReentrantLock lock = new ReentrantLock();

    public static ServerPreparedQuery getInstance(NativeSession sess) {
        if (sess.getPropertySet().getBooleanProperty(PropertyKey.autoGenerateTestcaseScript).getValue()) {
            return new ServerPreparedQueryTestcaseGenerator(sess);
        }
        return new ServerPreparedQuery(sess);
    }

    protected ServerPreparedQuery(NativeSession sess) {
        super(sess);
        this.profileSQL = sess.getPropertySet().getBooleanProperty(PropertyKey.profileSQL).getValue();
        this.gatherPerfMetrics = sess.getPropertySet().getBooleanProperty(PropertyKey.gatherPerfMetrics).getValue();
        this.logSlowQueries = sess.getPropertySet().getBooleanProperty(PropertyKey.logSlowQueries).getValue();
        this.useAutoSlowLog = sess.getPropertySet().getBooleanProperty(PropertyKey.autoSlowLog).getValue();
        this.slowQueryThresholdMillis = sess.getPropertySet().getIntegerProperty(PropertyKey.slowQueryThresholdMillis);
        this.explainSlowQueries = sess.getPropertySet().getBooleanProperty(PropertyKey.explainSlowQueries);
        this.useCursorFetch = sess.getPropertySet().getBooleanProperty(PropertyKey.useCursorFetch).getValue();
        this.commandBuilder = (NativeMessageBuilder) sess.getProtocol().getMessageBuilder();
    }

    /**
     * 
     * @param sql
     *            query string
     * @throws IOException
     *             if an i/o error occurs
     */
    public void serverPrepare(String sql) throws IOException {
        this.session.checkClosed();

        this.session.lock();
        try {
            long begin = this.profileSQL ? System.currentTimeMillis() : 0;

            NativePacketPayload prepareResultPacket = this.session.getProtocol()
                    .sendCommand(this.commandBuilder.buildComStmtPrepare(this.session.getSharedSendPacket(), sql,
                            this.session.getPropertySet().getStringProperty(PropertyKey.characterEncoding).getValue()), false, 0);

            // 4.1.1 and newer use the first byte as an 'ok' or 'error' flag, so move the buffer pointer past it to start reading the statement id.
            prepareResultPacket.setPosition(1);

            this.serverStatementId = prepareResultPacket.readInteger(IntegerDataType.INT4);
            int fieldCount = (int) prepareResultPacket.readInteger(IntegerDataType.INT2);
            setParameterCount((int) prepareResultPacket.readInteger(IntegerDataType.INT2));

            this.queryBindings = new NativeQueryBindings(this.parameterCount, this.session, NativeQueryBindValue::new);

            if (this.gatherPerfMetrics) {
                this.session.getProtocol().getMetricsHolder().incrementNumberOfPrepares();
            }

            if (this.profileSQL) {
                this.session.getProfilerEventHandler().processEvent(ProfilerEvent.TYPE_PREPARE, this.session, this, null,
                        this.session.getCurrentTimeNanosOrMillis() - begin, new Throwable(), truncateQueryToLog(sql));
            }

            boolean checkEOF = !this.session.getServerSession().isEOFDeprecated();

            if (this.parameterCount > 0) {
                this.parameterFields = this.session.getProtocol().read(ColumnDefinition.class, new ColumnDefinitionFactory(this.parameterCount, null))
                        .getFields();
                if (checkEOF && this.session.getProtocol().probeMessage(null).isEOFPacket()) { // Skip the following EOF packet.
                    this.session.getProtocol().skipPacket();
                }
            }

            // Read in the result set column information
            if (fieldCount > 0) {
                this.resultFields = this.session.getProtocol().read(ColumnDefinition.class, new ColumnDefinitionFactory(fieldCount, null));
            }
<<<<<<< HEAD
        } finally {
            this.session.unlock();
=======
            if (checkEOF && this.session.getProtocol().probeMessage(null).isEOFPacket()) { // Skip the following EOF packet.
                this.session.getProtocol().skipPacket();
            }
>>>>>>> fa4912a8
        }
    }

    @Override
    public void statementBegins() {
        super.statementBegins();
        this.queryWasSlow = false;
    }

    /**
     * @param <T>
     *            extends {@link Resultset}
     * @param maxRowsToRetrieve
     *            rows limit
     * @param createStreamingResultSet
     *            should c/J create a streaming result?
     * @param metadata
     *            use this metadata instead of the one provided on wire
     * @param resultSetFactory
     *            {@link ProtocolEntityFactory}
     * @return T instance
     */
    public <T extends Resultset> T serverExecute(int maxRowsToRetrieve, boolean createStreamingResultSet, ColumnDefinition metadata,
            ProtocolEntityFactory<T, NativePacketPayload> resultSetFactory) {
        if (this.session.shouldIntercept()) {
            T interceptedResults = this.session.invokeQueryInterceptorsPre(() -> {
                return getOriginalSql();
            }, this, true);

            if (interceptedResults != null) {
                return interceptedResults;
            }
        }
        String queryAsString = this.profileSQL || this.logSlowQueries || this.gatherPerfMetrics ? asSql() : "";
        return readExecuteResult(sendExecutePacket(prepareExecutePacket(), queryAsString), maxRowsToRetrieve, createStreamingResultSet, metadata,
                resultSetFactory, queryAsString);
    }

    public NativePacketPayload prepareExecutePacket() {
        BindValue[] bindValues = this.queryBindings.getBindValues();

        if (this.queryBindings.isLongParameterSwitchDetected()) {
            // Check when values were bound
            boolean firstFound = false;
            long boundTimeToCheck = 0;

            for (int i = 0; i < this.parameterCount - 1; i++) {
                if (bindValues[i].isStream()) {
                    if (firstFound && boundTimeToCheck != bindValues[i].getBoundBeforeExecutionNum()) {
                        throw ExceptionFactory.createException(
                                Messages.getString("ServerPreparedStatement.11") + Messages.getString("ServerPreparedStatement.12"),
                                MysqlErrorNumbers.SQL_STATE_DRIVER_NOT_CAPABLE, 0, true, null, this.session.getExceptionInterceptor());
                    }
                    firstFound = true;
                    boundTimeToCheck = bindValues[i].getBoundBeforeExecutionNum();
                }
            }

            // Okay, we've got all "newly"-bound streams, so reset server-side state to clear out previous bindings
            serverResetStatement();
        }

        this.queryBindings.checkAllParametersSet();

        //
        // Send all long data
        //
        for (int i = 0; i < this.parameterCount; i++) {
            if (bindValues[i].isStream()) {
                serverLongData(i, bindValues[i]);
            }
        }

        //
        // store the parameter values
        //
        boolean sendQueryAttributes = false;
        if (this.session.getServerSession().supportsQueryAttributes()) {
            // Servers between 8.0.23 8.0.25 are affected by Bug#103102, Bug#103268 and Bug#103377. Query attributes cannot be sent to these servers.
            sendQueryAttributes = this.session.getServerSession().getServerVersion().meetsMinimum(new ServerVersion(8, 0, 26));
        } else if (this.queryAttributesBindings.getCount() > 0) {
            this.session.getLog().logWarn(Messages.getString("QueryAttributes.SetButNotSupported"));
        }

        byte flags = 0;
        if (this.resultFields != null && this.resultFields.getFields() != null && this.useCursorFetch && this.resultSetType == Type.FORWARD_ONLY
                && this.fetchSize > 0) {
            // we only create cursor-backed result sets if
            // a) The query is a SELECT
            // b) The server supports it
            // c) We know it is forward-only (note this doesn't preclude updatable result sets)
            // d) The user has set a fetch size
            flags |= OPEN_CURSOR_FLAG;
        }
        if (sendQueryAttributes) {
            flags |= PARAMETER_COUNT_AVAILABLE;
        }

        return this.commandBuilder.buildComStmtExecute(this.session.getSharedSendPacket(), this.serverStatementId, flags, sendQueryAttributes, this);
    }

    public NativePacketPayload sendExecutePacket(NativePacketPayload packet, String queryAsString) { // TODO queryAsString should be shared instead of passed
        final long begin = this.session.getCurrentTimeNanosOrMillis();
        resetCancelledState();
        CancelQueryTask timeoutTask = null;
        try {
            // Get this before executing to avoid a shared packet pollution in the case some other query is issued internally, such as when using I_S.
            timeoutTask = startQueryTimer(this, this.timeoutInMillis);

            statementBegins();

            NativePacketPayload resultPacket = this.session.getProtocol().sendCommand(packet, false, 0);

            final long queryEndTime = this.session.getCurrentTimeNanosOrMillis();

            if (timeoutTask != null) {
                stopQueryTimer(timeoutTask, true, true);
                timeoutTask = null;
            }

            final long executeTime = queryEndTime - begin;
            setExecuteTime(executeTime);

            if (this.logSlowQueries) {
                this.queryWasSlow = this.useAutoSlowLog ? //
                        this.session.getProtocol().getMetricsHolder().checkAbonormallyLongQuery(executeTime)
                        : executeTime > this.slowQueryThresholdMillis.getValue();

                if (this.queryWasSlow) {
                    this.session.getProfilerEventHandler().processEvent(ProfilerEvent.TYPE_SLOW_QUERY, this.session, this, null, executeTime, new Throwable(),
                            Messages.getString("ServerPreparedStatement.15", new String[] { String.valueOf(this.session.getSlowQueryThreshold()),
                                    String.valueOf(executeTime), this.originalSql, queryAsString }));
                }
            }

            if (this.gatherPerfMetrics) {
                this.session.getProtocol().getMetricsHolder().registerQueryExecutionTime(executeTime);
                this.session.getProtocol().getMetricsHolder().incrementNumberOfPreparedExecutes();
            }

            if (this.profileSQL) {
                this.session.getProfilerEventHandler().processEvent(ProfilerEvent.TYPE_EXECUTE, this.session, this, null, executeTime, new Throwable(),
                        truncateQueryToLog(queryAsString));
            }

            return resultPacket;

        } catch (CJException sqlEx) {
            if (this.session.shouldIntercept()) {
                this.session.invokeQueryInterceptorsPost(() -> {
                    return getOriginalSql();
                }, this, null, true);
            }

            throw sqlEx;
        } finally {
            this.statementExecuting.set(false);
            stopQueryTimer(timeoutTask, false, false);
        }
    }

    public <T extends Resultset> T readExecuteResult(NativePacketPayload resultPacket, int maxRowsToRetrieve, boolean createStreamingResultSet,
            ColumnDefinition metadata, ProtocolEntityFactory<T, NativePacketPayload> resultSetFactory, String queryAsString) { // TODO queryAsString should be shared instead of passed
        try {
            long fetchStartTime = this.profileSQL ? this.session.getCurrentTimeNanosOrMillis() : 0;

            T rs = this.session.getProtocol().readAllResults(maxRowsToRetrieve, createStreamingResultSet, resultPacket, true,
                    metadata != null ? metadata : this.resultFields, resultSetFactory);

            if (this.session.shouldIntercept()) {
                T interceptedResults = this.session.invokeQueryInterceptorsPost(() -> {
                    return getOriginalSql();
                }, this, rs, true);

                if (interceptedResults != null) {
                    rs = interceptedResults;
                }
            }

            if (this.profileSQL) {
                this.session.getProfilerEventHandler().processEvent(ProfilerEvent.TYPE_FETCH, this.session, this, rs,
                        this.session.getCurrentTimeNanosOrMillis() - fetchStartTime, new Throwable(), null);
            }

            if (this.queryWasSlow && this.explainSlowQueries.getValue()) {
                this.session.getProtocol().explainSlowQuery(queryAsString, queryAsString);
            }

            this.queryBindings.getSendTypesToServer().set(false);

            if (this.session.hadWarnings()) {
                this.session.getProtocol().scanForAndThrowDataTruncation();
            }

            return rs;
        } catch (IOException ioEx) {
            throw ExceptionFactory.createCommunicationsException(this.session.getPropertySet(), this.session.getServerSession(),
                    this.session.getProtocol().getPacketSentTimeHolder(), this.session.getProtocol().getPacketReceivedTimeHolder(), ioEx,
                    this.session.getExceptionInterceptor());
        } catch (CJException sqlEx) {
            if (this.session.shouldIntercept()) {
                this.session.invokeQueryInterceptorsPost(() -> {
                    return getOriginalSql();
                }, this, null, true);
            }

            throw sqlEx;
        }

    }

    /**
     * Sends stream-type data parameters to the server.
     * 
     * <pre>
     *  Long data handling:
     * 
     *  - Server gets the long data in pieces with command type 'COM_LONG_DATA'.
     *  - The packet received will have the format:
     *    [COM_LONG_DATA:     1][STMT_ID:4][parameter_number:2][type:2][data]
     *  - Checks if the type is specified by client, and if yes reads the type,
     *    and  stores the data in that format.
     *  - It is up to the client to check for read data ended. The server does not
     *    care; and also server does not notify to the client that it got the
     *    data  or not; if there is any error; then during execute; the error
     *    will  be returned
     * </pre>
     * 
     * @param parameterIndex
     *            parameter index
     * @param binding
     *            {@link BindValue containing long data}
     * 
     */
    private void serverLongData(int parameterIndex, BindValue binding) {
        lock.lock();
        try {
            NativePacketPayload packet = this.session.getSharedSendPacket();
            Object value = binding.getValue();
            if (value instanceof byte[]) {
                this.session.getProtocol()
                        .sendCommand(this.commandBuilder.buildComStmtSendLongData(packet, this.serverStatementId, parameterIndex, (byte[]) value), true, 0);
            } else if (value instanceof InputStream) {
                storeStreamOrReader(parameterIndex, packet, (InputStream) value);
            } else if (value instanceof java.sql.Blob) {
                try {
                    storeStreamOrReader(parameterIndex, packet, ((java.sql.Blob) value).getBinaryStream());
                } catch (Throwable t) {
                    throw ExceptionFactory.createException(t.getMessage(), this.session.getExceptionInterceptor());
                }
            } else if (value instanceof Reader) {
                if (binding.isNational() && !this.charEncoding.equalsIgnoreCase("UTF-8") && !this.charEncoding.equalsIgnoreCase("utf8")) {
                    throw ExceptionFactory.createException(Messages.getString("ServerPreparedStatement.31"), this.session.getExceptionInterceptor());
                }
                storeStreamOrReader(parameterIndex, packet, (Reader) value);
            } else if (value instanceof Clob) {
                if (binding.isNational() && !this.charEncoding.equalsIgnoreCase("UTF-8") && !this.charEncoding.equalsIgnoreCase("utf8")) {
                    throw ExceptionFactory.createException(Messages.getString("ServerPreparedStatement.31"), this.session.getExceptionInterceptor());
                }
                try {
                    storeStreamOrReader(parameterIndex, packet, ((Clob) value).getCharacterStream());
                } catch (Throwable t) {
                    throw ExceptionFactory.createException(t.getMessage(), t);
                }
            } else {
                throw ExceptionFactory.createException(WrongArgumentException.class,
                        Messages.getString("ServerPreparedStatement.18") + value.getClass().getName() + "'", this.session.getExceptionInterceptor());
            }
        } finally {
            lock.unlock();
        }
    }

    @Override
    public void closeQuery() {
        this.queryBindings = null;
        this.parameterFields = null;
        this.resultFields = null;
        super.closeQuery();
    }

    public long getServerStatementId() {
        return this.serverStatementId;
    }

    public void setServerStatementId(long serverStatementId) {
        this.serverStatementId = serverStatementId;
    }

    public Field[] getParameterFields() {
        return this.parameterFields;
    }

    public void setParameterFields(Field[] parameterFields) {
        this.parameterFields = parameterFields;
    }

    public ColumnDefinition getResultFields() {
        return this.resultFields;
    }

    public void setResultFields(ColumnDefinition resultFields) {
        this.resultFields = resultFields;
    }

    private void storeStreamOrReader(int parameterIndex, NativePacketPayload packet, Closeable streamOrReader) {
        // TODO consider to use more precise type than just Closable
        this.session.checkClosed();
        boolean isStream = InputStream.class.isAssignableFrom(streamOrReader.getClass());
        byte[] bBuf = null;
        char[] cBuf = null;
        String clobEncoding = null;

        this.session.lock();
        try {
            if (isStream) {
                bBuf = new byte[BLOB_STREAM_READ_BUF_SIZE];
            } else {
                clobEncoding = this.session.getPropertySet().getStringProperty(PropertyKey.clobCharacterEncoding).getStringValue();
                if (clobEncoding == null) {
                    clobEncoding = this.session.getPropertySet().getStringProperty(PropertyKey.characterEncoding).getValue();
                }
                int maxBytesChar = 2;
                if (clobEncoding != null) {
                    maxBytesChar = this.session.getServerSession().getCharsetSettings().getMaxBytesPerChar(clobEncoding);
                    if (maxBytesChar == 1) {
                        maxBytesChar = 2; // for safety
                    }
                }
                cBuf = new char[ServerPreparedQuery.BLOB_STREAM_READ_BUF_SIZE / maxBytesChar];
            }

            boolean readAny = false;
            int bytesInPacket = 0;
            int totalBytesRead = 0;
            int bytesReadAtLastSend = 0;
            int packetIsFullAt = this.session.getPropertySet().getMemorySizeProperty(PropertyKey.blobSendChunkSize).getValue();
            int numRead = 0;

            try {
                packet.setPosition(0);
                this.commandBuilder.buildComStmtSendLongDataHeader(packet, this.serverStatementId, parameterIndex);

                while ((numRead = (isStream ? ((InputStream) streamOrReader).read(bBuf) : ((Reader) streamOrReader).read(cBuf))) != -1) {
                    readAny = true;

                    if (isStream) {
                        packet.writeBytes(StringLengthDataType.STRING_FIXED, bBuf, 0, numRead);
                        bytesInPacket += numRead;
                        totalBytesRead += numRead;
                    } else {
                        byte[] valueAsBytes = StringUtils.getBytes(cBuf, 0, numRead, clobEncoding);
                        packet.writeBytes(StringSelfDataType.STRING_EOF, valueAsBytes);
                        bytesInPacket += valueAsBytes.length;
                        totalBytesRead += valueAsBytes.length;
                    }

                    if (bytesInPacket >= packetIsFullAt) {
                        bytesReadAtLastSend = totalBytesRead;

                        this.session.getProtocol().sendCommand(packet, true, 0);

                        bytesInPacket = 0;
                        packet.setPosition(0);
                        this.commandBuilder.buildComStmtSendLongDataHeader(packet, this.serverStatementId, parameterIndex);
                    }
                }

                if (!readAny || totalBytesRead != bytesReadAtLastSend) {
                    this.session.getProtocol().sendCommand(packet, true, 0);
                }
            } catch (IOException ioEx) {
                throw ExceptionFactory.createException(
                        (isStream ? Messages.getString("ServerPreparedStatement.24") : Messages.getString("ServerPreparedStatement.25")) + ioEx.toString(),
                        ioEx, this.session.getExceptionInterceptor());
            } finally {
                if (this.autoClosePStmtStreams.getValue()) {
                    if (streamOrReader != null) {
                        try {
                            streamOrReader.close();
                        } catch (IOException ioEx) {
                            // ignore
                        }
                    }
                }
            }
        } finally {
            this.session.unlock();
        }
    }

    /**
     * @param clearServerParameters
     *            flag indicating whether we need an additional clean up
     */
    public void clearParameters(boolean clearServerParameters) {
        boolean hadLongData = false;

        if (this.queryBindings != null) {
            hadLongData = this.queryBindings.clearBindValues();
            this.queryBindings.setLongParameterSwitchDetected(clearServerParameters && hadLongData ? false : true);
        }

        if (clearServerParameters && hadLongData) {
            serverResetStatement();
        }
    }

    public void serverResetStatement() {
        this.session.checkClosed();
        this.session.lock();
        try {
            try {
                this.session.getProtocol().sendCommand(this.commandBuilder.buildComStmtReset(this.session.getSharedSendPacket(), this.serverStatementId), false,
                        0);
            } finally {
                this.session.clearInputStream();
            }
        } finally {
            this.session.unlock();
        }
    }

    /**
     * Computes the maximum parameter set size and the size of the entire batch given
     * the number of arguments in the batch.
     */
    @Override
    protected long[] computeMaxParameterSetSizeAndBatchSize(int numBatchedArgs) {
        long maxSizeOfParameterSet = 0;
        long sizeOfEntireBatch = 1 /* com_stmt_execute */ + 4 /* statement_id */ + 1 /* flags */ + 4 /* iteration_count */ + 1 /* new_params_bind_flag */;

        boolean supportsQueryAttributes = this.session.getServerSession().supportsQueryAttributes();
        if (supportsQueryAttributes) {
            sizeOfEntireBatch += 9 /* parameter_count */;
            sizeOfEntireBatch += (this.queryAttributesBindings.getCount() + 7) / 8 /* null_bitmap */;
            for (int i = 0; i < this.queryAttributesBindings.getCount(); i++) {
                BindValue queryAttribute = this.queryAttributesBindings.getAttributeValue(i);
                sizeOfEntireBatch += 2 /* parameter_type */ + queryAttribute.getName().length() /* parameter_name */ + queryAttribute.getBinaryLength();
            }
        }

        for (int i = 0; i < numBatchedArgs; i++) {
            long sizeOfParameterSet = (this.parameterCount + 7) / 8 /* null_bitmap */
                    + this.parameterCount * 2 /* parameter_type */;
            if (supportsQueryAttributes) {
                sizeOfParameterSet += this.parameterCount /* parameter_name (all empty) */;
            }

            BindValue[] bindValues = ((QueryBindings) this.batchedArgs.get(i)).getBindValues();
            for (int j = 0; j < bindValues.length; j++) {
                sizeOfParameterSet += bindValues[j].getBinaryLength();
            }

            sizeOfEntireBatch += sizeOfParameterSet;

            if (sizeOfParameterSet > maxSizeOfParameterSet) {
                maxSizeOfParameterSet = sizeOfParameterSet;
            }
        }

        return new long[] { maxSizeOfParameterSet, sizeOfEntireBatch };
    }

    private String truncateQueryToLog(String sql) {
        String queryStr = null;

        int maxQuerySizeToLog = this.session.getPropertySet().getIntegerProperty(PropertyKey.maxQuerySizeToLog).getValue();
        if (sql.length() > maxQuerySizeToLog) {
            StringBuilder queryBuf = new StringBuilder(maxQuerySizeToLog + 12);
            queryBuf.append(sql.substring(0, maxQuerySizeToLog));
            queryBuf.append(Messages.getString("MysqlIO.25"));

            queryStr = queryBuf.toString();
        } else {
            queryStr = sql;
        }

        return queryStr;
    }

    @Override
    public <M extends Message> M fillSendPacket(QueryBindings bindings) {
        return null; // we don't use this type of packet
    }

}<|MERGE_RESOLUTION|>--- conflicted
+++ resolved
@@ -165,14 +165,11 @@
             if (fieldCount > 0) {
                 this.resultFields = this.session.getProtocol().read(ColumnDefinition.class, new ColumnDefinitionFactory(fieldCount, null));
             }
-<<<<<<< HEAD
+            if (checkEOF && this.session.getProtocol().probeMessage(null).isEOFPacket()) { // Skip the following EOF packet.
+                this.session.getProtocol().skipPacket();
+            }
         } finally {
             this.session.unlock();
-=======
-            if (checkEOF && this.session.getProtocol().probeMessage(null).isEOFPacket()) { // Skip the following EOF packet.
-                this.session.getProtocol().skipPacket();
-            }
->>>>>>> fa4912a8
         }
     }
 
