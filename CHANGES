# Changelog
# $Id$
<<<<<<< HEAD
06-17-16 - Version 6.0.3
=======
mm-dd-yy - Version 5.1.40

04-29-16 - Version 5.1.39

  - Fix for Bug#22678872, NPE DURING UPDATE WITH FABRIC.
    New property 'loadBalanceHostRemovalGracePeriod' sets the grace period when removing hosts from a load-balanced connection.
>>>>>>> 4f7776f9

  - Fix for Bug#71131 (18068303), Poor error message in CallableStatement.java.

  - Fix for Bug#59462 (16736619), ConcurrentModificationException inside ConnectionImpl.closeAllOpenStatements().

  - Fix for Bug#22848249, LOADBALANCECONNECTIONGROUPMANAGER.REMOVEHOST() NOT WORKING AS EXPECTED.

  - Fix for Bug#22730682, ARRAYINDEXOUTOFBOUNDSEXCEPTION FROM CONNECTIONGROUPMANAGER.REMOVEHOST().

  - Fix for Bug#77171 (21181466), On every connect getting sql_mode from server creates unnecessary exception.

  - Fix for Bug#79343 (22353759), NPE in TimeUtil.loadTimeZoneMappings causing server time zone value unrecognized.

  - Fix for Bug#22038729, X DevAPI: Any API call after a failed CALL PROC() results in hang

  - Remove Schema.drop(), Collection.drop() and replaced with X DevAPI's session.dropSchema() and session.dropCollection().
    Also added session.dropTable().

  - Fix for Bug#22932078, GETTIMESTAMP() RETURNS WRONG VALUE FOR FRACTIONAL PART

  - Extracted packet readers from MysqlaProtocol.

  - Fix for Bug#22972057, X protocol CLIENT HANGS AFTER CONNECTION FAILURE

  - Fix for Bug#23044312, NullPointerException in X protocol AsyncMessageReader due to race condition

  - Returned support for MySQL 5.5 and 5.6.

04-05-16 - Version 6.0.2

  - Deprecate the EOF packet.

  - Fix for Bug#75956, Inserting timestamps using a server PreparedStatement and useLegacyDatetimeCode=false

  - Fix for Bug#22385172, CONNECTOR/J MANIFEST DOES NOT EXPOSE FABRIC (OSGi).

  - Fix for Bug#22598938, FABRICMYSQLDATASOURCE.GETCONNECTION() NPE AFTER SWITCHOVER.

  - Merged version 5.1.38.

  - Fix for Bug#21286268, CONNECTOR/J REPLICATION USE MASTER IF SLAVE IS UNAVAILABLE.

  - Fix for Bug#21296840 & Bug#17910835, Server information in a group from Fabric is not refreshed after expired TTL.

  - Fix for Bug#56122 (11763419), JDBC4 functionality failure when using replication connections.

  - Added support for TLSv1.1 and TLSv1.2

  - Fix for Bug#78961 (22096981), Can't call MySQL procedure with InOut parameters in Fabric environment.

  - Fix for Bug#56100 (11763401), Replication driver routes DML statements to read-only slaves.

  - StandardSSLSocketFactory implements SocketMetadata.

  - Fix for Bug#21978216, GETTYPEINFO REPORT MAXIMUM PRECISION OF 255 FOR VARBINARY.

  - Fix for Bug#78706 (21947042), Prefer TLS where supported by MySQL Server.

  - Fix for Bug#21934573, FABRIC CODE INVOLVED IN THREAD DEADLOCK.
    Duplicate: Bug#78710 (21966391), Deadlock on ReplicationConnection and ReplicationConnectionGroup when failover.

  - Merged version 5.1.37.

  - Fix for Bug#21876798, CONNECTOR/J WITH MYSQL FABRIC AND SPRING PRODUCES PROXY ERROR.

10-19-15 - Version 6.0.1

  - Removed useJvmCharsetConverters connection property. JVM charset converters are now used in all cases.

  - Refactored value decoding and removed all date/time connection properties

  - Refactored connection properties

  - Assume existence of INFORMATION_SCHEMA.PARAMETERS (and thus MySQL 5.5) when preparing stored procedure calls.

  - Removed retainStatementAfterResultSetClose connection property.

  - Null-merge of Bug#54095 (11761585) fix.

  - Removed support code for MySQL server versions < 5.7.

  - Merged version 5.1.37.

  - Fix for Bug#76859 (20969312), DBMD getColumns using I_S doesn't have column IS_GENERATEDCOLUMN as per JDBC 4.1.
    Added support for GENERATED COLUMNS.

  - Update Time Zone mappings with IANA Time Zone database tsdata2015f and Unicode CLDR v.28.

  - Update DatabaseMetaData SQL keywords.

  - Added tests for Optimizer hints syntax introduced in MySQL 5.7.7.

  - Fix for Bug#21860833, JSON DATA TYPE DOESN'T WORK WITH SSPS.
    Added support for JSON data type.

  - Added support for JDBC 4.2 new features.
    New property 'enableEscapeProcessing' sets the default escape processing behavior for Statement objects.

  - Fix for Bug#16634180, LOCK WAIT TIMEOUT EXCEEDED CAUSES SQLEXCEPTION, SHOULD CAUSE SQLTRANSIENTEXCEPTION

  - Fix for Bug#75849 (20536592), NPE in abortInternal() method on line 1358 of ConnectionImpl.

  - Fix for Bug#78106 (21648826), Potential memory leak with inflater.

  - Fix for Bug#78225 (21697684), DEFAULT NO_AUTO_CREATE_USER SQL_MODE BEHAVIOR BROKE SOME TESTS

  - Fix for Bug#77665 (21415165), JDBC fails to connect with MySQL 5.0.

  - Fix for Bug#77681 (21429909), rewrite replace sql like insert when rewriteBatchedStatements=true (contribution).
    Thanks to Jie Han for his contribution.

  - Fix for Bug#77449 (21304726) Add 'truncateFractionalSeconds=true|false' property (contribution).
    The property 'sendFractionalSeconds' was added instead of the proposed 'truncateFractionalSeconds'.
    Thanks to KwonNam for his contribution.

  - Fix for Bug#50348 (11758179), mysql connector/j 5.1.10 render the wrong value for dateTime column in GMT DB.

  - Fix for Bug#75670 (20433047), Connection fails with "Public Key Retrieval is not allowed" for native auth.

  - Fix for Bug#76187 (20675539), getTypeInfo report maximum precision of 255 for varchar.

  - Merged version 5.1.36.

  - Add test for new syntax 'ALTER TABLE ... DISCARD|IMPORT PARTITION ...' introduced in MySQL 5.7.4.

  - Fix for Bug#20727196, GETPROCEDURECOLUMNS() RETURNS EXCEPTION FOR FUNCTION WHICH RETURNS ENUM/SET TYPE.

  - Fix for Bug#19803348, GETPROCEDURES() RETURNS INCORRECT OUTPUT WHEN USEINFORMATIONSCHEMA=FALSE.

  - Fix for Bug#21215151, DATABASEMETADATA.GETCATALOGS() FAILS TO SORT RESULTS.

  - Fix for Bug#72630 (18758686), NullPointerException during handshake in some situations

  - Fix for Bug#20825727, CONNECT FAILURE WHEN TRY TO CONNECT SHA USER WITH DIFFERENT CHARSET.

  - Flag RowDataDynamic.isInterrupted removed as it isn't needed.

  - Fix for Bug#20518653, XSL FILES IN PACKAGES

  - Fix for Bug#20804635, GETTIME() AND GETDATE() FUNCTIONS FAILS WHEN FRACTIONAL PART EXISTS

  - Fix for Bug#62452 (16444069), NPE thrown in JDBC4MySQLPooledException when statement is closed.

  - Fix for BUG#70927 (17810800), Connector/J COM_CHANGE_USER handling is broken

  - Fix for Bug#75335 (20283655), Maven artifact for Connector/J is missing source jar.

  - Fix for BUG#75592 (20408891), "SHOW VARIABLES WHERE" is expensive.

  - Fix for Bug#75113 (20821888), Fail in failover of the connection in MySQL fabric

  - Fix for Bug#72077 (18425861), Fabric connection with username to a server with disabled auth throws NPE

  - Add test for already fixed Bug#72546 (18719760), C/J Fabric createGroup() throws ClassCastException

  - Fix for Bug#77217 (21184949), ClassCastException when executing a streaming PreparedStatement with Fabric

  - Merged version 5.1.35.

  - Fix for Bug#19536760, GETSTRING() CALL AFTER RS.RELATIVE() RETURNS NULLPOINTEREXCEPTION

  - Fix for BUG#20453712, CLOB.SETSTRING() WITH VALID INPUT RETURNS EXCEPTION

  - Fix for BUG#20453671, CLOB.POSITION() API CALL WITH CLOB INPUT RETURNS EXCEPTION

  - Fix for Bug#20685022, SSL CONNECTION TO MYSQL 5.7.6 COMMUNITY SERVER FAILS.

  - Fix for Bug#20606107, TEST FAILURES WHEN RUNNING AGAINST 5.7.6 SERVER VERSION

  - Fix for Bug#20533907, BUG#20204783 FIX EXPOSES WRONG BEAHAVIORS IN FAILOVER CONNECTIONS.
    This fix is a refactoring of the default failover feature which is no longer attached to load-balancing support.

  - Fix for Bug#20504139, GETFUNCTIONCOLUMNS() AND GETPROCEDURECOLUMNS() RETURNS ERROR FOR VALID INPUTS.

  - Expose PreparedStatment.ParseInfo for external usage, with no capture of the connection, which allows for global, highly-concurrent parse caches to be
    implemented.

  - Fix for Bug#75309 (20272931), mysql connector/J driver in streaming mode will in the blocking state.

  - New property 'readOnlyPropagatesToServer' controls the implicit propagation of read only transaction access mode to server.

  - Fix for Bug#54095 (11761585), Unnecessary call in newSetTimestampInternal.
    Test case only. The bug was fixed as a consequence of the patch for Bug#71084.

  - Fix for Bug#67760 (15936413), Deadlock when concurrently executing prepared statements with Timestamp objects.

  - Fix for Bug#71084 (18028319), Wrong java.sql.Date stored if client and server time zones differ.
    Two connection properties added, "noTimezoneConversionForDateType" and "cacheDefaultTimezone", to define if and how time zone conversions are available to
    DATE data type values. 

  - Fix for Bug#75080 (20217686), NullPointerException during setTimestamp on Fabric connection.

  - Fix for Bug#75168 (20204783), loadBalanceExceptionChecker interface cannot work using JDBC4/JDK7.

  - Fix for Bug#73595 (19465516), Replace usage of StringBuffer in JDBC driver.

  - Fix for Bug#18925727, SQL INJECTION IN MYSQL JDBC DRIVER.

  - Fix for Bug#74998 (20112694), readRemainingMultiPackets not computed correctly for rows larger than 16 MB.

  - Merged version 5.1.34.

  - Fix for Bug#73012 (19219158), Precedence between timezone options is unclear.

  - Implement support for connecting through SOCKS proxies (WL#8105). Connection properties supporting this are socksProxyHost, socksProxyPort.

  - Ant buildfile reworked to fix incompatibilities with latest Eclipse, to remove dependency from ant-contrib and to improve structure and documentation.

  - Fix for Bug#18474141, TESTSUITE.FABRIC TEST CASES FAIL IF NO FABRIC.TESTSUITE PROPERTIES PROVIDED

  - Fix for Bug#19383371, CONNECT USING MYSQL_OLD_PASSWORD USER FAILS WHEN PWD IS BLANK

  - Merged version 5.1.33.

  - Fix for Bug#17441747, C/J DOESN'T SUPPORT XA RECOVER OUTPUT FORMAT CHANGED IN MYSQL 5.7.
    Test case was disabled for affected server versions 5.7.0 - 5.7.4.

  - Fix for Bug#19145408, Error messages may not be interpreted according to the proper character set

  - Fix for Bug#19505524, UNIT TEST SUITE DOES NOT CONSIDER ALL THE PARAMETERS PASSED TO BUILD.XML.

  - Fix for Bug#73474 (19365473), Invalid empty line in MANIFEST.MF

  - Fix for Bug#70436 (17527948), Incorrect mapping of windows timezone to Olson timezone.
    TimeZone mappings were revised in order to use latest data from IANA Time Zone Database and Unicode CLDR.

  - Fix for Bug73163 (19171665), IndexOutOfBoundsException thrown preparing statement.
    Regression test added. Fix was included in patch from 5.1.32: "Fix for failing tests when running test suite with Java 6+".

  - Added support for gb18030 character set

  - Fix for Bug#73663 (19479242), utf8mb4 does not work for connector/j >=5.1.13

  - Fix for Bug#73594 (19450418), ClassCastException in MysqlXADataSource if pinGlobalTxToPhysicalConnection=true

  - Fix for Bug#19354014, changeUser() call results in "packets out of order" error when useCompression=true.

  - Fix for Bug#73577 (19443777), CHANGEUSER() CALL WITH USECOMPRESSION=TRUE COULD LEAD TO IO FREEZE

  - Fix for Bug#19172037, TEST FAILURES WHEN RUNNING AGAINST 5.6.20 SERVER VERSION

  - Merged version 5.1.32

  - Fix for Bug#71923 (18344403), Incorrect generated keys if ON DUPLICATE KEY UPDATE not exact.
    Additionally several methods in StringUtils were fixed/upgraded.

  - Fix for Bug#72502 (18691866), NullPointerException in isInterfaceJdbc() when using DynaTrace

  - Fix for Bug#72890 (18970520), Java jdbc driver returns incorrect return code when it's part of XA transaction.

  - Fabric client now supports Fabric 1.5. Older versions are no longer supported.

  - Fix for Bug#71672 (18232840), Every SQL statement is checked if it contains "ON DUPLICATE KEY UPDATE" or not.
    Thanks to Andrej Golovnin for his contribution.

  - Fix for Bug#73070 (19034681), Preparing a stored procedure call with Fabric results in an exception

  - Fix for Bug#73053 (19022745), Endless loop in MysqlIO.clearInputStream due to Linux kernel bug.
    In the source of this issue is a Linux kernel bug described in the patch "tcp: fix FIONREAD/SIOCINQ" 
    (https://git.kernel.org/cgit/linux/kernel/git/torvalds/linux.git/commit/?id=a3374c4).

  - Fix for Bug#18869381, CHANGEUSER() FOR SHA USER RESULTS IN NULLPOINTEREXCEPTION

  - Fix for Bug#62577 (16722757), XA connection fails with ClassCastException

  - Fix for Bug#18852587, CONNECT WITH A USER CREATED USING SHA256_PASSWORD PLUGIN FAILS WHEN PWD IS BLANK

  - Fix for Bug#18852682, TEST TESTSHA256PASSWORDPLUGIN FAILS WHEN EXECUTE AGAINST COMMERCIAL SERVER

  - Fix for failing tests when running test suite with Java 6+.
    Includes fix for Bug#35829 (11748301), build.xml check for java6 should use or instead of and.

  - Charset mappings refactored.

  - Fix for Bug#72712 (18836319), No way to configure Connector JDBC to not do extra queries on connection

06-09-14 - Version 5.1.31

  - Fix for Bug#66947 (16004987), Calling ServerPreparedStatement.close() twice corrupts cached statements.

  - Fix for Bug#61213 (18009254), ON DUPLICATE KEY UPDATE breaks generated key list when extended INSERT is used

  - Test cases updated to comply with MySQL 5.7.4 new STRICT_MODE behavior and no longer supported IGNORE clause in
    ALTER TABLE statement.

  - Added support for sha256_password authentication with RSA encryption.

  - Fix for Bug#71753 (18260918), Bad SSL socket transform.

  - Added tests for changes in GET DIAGNOSTIC syntax introduced in MySQL 5.7.0.

  - Fix for Bug#67803 (16708231), XA commands sent twice to MySQL server.
    Thanks to Andrej Golovnin for his contribution.

  - Fix for Bug#55680 (16737192), MySQL Connector/J memory leak

  - Fix for Bug#72326 (18598665), Typo in fullDebug.properties - gatherPerMetrics should be gatherPerfMetrics

  - Fix for Bug#72023 (18403456), Avoid byte array creation in MysqlIO#unpackBinaryResultSetRow.
    Thanks to Andrej Golovnin for his contribution.

  - Fix for Bug#72000 (18402873), java.lang.ArrayIndexOutOfBoundsException on java.sql.ResultSet.getInt(String).

  - Fix for Bug#71850 (18318197), init() is called twice on exception interceptors

  - Fix for Bug#72008 (18389973), Avoid useless object creation in StringUtils#getBytes-methods.
    Thanks to Andrej Golovnin for his contribution.

  - Fix for Bug#72006 (18403199), Avoid creation of a character array in PreparedStatement$ParseInfo.
    Thanks to Andrej Golovnin for his contribution.
    Additionally, unneeded StringBuffer replaced by StringBuilder instances in StringUtils.

  - Fix for Bug#72301 (18549472), Fabric driver swallows exceptions thrown during connection creation using JDBC4

03-28-14 - Version 5.1.30

  - Fix for Bug#71679 (18236388), Avoid iterator creation when invoking statement interceptors in MysqlIO.
    Thanks to Andrej Golovnin for his contribution.

  - Fix for Bug#70944 (17831255), community and commercial builds should have the same line number tables

  - Fix for Bug#71861 (18327245), Avoid manual array copy in MysqlIO and LoadBalancingConnectionProxy.
    Thanks to Andrej Golovnin for his contribution.

  - Fix for Bug#71623 (18228668), Field#getStringFromBytes() creates useless byte array when using JVM converter.
    Thanks to Andrej Golovnin for his contribution.

  - Fix for Bug#71621 (18228302), MysqlXAConnection#xidToString(Xid xid) produces too much garbage.
    Thanks to Andrej Golovnin for his contribution.

  - Fix for Bug#67318 (16722637), SQLException thrown on already closed ResultSet. Thanks to Thomas Manville and Andrej Golovnin for their contribution.

  - Fix for Bug#71396 (18110320), setMaxRows (SQL_SELECT_LIMIT) from one query used in later queries (sometimes).
    Additionally, SQL_SELECT_LIMIT is no longer sent unnecessarily between consecutive queries.

  - Fix for Bug#71432 (18107621), Key store files not closed when making SSL connection

  - Reserved words lists updated from latest official SQL:92 and SQL:2003 specifications.

  - Fix for Bug#18091639, STRINGINDEXOUTOFBOUNDSEXCEPTION IN PREPAREDSTATEMENT.SETTIMESTAMP WITH 5.6.15

  - Added Fabric support

02-10-14 - Version 5.1.29

  - Fix for Bug#70701 (17647584), DatabaseMetaData.getSQLKeywords() doesn't match MySQL 5.6 reserved words.

  - Fix for Bug#17435879, REMOVE SRC/LIB-NODIST DIRECTORY FROM LAUNCHPAD DISTRIBUTION.
    Additional "com.mysql.jdbc.extra.libs" parameter must be used for ant build.

  - Fix for Bug#71038, Add an option for custom collations detection.
    Added new connection property detectCustomCollations=[true|false], with default false.
    Please be aware that these changed the previous default behavior and if you use custom charsets or collations
    you need to set detectCustomCollations=true.

  - Added tests for new index renaming syntax introduced in 5.7.1.

12-23-13 - Version 5.1.28

  - Fix for Bug#69579, DriverManager.setLoginTimeout not honored.

  - Fix for Bug#51313, Escape processing is confused by multiple backslashes.

  - Fix for Bug#55340, initializeResultsMetadataFromCache fails on second call to stored proc.

  - Fix for Bug#70969, Shadow declaration of OperationNotSupportedException in RowDataDynamic.

  - Fix for Bug#70835 (17750877), SQLExceptions thrown because of query interruption (KILL QUERY, query timeout, etc.)
    didn't extend java.sql.SQLNonTransientException for JDBC4+ deployments.

  - Fix for Bug#24344 test case, test fails if it's run with UTC timezone settings. 

  - Fix for Bug#69777, Setting maxAllowedPacket below 8203 makes blobSendChunkSize negative.

  - Fix for Bug#35115, yearIsDateType=false has no effect on result's column type and class.

  - Fix for Bug#68916 (16691047), closeOnCompletion doesn't work.

  - Fix for Bug #69746 (17164058), ResultSet closed after Statement.close() when dontTrackOpenResources=true

  - Fix for Bug#70842 (17753369), Adding live management of replication host topographies.

11-04-13 - Version 5.1.27

  - Fix for Bug#17248345, getFunctionColumns() method returns columns of procedure.

  - Fix for Bug#69290 (16879239), JDBC Table type "SYSTEM TABLE" is used inconsistently.

  - Fix for Bug#68562, Combination rewriteBatchedStatements and useAffectedRows not working as expected.

  - Fix for Bug#69452 (17015673), memory size connection property doesn't support large values well.

  - Added tests for InnoDB full-text search support introduced in 5.6GA.

  - Extended slow query warning with query execution plan for INSERT, REPLACE, UPDATE and DELETE.

  - Added tests for IPv6 functions introduced in 5.6GA.

  - Added support of authentication data up to 2^64-1 bytes.

  - Fix for Bug#38252, ResultSet.absolute(0) is not behaving according to JDBC specification.

  - Fix for Bug#62469, JDBC Authentication Fails with Null Byte in Scramble

  - Fix for Bug#69506, XAER_DUPID error code is not returned when a duplicate XID is offered in Java.

  - Added support for multi-master replication topographies in ReplicationDriver.  ReplicationDriver now uses two discrete load-balanced
    connections, one each for master and slave connections.  The same load-balancing options which apply to load-balanced connections
    now also apply to ReplicationConnections.  By default, this means that when a ReplicationConnection uses master connections
    (because the read-only property of the Connection is false), work may be re-balanced between configured master hosts at transaction 
    boundaries.  As with load-balanced connections, the ReplicationConnection host list may be managed within the JVM (see
    com.mysql.jdbc.ReplicationConnectionGroupManager) or optionally via JMX (using replicationEnableJMX configuration option; see
    com.mysql.jdbc.jmx.ReplicationGroupManagerMBean).  To specify multi-master replication topographies, define each host "type"
    property using the following format:
 
    address=(host=hostname)(port=3306)(type=[master|slave])

    In the absense of explicit type definitions, the driver will assume a single master listed first, with all subsequently-listed
    hosts configured as slaves.

  - Fix for Bug#63354 (16443992), JDBC cannot make new connections if master is down.

  - Fix for Bug#17003626, REGRESSION TEST FAILURE WITH SERVER VERSION 5.7.1

  - Removed ant-contrib.jar from C/J distribution.

  - Added tests for GIS precise spatial operations introduced in 5.6GA.

  - Fixed META-INF information

  - Fix for Bug#17251955, ARRAYINDEXOUTOFBOUNDSEXCEPTION ON LONG MULTI-BYTE DB/USER NAMES

  - Fix for Bug#50538, DatabaseMetaData.getDriverVersion() contains unexpanded ${bzr.revision-id}

08-05-13 - Version 5.1.26

  - Fix for Bug#69298 (16845965), Methods DatabaseMetaData.getProcedures() and DatabaseMetaData.getProcedureColumns(), in JDBC4,
    return stored procedure only or both stored procedures and functions metadata information, depending on the value set in the
    connection property "getProceduresReturnsFunctions", having default value 'true'. Several fixes in Functions and
    Procedures metadata so that consulting I__S and MySQL/DDL returns the same info.

  - Fix for Bug#69308 (16879267), Avoid calling batchedStatement.close() twice, and thus raising and ignoring an undercover SQLException, in methods
    PreparedStatement.executeBatchedInserts and PreparedStatement.executePreparedBatchAsMultiStatement.

  - Fix for Bug#68400, useCompression=true and connect to server, zip native method cause out of memory.
    CompressedInputStream now does not keep reference to connection.
    Thank Dominic Tootell for his investigation, proposed solution and all the help he provided.

  - Fix for Bug#65871, DatabaseMetaData.getColumns() throws an MySQLSyntaxErrorException.
    Delimited names of databases and tables are handled correctly now. The edge case is ANSI quoted
    identifiers with leading and trailing "`" symbols, for example CREATE DATABASE "`dbname`". Methods
    like DatabaseMetaData.getColumns() allow parameters passed both in unquoted and quoted form,
    quoted form is not JDBC-compliant but used by third party tools. So when you pass the indentifier
    "`dbname`" in unquoted form (`dbname`) driver handles it as quoted by "`" symbol. To handle such
    identifiers correctly a new behavior was added to pedantic mode (connection property pedantic=true),
    now if it set to true methods like DatabaseMetaData.getColumns() treat all parameters as unquoted.

  - Fix for Bug#45757 (11754192), Don't allow updateRow() to be called when updatable cursor is positioned on insert row.

  - Fix for Bug#68098 (16224299), Return indexes sorted by NON_UNIQUE, TYPE, INDEX_NAME, and ORDINAL_POSITION in DatabaseMetaData.getIndexInfo.
  
  - Fix for Bug#68307 (16707803), Return correct COLUMN_TYPE from both getProcedureColumns() and getFunctionColumns().

  - Fix for Bug#42267, PreparedStatementWrapper doesn't have a toString() implementation

  - Fix for Bug#44451 (11753081), Added missing fields in methods getColumns(), getProcedureColumns(), getTables() and getUDTs().
    Methods getClientInfoProperties() and getFunctions() were made available in all *DatabaseMetaDataUsingInfoSchema implementations.

05-06-13 - Version 5.1.25

  - Fix for Bug#68801, java webstart mysql-connector-java lib calls -bin library.

  - Fix for Bug#16426462, SyntaxRegressionTest failing on C/J 5.1.24 against MySQL 5.6.10

  - Fix for Bug#60816, Cannot pass NULL to an INOUT procedure parameter.

  - Added support for Connection Attributes when used with MySQL Server versions (5.6+) which support this feature.  
    By default, the following standard attributes are sent to the server, where they can be seen in the 
    performance_schema.session_connect_attrs table:
     * _client_version : the version of MySQL Connector Java in use
     * _client_name : "MySQL Connector Java"
     * _runtime_version : the version of the Java runtime environment in which the driver is running
     * _runtime_vendor : the name of company which produced the Java runtime environment
    Additionally, users may supply their own key/value attributes to be exposed by providing them in 
    "key1:value1,key2:value2" format in the connectionAttributes connection property.
    To avoid sending any connection attributes to the server, set connectionAttributes property to "none".
    
  - Fix for Bug#68763 (16545334), ReplicationConnection.isMasterConnection() returns false always.

  - Fix for Bug#68733 (16526938), ReplicationConnection doesn't ping all slaves.

  - Fix for Bug#68556, Tomcat can't stop a cleanup thread by clearReferencesStopThreads.

  - Fix for Bug#16436511, getDriverName() returns a string with company name "MySQL-AB". Driver name changed to "MySQL Connector Java".

  - Fix for Bug#68664 (16486957), Enable packaging of .JAR file from Eclipse.

03-05-13 - Version 5.1.24

  - Fix for Bug#64204, ResultSet.close hangs if streaming query is killed.

  - Fix for Bug#16224249, Deadlock on concurrently used LoadBalancedMySQLConnection:
    1) abortInternal() method was moved from com.mysql.jdbc.MySQLConnection to com.mysql.jdbc.Connection interface;
    2) load-balanced/failover proxy now broadcasts abortInternal() to all underlying physical connections;
    3) load-balanced/failover proxy now prevents picking of new physical connection after close() or abortInternal() were called explicitly on proxy;
    4) connection synchronization mutex was refactored, now mutex is proxy instance for proxied connection or connection instance itself if there is no proxy.

  - Fix for Bug#64805, StatementImpl$CancelTask occasionally throws NullPointerExceptions.

  - Fixed typos in descriptions of properties.

  - Fix for Bug#68011, Invalid error message noDatetimeSync property instead of noDatetimeStringSync.

02-04-13 - Version 5.1.23

  - Fix for Bug#35653, executeQuery() in Statement.java let "TRUNCATE" queries being executed. "TRUNCATE" and "RENAME" are now filtered for executeQuery().

  - Fix for Bug#65909, referenceThread causes memory leak in Tomcat.
    Abandoned connection cleanup thread was refactored to have static shutdown method.
    If you encountered this leak problem, your application should implement context listener with
    AbandonedConnectionCleanupThread.shutdown() call in contextDestroyed method.

    For example:
       @WebListener
       public class YourThreadsListener implements ServletContextListener {
          public void contextDestroyed(ServletContextEvent arg0) {
             try {
                 AbandonedConnectionCleanupThread.shutdown();
             } catch (InterruptedException e) {
             }
          }
          ...
       }

    Note that if container does not support annotations you should add description to web.xml:
       <listener>
          <listener-class>user.package.YourThreadsListener</listener-class>
       </listener>

  - Added tests for explicit partition selection syntax introduced in 5.6GA.

  - Added support of password expiration protocol. This introduces new boolean connection property disconnectOnExpiredPasswords.
    If disconnectOnExpiredPasswords = true and password expired then connection will be rejected by server with ErrorCode == 1820 (ER_MUST_CHANGE_PASSWORD).
    If disconnectOnExpiredPasswords = false then connection will enter to "sandbox" mode,
    all commands except SET PASSWORD = ... and SET PASSWORD FOR CURRRENT_USER() = ... will cause an error to be thrown.

  - Added tests for EXCHANGE PARTITION syntax introduced in 5.6GA.

  - Added tests for transportable tablespaces syntax introduced in 5.6GA.

  - Added tests for CREATE TABLE syntax changed in 5.6GA: CREATE TABLE ... DATA DIRECTORY = 'absolute/path/to/directory/'

  - Added tests for ALTER TABLE syntax changed in 5.6GA: ALGORITHM and LOCK keywords.

  - Fix for Bug#67954, stack trace used for point-of-origin in log and exception messages
    causes permgen leak with webapp classloader on application redeploy. We no longer store the entire
    stack trace, only the calling class and method, and even then, that only when using the usage advisor
    or when profiling.
    
  - Fix for Bug#11237, useCompression=true and LOAD DATA LOCAL INFILE SQL Command.

  - Static charset/collation maps were updated.

  - Fix for Bug#14260352, difference in Timestamp value returned with rewriteBatchedStatements=true.

  - Fix for Bug#60598, nativeSQL() truncates fractional seconds.

  - Fix for Bug#40279, Timestamp values get truncated when passed as prepared statement parameters.
    This was partly fixed in 5.1.19 but that fix did not cover useLegacyDatetimeCode=true case.

  - Fix for Bug#14665141, Diff results returned from ResultSet and CachedRowSet with new password hashing.
    Test suite modified to don't perform comparison of PASSWORD() results if old_passwords=2
    because with SHA-256 password hashing enabled they are nondeterministic.
    
  - The driver now allows the mechanism for caching MySQL server configuration values replaceable at runtime,
    via the "serverConfigCacheFactory" property. The default is an implementation that is a per-VM concurrent
    map, keyed by URL. The driver will invalidate cache entries when SQLExceptions that indicate communications
    errors are thrown (on the assumption that the server has been or is restarting), or if the server version
    that is being connected to, differs from the one that was present when the cached values were populated.
    
    To replace the default implementation, implement CacheAdapterFactory<String, Map<String, String>>, and
    use the fully-qualified class name of this implementation for "serverConfigCacheFactory".
    
  - Connection.setReadOnly() will take advantage of server-side support for read-only transactions
    present in MySQL-5.6 and newer. Calling .isReadOnly() will incur a round-trip if useLocalSessionState
    is not enabled.

09-06-12 - Version 5.1.22
  - Fix for Bug#57662, Incorrect Query Duration When useNanosForElapsedTime Enabled.

  - Fix for Bug#65503, ResultSets created by PreparedStatement.getGeneratedKeys() are not close()d.

  - Fix for Bug#63800, getVersionColumns() does not return timestamp fields; always empty.
    Added support of ON UPDATE CURRENT_TIMESTAMP for TIMESTAMP and DATETIME fields.

  - Fix for Bug#41752, Can't connect mysqld which character_set_server=ucs2.

  - Fix for Bug#65508, getCharsetNameForIndex() should be faster.

  - Fix for Bug#14563127, Load-balanced connection fails to select valid host, closes connection
    on re-balance.

07-05-12 - Version 5.1.21
  - Added new built-in authentication plugin com.mysql.jdbc.authentication.Sha256PasswordPlugin
    ("sha256_password").

  - Fix for Bug#64731, StringUtils.getBytesWrapped throws StringIndexOutOfBoundsException.

  - Added new built-in authentication plugin com.mysql.jdbc.authentication.MysqlClearPasswordPlugin
    ("mysql_clear_password"). It allows C/J based clients to connect to MySQL accounts which use
    PAM authentication for example. SSL connection required for this authentication method.
    If SSL is not enabled then authentication which requires "mysql_clear_password" will lead to an error.

  - Fix for Bug#13980303, Auth plugin's confidentiality requirements are not checked after Auth Switch Request.

  - Fix for Bug#64205, Connected through Connector/J 5.1 to MySQL 5.5, the error message is garbled.

  - Fix for Bug#37931, Null Pointer Exception Thrown When specifying invalid character_set_results enc.

  - Fix for Bug#36662, TimeUtil.java: MEST mapping n/a.

  - Fix a scalability/memory footprint issue where Object.finalize() was being used on 
    ConnectionImpl to clean up the low-level network connection to MySQL should a 
    connection be abandoned by the application before being cleanly close()d. We now
    track connections in a phantom reference queue, and have a single thread per-vm
    clean these up when the VM notices the connection is no longer referenced by
    anything else.
    
  - Added the ability to add new client-side prepared statement parse info caches by
    implementing com.mysql.jdbc.CacheAdapterFactory and telling the driver to use it
    when "cachePrepStmts=true" via the "parseInfoCacheFactory" configuration property. 
    
  - Implemented JDBC-4.1 methods from Java-7:
  
       - Connection.setSchema(String) - no-op, until we support database==schema in the driver
       - Connection.getSchema() - see above
       - Connection.abort(Executor executor)
       - Connection.setNetworkTimeout(Executor, int)
       - Connection.getNetworkTimeout() throws SQLException;
       - CallableStatement.getObject(int, Class<T>)
       - CallableStatement.getObject(String, Class<T>)
       - DBMD.getPseudoColumns() - returns an empty result set
       - DBMD.generatedKeyAlwaysReturned() - always true for MySQL
       - ResultSet.getObject(int, Class<T>)
       - ResultSet.getObject(String, Class<T>)
       - Statement.closeOnCompletion()
       - Statement.isCloseOnCompletion()

05-02-12 - Version 5.1.20
  - Fix for Bug#64983, 5.1.19 not working with JBoss AS 4.2.3.GA.

  - Fix for Bug#13960556, java.lang.StringIndexOutOfBoundsException in com.mysql.jdbc.PreparedStatement.formatNanos(int nanos).

  - Fix for pluggable authentication tests to run on Windows.

  - Fix for Bug#13897714, NPE in testsuite.regression.StatementRegressionTest.testBug1933() with 5.6.5_m8 server.

  - Fix for Bug#55962, Savepoint identifier is occasionally considered as floating point numbers.

  - Fix for Bug#13955027, SET OPTION syntax was removed starting from 5.6.5 server version.

  - Fix for Bug#13958793, ClassCastException in ConnectionImpl.buildCollationMapping() with 4.1 server.

  - Fix for Bug#36478, Client prepared statement bugged if word 'limit' included in the query.

04-02-12 - Version 5.1.19
  - Fix for Bug#64621, setMaxRows was not correctly processed during CS PS metadata
    collection causing entire resultset to be fetched and possibly leading to OOM.

  - Fix for Bug#63456, MetaData precision is different when using UTF8 or Latin1 tables.
	The problem was in finding maxBytesPerChar through versioned mapping from Java charset to MySQL charset.
	That map returns "utf8mb4" instead "utf8" for server versions starting with 5.5.2.
	CharsetMapping, ConnectionImpl and Field have been reorganized to use static maps INDEX_TO_MYSQL_CHARSET,
	STATIC_CHARSET_TO_NUM_BYTES_MAP instead. Also dynamic maps ConnectionImpl.indexToCustomMysqlCharset
	and ConnectionImpl.mysqlCharsetToCustomMblen have been added for custom charsets.

  - Added support for pluggable authentication via the com.mysql.jdbc.AuthenticationPlugin
    interface (which extends standard "extension" interface). Examples are in
    com/mysql/jdbc/authentication and in testsuite.regression.ConnectionRegressionTest.
    This introduces three new properties:

       authenticationPlugins defines comma-delimited list of classes that implement
       com.mysql.jdbc.AuthenticationPlugin and which will be used for authentication
       unless disabled by "disabledAuthenticationPlugins" property.

       disabledAuthenticationPlugins defines comma-delimited list of classes implementing
       com.mysql.jdbc.AuthenticationPlugin or mechanisms, i.e. "mysql_native_password".
       The authentication plugins or mechanisms listed will not be used for authentication
       which will fail if it requires one of them. It is an error to disable the default
       authentication plugin (either the one named by "defaultAuthenticationPlugin" property
       or the hard-coded one if "defaultAuthenticationPlugin" propery is not set).

       defaultAuthenticationPlugin defines name of a class implementing
       com.mysql.jdbc.AuthenticationPlugin which will be used as the default authentication
       plugin. It is an error to use a class which is not listed in "authenticationPlugins"
       nor it is one of the built-in plugins. It is an error to set as default a plugin
       which was disabled with "disabledAuthenticationPlugins" property. It is an error
       to set this value to null or the empty string (i.e. there must be at least a valid
       default authentication plugin specified for the connection, meeting all constraints
       listed above).

  - Fix for Bug#63526. The problem happens in com.mysql.jdbc.EscapeProcessor#escapeSQL.  The function recognizes the string in the create table statement as an escape sequence (line 136+138). The "if" construct beginning in line 182 tries to match a white-space collapsed version of the string to prefixes for valid jdbc-escapes (till line 300). Since no matching escape sequence is found and no "else" clause is defined, neither the token, nor replacement are added to the resulting escaped SQL string.

  - Fix for Bug#61203, noAccessToProcedureBodies does not work anymore.

  - Fix for Bug#63811, pointless Socket.bind() when using ephemeral ports and interfaces, which limits scalability on some platforms.
    
  - Connection.changeUser() would not check for closed connections, leading to NPEs when this method was called on a closed connection.
	
  - Fix for Bug#63284, memory leak with Failover proxied Statement/PreparedStatement with DBCP due to improper implementation of equals().
    
  - Prepared statements would needlessly allocate a 4K buffer for converting
    streams when no set*Stream() methods had been used.
  
10-03-11 - Version 5.1.18
 
  - Fix for Bug#12565726, not putting the space between VALUES() and ON DUPLICATE KEY UPDATE
	causes C/J a) enter rewriting the query although it has ON UPDATE 
	and b) to generate the wrong query with multiple ON DUPLICATE KEY

  - Fix for Bug#12784170, "process fork failure" errors while running test suite via ant on Windows.
    Added new ant flag, com.mysql.jdbc.junit.fork, which controls whether JUnit will fork new processes
    for testing ("on", default and legacy behavior) or not ("off", required for Windows).  

  - Reverting changes made to ConnectionImpl.java,
    private boolean characterSetNamesMatches function.

  - Added function MYSQL_INDEX_TO_MYSQL_CHARSET to retrieve server charset name
    using index instead of parsing variables to CharsetMapping.java.

  - Completed fix for Bug#61201/12649557, fixed tests failures.
  
  - Fix for Bug#61201/12649557, Can't establish connection when url has
    sessionVariables and characterEncoding. Fix covers only MySQL server 4.1+
    
  - Fix for Bug#61501 - Calling Statement.cancel() on a statement that isn't
    currently executing will cause some later-executed query on the same
    connection to be cancelled unexpectedly. The driver now guards against this
    condition, but it is an underlying server issue. The MySQL statement "KILL QUERY"
    (which is what the driver uses to implement Statement.cancel()) is rather
    non-deterministic, and thus the use of Statement.cancel() should be avoided
    if possible.
    
  - Fix for Bug#61866/12791594 - Calling Statement.getWarnings() after
    Statement.clearWarnings() has been called, returns the "old" warnings.
    
  - Fix for Bug#13036537 - LRUCache was really a least-recently-added cache.

  - Fix for Bug#13036309, Correcting parameter name in maxPerformance.properties.


07-04-11 - Version 5.1.17

  - Fix for Bug#61332 - LIKE not optimized in server when run against I__S tables and no wildcards used.
    Databases/tables with "_" and/or "%" in their names (escaped or not) will be handled by this code path,
	although slower, since it's rare to find these characters in table names in SQL. If there's a "_" or "%"
	in the string, LIKE will take care of that, otherwise we now use = . The only exception is
	information_schema database which is handled separately. Patch covers both getTables() and getColumns().

  - Fix for Bug#61150 - First call to stored procedure fails with "No Database Selected".
	The workaround introduced in DatabaseMetaData.getCallStmtParameterTypes to fix
	the bug in server where SHOW CREATE PROCEDURE was not respecting lower-case table names
	is misbehaving when connection is not attached to database and on non-casesensitive OS.

  - Fix for Bug#61105 - Avoid a concurrent bottleneck in Java's character set
    encoding/decoding when converting bytes to/from Strings.
    
04-21-11 - Version 5.1.16

  - Partial fix for BUG#54135 - setQueryTimeout unsafe across VIP. Fix prevents c/J from 
    killing the right ConnectionID but on wrong server.

  - Fix for BUG#57808 - wasNull not set for DATE field with value 0000-00-00
	in getDate() although zeroDateTimeBehavior is convertToNull.

  - Fix for Bug#54425 - Bypassing the server protocol bug where DB should be null-terminated
    whether it exists or not. Affects COM_CHANGE_USER.
	
  - Fix for Bug#60313 (11890729), bug in 
    com.mysql.jdbc.ResultSetRow.getTimestampFast().

  - Fix for bug 11782297, DBMD.getTables (so thus getColumns too) fails with 
    table names containing dot (like "junk_[Sp:e,c/ C-h+a=.r]").
  
  - Added the ability to determine if the connection is against a server on the 
    same host via the Connection.isServerLocal() method.
    
  - Fix for bug 12325877, Setting "autoReconnect=true" and 
    "cacheServerConfiguration=true" would cause connections created after
    an existing connection fails to have non-existent values for server
    variables which lead to exceeding of max allowed packet exceptions when the
    new connections were used.

02-08-11 - Version 5.1.15

   - Fix for Bug#38367, parameters metadata did not reflect the fact that NULL is allowed 
     parameter value. So DatabaseMetaData.getProcedureColumns will set isNullable member to
	 java.sql.DatabaseMetaData.procedureNullable now.

   - Completed fix for Bug#27916.

   - Fix for Bug#59224, adding 5.5 reserved words to DatabaseMetaData.getSQLKeywords().

   - Fixed an issue where statement comments set via Connection.setStatementComment()
     weren't represented in autoGenerateTestcaseScript=true output.
     
   - Added ability to include the current java thread dump in the exception message
     given for deadlock/wait lock timeout exceptions, enable with 
     "includeThreadDumpInDeadlockExceptions=true" in your JDBC url.

   - Added ability to include current thread name as a statement comment visible
     in MySQL's "SHOW PROCESSLIST" and Innodb deadlock diagnostics, enable with
     "includeThreadNamesAsStatementComment=true".
     
   - Added an SLF4J logging adapter. Enable by adding setting the connection 
     property "logger" to "Slf4JLogger" and placing the appropriate bridge
     from SLF4J to the logging framework of choice in your CLASSPATH. As with
     other Connector/J logging adapters, the log category name used by the 
     driver is "MySQL". See http://www.slf4j.org/manual.html for more details. 
     
12-06-10 - Version 5.1.14

   - Fix for Bug#58728, NPE in com.mysql.jdbc.jdbc2.optional.StatementWrappe.getResultSet()
     if rs is null. Regression test case added to Statement regression tests.

   - Fix for Bug#58751, DatabaseMetadata.getIndexInfo() CARDINALITY now clamped
     to Integer.MAX_VALUE.

   - Fix for BUG#58590
   - Testsuite.Simple.DateTest, MetadataTest, NumbersTest and StatementsTest cleaned and fixed.

   - Testsuite.simple, ConenctionTest & DataSourceTest are up to date. Major rework on 
     ConnectionTest.testDeadlockDetection (Sveta) and testUseCompress.
   
   - Testsuite.simple, CallableStatementTest & CharsetTests are up to date.
   
   - Testsuite.regression SubqueriesRegressionTest and StringRegressionTest are up to date.

   - Testsuite.regression MicroPerformanceRegressionTest, NumbersRegressionTest, PooledConnectionRegressionTest,
     ResultSetRegressionTest are up to date.

   - Testsuite.regression.MetaDataRegressionTest up to date.
   
   - Typo in StatementRegressionTest.testLikeWithBackslashes fixed. StatementRegressionTest
     is up to date.

   - Fix for Bug#58232 - CallableStatement fails to fetch OUT parameter against 5.5 server
   
   - Testsuite.regression.Connection, tests for BUG#45419 refined by Todd so not to cause failures.

   - Testsuite.regression.CallableStatement, tests for BUG#26959 failing against 5.5+ server.

   - Bringing testsuite.regression.CachedRowsetTest up to date.

   - Bringing BLOBregression tests up to date.

   - Fix for Bug#58042 - Statements test failure not handled.

   - Fix for Bug#57850 - Refresh SELECT statement doesn't use correct data type.
     Added Field.valueNeedsQuoting (private final boolean) and protected boolean getvalueNeedsQuoting().
	 UpdatableResultSet refresher and updater call upon this value now.
	 
   - Removing commented source in fix for Bug#57697
   - Fix for Bug#57697 - Metadata getTables() was not checking for table_name already been quoted.
   - Fix for Bug#57694 - 3byte UTF8 can not be used with 5.5.3+ server.
   - Fix for Bug#57701 - StatementsTest.testBatchRewriteErrors() failing on new servers.
   
   - Fix for Bug#54756 - Cannot retrieve data from ResultSet by column name from a Sphinx daemon.
     We were relying only on "server version string" passed. Now, determining
	 server version is done via protocol flags too, where applicable.

   - Fix for Bug#57022 - cannot execute a store procedure with output parameters,
     database parameter was ignored in db.sp notation. The fix is to "sanitize" 
	 db.sp call just like in patch for noAccessToProcedureBodies. BaseTestCase
	 extended with createDatabase and dropDatabase. Regression test added.

   - Fix for Bug#57262 - "useOldUTF8Behavior" behavior was broken since 5.1.3,
     now explicitly sets connection character set to latin1 ("SET NAMES latin1")
     during connection post-handshake process.
     
   - Patch for problem where "noAccessToProcedureBodies=true" was causing 
     "underprivileged" user not to have access to procedures created by him.

   - Patch for Bug#56305, unhandled NPE in DatabaseMetaData.java when calling 
     wrong-cased function without access to mysql.proc. Although simple by 
     itself, some more enhancements were needed for everything to function 
     properly.  So, along with catching potential NPE due to server bug, a 
     guard against calling JDBC functions with db_name.proc_name notation was 
     also added. Necessary changes added to StringUtils.java too.

   - Added ability to load-balance while auto-commit is enabled.  This 
     introduces two new properties:

       loadBalanceAutoCommitStatementThreshold defines the number of matching 
       statements which will trigger the driver to (potentially) swap physical 
       server connections, 

       loadBalanceAutoCommitStatementRegex defines the regular expression 
       against which statements must match.  The default values (0 and blank, 
       respectively) retain the previously-established behavior that 
       connections with auto-commit enabled are never balanced.  Feature 
       request documented in Bug#55723.

   - Minor fix in getProcedureColumns() DisplaySize for Bug#51712. Fix for 
     Bug#41269 is not complete without this.  getColumnDisplaySize on a 
     ResultSet already consisting of metadata is now functional thanks to 
     Bogdan.

   - Minor fix for Bug#55217, return 4 as a result of DataBaseMetadata.getJDBCMajorVersion() as per manual.

   - Added support for hosts specified in the URL of the form: 
     address=(key=value), supported keys are:
       
       (protocol=tcp or pipe (for named pipes on Windows)
       (path=[] for named pipes)
       (host=[]) for TCP connections 
       (port=[]) for TCP connections 
       
       An example would be:
       
       jdbc:mysql://address=(protocol=tcp)(host=localhost)(port=3306)(user=test)/db
       
      Any other parameters are treated as host-specific properties that follow 
      the conventions of the JDBC URL properties. This now allows per-host 
      overrides of any configuration property for multi-host connections 
      (failover, loadbalance, replication). We do recommend that the overrides 
      are limited to user, password, network timeouts and statement and 
      metadata cache sizes. Unexpected behavior may be observed with other 
      per-host overrides.

    - Fix for Bug#56099 - Added support for JDBC4-specific functionality when 
      using load-balanced connections.

    - Fix for Bug#56200 - Added diagnostic information to SQLException message 
      thrown when a closed load-balanced connection is reused.  This 
      information will identify the conditions which caused the connection to 
      be closed.
      
    - Fix for Bug#56429 - When using Connector/J configured for failover 
      (jdbc:mysql://host1,host2,... URLs), the non-primary servers re-balance 
      and spawned new idle connections when the transactions on the master were
      committed or rolled-back, eventually exceeding max_connections. It was 
      also discovered that session state (autocommit, isolation level, catalog)
      wasn't  being copied from the primary connection to secondary 
      connections correctly because of the same changes that caused this bug, 
      and this was fixed as well.
     
    - Fix for Bug#56706 - Ensure read-only state is synchronized when new 
      load-balanced connections are selected.
      
    - Fixed Bug#56955 - Connection properties "trustCertificateKeyStoreType" 
      and "clientCertificateKeyStoreType" have invalid defaults, therefore 
      connections that specify "useSSL" will sometimes fail with exceptions 
      from JSSE unless "JKS" has been specified for both of these properties. 
      The default value for these properties is now "JKS", and thus it no 
      longer has to be specified.
      
    - Fixed Bug#56979 - Improper connection closing logic leads to TIME_WAIT 
      sockets on server
      
    - Fixed Bug#57380 - DatabaseMetaData.supportsMultipleResultSets() now returns
      true when connected to a 4.1 version or later server.
      
    - Fixed Bug#58706 - Failover connections didn't honor "failOverReadOnly=false", and in some
      situations would not fall back.
      
    - Removed logging integrations with log4j and apache-commons-logging due to license 
      incompatibility. Replacing with SLF4J integration in next release.

06-24-10 - Version 5.1.13

   - Minor fix in previous patch for Bug#51904. Function ConnectionImpl.setCatalog() was passed quoted argument thus breaking with "...for the right syntax to use near 'test``'"
	  
    - Fix for Bug#51912 - Passing NULL as cat. param to getProcedureColumns with !nullCatalogMeansCurrent
	
    - Fix for Bug#52167 - Can't parse parameter list with special characters inside
	
    - Fix for Bug#51904 - getProcedureColumns() always returns PROCEDURE_CAT result column as NULL
	
    - Fix for Bug#51712 - Display Size is always 0 for columns returned by getProcedureColumns()

    - Fix for Bug#51908 - db variable might have end up unassigned when calling
      getProcedureColumns()/Functions(). This is a followup on code changes made
      for Bug#51022.
    
    - Fixed Bug#51266 - jdbc:mysql:loadbalance:// would stick to the first
      host in the list in some cases, especially exacerbated if the host was
      down.
      
    - Replaced URLs of the form jdbc:mysql://host-1,host-2 with a composite of
      a normal connection and a jdbc:mysql:loadbalance:// connection for more 
      robustness and cleaner code.
      
    - Fixed BUG#51643 - Connections using jdbc:mysql:loadbalance:// would 
      have statements (and prepared statements) that did not have their connections
      changed upon commit()/rollback(), and thus applications that held statement
      instances past commit()/rollback() could have data written to or read from
      un-intended connections.
      
    - Fixed BUG#51666 - StatementInterceptors were never "un-safed" after connection 
      establishment, causing interceptors which returned result sets pre/post execution
      would not work.
      
    - Fixed BUG#51783 - Load-balanced connections could throw a SQLException
      incorrectly on commit() or rollback().  This was not caused by failures in commit
      or rollback, but rather by the possibility that the newly-selected physical
      connection was stale.  Added logic to catch and retry if this happens, up to
      the number of hosts specified for load-balancing.  Also added new property,
      loadBalanceValidateConnectionOnSwapServer, which controls whether to explicitly
      ping the selected host (otherwise, the host is presumed to be up, and will only
      be noticed if auto-commit or transaction isolation state needs to be set and
      fails).
      
    - Added loadBalancePingTimeout property to allow a specific timeout to be set
      for each ping executed against the servers.  This ping is executed when the
      physical connections are rebalanced (commit/rollback or communication exception),
      or when a query starting with (exactly) "/* ping */" is executed.  The latter
      causes each open underlying physical connection to be pinged.

    - Fixed BUG#51776 - Connection.rollback() could swallow exceptions incorrectly.

    - Fixed BUG#52231 - Differences in definitions of which SQLExceptions trigger
      a failover event could result in failure to try more than a single host in 
      certain situations.
      
    - Fixed BUG#52534 - Performance regression using load-balanced connection.  

    - More aggressively purge the statement timeout timers after they've been cancelled to
      trade time for memory. This purge only happens if statement timeouts are in use.
      
    - Added management of running load-balanced connections.  Statistics can be obtained,
      and hosts added/dropped via com.mysql.jdbc.ConnectionGroupManager or the JMX
      implementation.  This functionality is enabled by setting the new paramenter,
      loadBalanceConnectionGroup to the name of the logical grouping of connections.
      All load-balanced connections sharing the same loadBalanceConnectionGroup value,
      regardless of how the application creates them, will be managed together.  To
      enable JMX-based management, set loadBalanceEnableJMX=true and ensure that remote
      JMX is enabled in the JRE (eg, use -Dcom.sun.management.jmxremote).
      
    - Added loadBalanceExceptionChecker property, which takes a fully-qualified class
      name implementing com.mysql.jdbc.LoadBalancedExceptionChecker interface.  This
      allows custom evaluation of SQLExceptions thrown to determine whether they should
      trigger failover to an alternate host in load-balanced deployments.  The default
      is com.mysql.jdbc.StandardLoadBalanceExceptionChecker.
      
    - Added two new properties which allow more flexibility in determining which
      SQLExceptions should trigger failover in a load-balanced deployment.  The new
      loadBalanceSQLStateFailover property takes a comma-delimited list of SQLState
      codes which are compared to the SQLState of the SQLException (matching done
      with trailing wildcard), while loadBalanceSQLExceptionSubclassFailover takes
      a comma-delimited list of fully-qualified class/interface names, against
      which the SQLException is checked to determine if it is an instance of any.
      Matches trigger failover to an alternate host.
      
    - Fixed Bug#51704 - Re-written batched statements don't honor escape processing 
      flag of their creator.
      
    - Fixed Bug#43576 - Sometimes not able to register OUT parameters for 
      CallableStatements.
      
    - Fixed Bug#54175 - Driver doesn't support utf8mb4 for servers 5.5.2 and newer. The
      driver now auto-detects servers configured with character_set_server=utf8mb4 or
      treats the Java encoding "utf-8" passed via "characterEncoding=..." as utf8mb4 in
      the "SET NAMES=" calls it makes when establishing the connection. 
    
02-18-10 - Version 5.1.12

    - NO_INDEX_USED and NO_GOOD_INDEX used were only being set when profileSQL 
      was set to "true", and in some cases their values were reversed.

    - Fix for Bug#51022 - conn.getMetaData().getProcedures("schema",null,"%"); 
      returns all stored procedures from all databases and not only for given 
      one.
	
    - Fixed Bug#50538 - ${svn.revno} shows up in DBMD.getDriverVersion().
    
    - Removed usage of timestamp nanoseconds in PreparedStatement.setTimestamp(),
      as long as Bug#50774 exists in the server and there's no real support
      for nanos/micros in TIMESTAMPs, avoid the performance regression usage of 
      them causes.

    
01-20-10 - Version 5.1.11
 
    - Fix for BUG#50288 - NullPointerException possible during invalidateCurrentConnection() for load-balanced
      connections.
 
    - Fix for BUG#49745 - deleteRow() for updatable result sets can cause full table scan because escaped hex 
      values are used for primary key identifiers.
 
    - Fix for BUG#49607 - Provide Connection context in ExceptionInterceptor.
 
    - Fix for BUG#48605 - Ping leaves closed connections in liveConnections, causing subsequent Exceptions when
      that connection is used.
 
    - Fix for BUG#48442 - Load-balanced Connection object returns inconsistent results for hashCode() and equals()
      dependent upon state of underlying connections.
 
    - Fix for BUG#48172 - Batch rewrite requires space immediately after "VALUES"
    
    - Statement Interceptors didn't completely intercept server-side prepared statements.
    
    - Fix for BUG#48486 Cannot use load balanced connections with MysqlConnectionPoolDataSource.
    
    - Fix for Bug#32525 - "noDatetimeStringSync" doesn't work for server-side prepared statements. Now it does.

    - Hooked up exception interceptors so they get called now.
    
    - Rev'd the statement interceptor interface to pass on some server flags, warning counts and errors. See 
      the com.mysql.jdbc.StatementInteceptorsV2 interface for more details. The driver will create adaptors to
      transparently convert older implementations to the newer interface at runtime.
      
    - Statement Interceptors are now enabled at connection instantiation, but 
      can not return result sets (they will be ignored)  until the connection 
      has bootstrapped itself. If during the init() method your interceptor 
      requires access to the connection itself, it should ensure that methods 
      that might throw exceptions if the connection is closed should handle 
      this in a robust manner.
      
    - "Replication" connections (those with URLs that start with 
      jdbc:mysql:replication) now use a jdbc:mysql:loadbalance connection
      under the hood for the slave "pool". This also means that one can set
      load balancing properties such as "loadBalanceBlacklistTimeout" and
      "loadBalanceStrategy" to choose a mechanism for balancing the load and
      failover/fault tolerance strategy for the slave pool. This work was done
      in order to fix Bug#49537.
      
    - Fixed Bug#36565 - permgen leak from java.util.Timer. Unfortunately no great
      fix exists that lets us keep the timer shared amongst connection instances, so
      instead it's lazily created if need be per-instance, and torn down when the 
      connection is closed.
      
    - Fixed BUG#49700 - Connections from ConnectionPoolDataSource don't
      maintain any values set with "sesssionVariables=...". This was a bug
      in Connection.changeUser()/resetServerState(), we now resubmit the
      session variables during the execution of these methods.
    
09-22-09 - Version 5.1.10

    - Fix for BUG#47494 - Non standard port numbers in the URL are not honored.

09-16-09 - Version 5.1.9

    - The driver has been OSGi-ified. The bundle symbolic name is "com.mysql.jdbc", see META-INF/MANIFEST.MF to see
      what interfaces we export.
      
    - Fixed BUG#45040, adding missing tags from SVN import to BZR branch for
      5.1.
      
    - Fix for a variant of Bug#41484 - ResultSet.find*(String) failed when using cached result set
      metadata.
      
    - Fixed BUG#46637 - When the driver encounters an error condition that causes it to create a 
      CommunicationsException, it tries to build a friendly error message that helps diagnose 
      what is wrong. However, if there has been no network packets received from the server, 
      the error message contains bogus information like:

      "The last packet successfully received from the server was 1,249,932,468,916 milliseconds ago.  
      The last packet sent successfully to the server was 0 milliseconds ago."
      
      Now the error message states that it has never received any packets from the server in this
      scenario.
      
    - Added a new option, "queryTimeoutKillsConnection", when set to "true" will cause timeouts set
      by Statement.setQueryTimeout() to forcibly kill the connection, not just the query.
      
    - Fixed BUG#32216, "PORT" property filled in by Driver.parseURL() not always present. The driver 
      will now always fill in the "PORT" (using 3306 if not specified) property, and the "HOST" property 
      (using "localhost" if not specified) when parseURL() is called. The driver also parses a list of hosts 
      into HOST.n and PORT.n properties as well as adding a property "NUM_HOSTS" for the number of hosts 
      it has found. If a list of hosts is passed to the driver, "HOST" and "PORT" will be set to the 
      values given by "HOST.1" and "PORT.1" respectively. This change has centralized and cleaned up a large
      swath of code used to generate lists of hosts, both for load-balanced and fault tolerant connections and
      their tests.
      
    - Fixed the ResultSet side of BUG#23584 - Calendar discared when retrieving dates from server-side prepared
      statements. The other cases of this bug were fixed when "useLegacyDatetimeCode=false" became the default.

    - Fixed Bug#44324 - Data truncation exceptions did not return the vendor error code from the server. Note that
      the vendor error code is not hard-coded to 1265 as in the bug report, because the server returns different
      error codes for different types of truncations, and we did not want to mask those.
      
    - Fixed Bug#27431 - ResultSet.deleteRow() advances the cursor. The driver now places the cursor on the prior
      row in the result set, or before the start of the result set if the result set is empty after the deletion.
      
    - Fixed Bug#43759 - ResultSet.deleteRow() generates corrupt DELETE statement for primary keys with binary
      data.
      
    - Fixed Bug#46925 - Suspendable XA connections were not pinned to the XID for the global transaction, leading
      to failure when attempting to suspend/resume/commit from different logical XA connections.
      
    - Fixed Bug#44508 - DatabaseMetadata.getSuperTypes() returns result set with incorrect column names.
      
    - Fixed Bug#46788 - Batched prepared statements with ON DUPLICATE KEY UPDATE are rewritten incorrectly when
      when there are parameters as part of the UPDATE clause. Statements of this form can not be rewritten
      as multi-value INSERTs so they are rewritten into multi-statements instead.

07-16-09 - Version 5.1.8
    - Fixed BUG#44588 - Fixed error message for connection exceptions when
      streaming result sets are used.
      
    - Modified/fixed test cases using UnreliableSocketFactory.

    - Fixed BUG#43421 - Made doPing() global blacklist-aware, so that it does not
      throw Exceptions when at least a single load-balanced server is available.

    - Fixed BUG#43071 - Specifying ASCII encoding for converting seed String to
      byte array; allowing system default encoding to be used causes auth failures
      on EBCDIC platforms.

    - Fixed BUG#43070 - traceProtocol parameter isn't configured early enough to
      capture handshake protocol.

    - Fixed BUG#41161 - PreparedStatement.addBatch() doesn't check for all parameters
      being set, which leads to a NullPointerException when calling executeBatch() and
      rewriting batched statements into multi-value or multi-statement statements.

    - Fixed BUG#42055 - ConcurrentModificationException possible when removing items
      from global blacklist.
      
    - Fixed Bug #42309 - Statement.getGeneratedKeys() returns 2 keys when
      using ON DUPLICATE KEY UPDATE
      
    - Fixed some quoting of substituted parameter issues in localized error messages.
    
    - Added a version check around getting the variable 'auto_increment_increment' for
      servers < 5.0.2, which quiets down a warning message that the driver would log
      when connecting to MySQL-4.1 or older.
      
    - The driver will automatically disable elideSetAutoCommit and useLocalTransactionState
      if it detects a MySQL server version older than 6.0.10 with the query cache enabled, due
      to Bug#36326 which can cause the server to report bogus transaction state.
      
    - Fixed a performance regression (Bug#41532) in rewritten batched inserts when "ON DUPLICATE KEY" 
      was present.
      
      Fixes include an improvement to token searching in the statement, and the ability for the driver
      to rewrite prepared statements that include "ON DUPLICATE KEY UPDATE" into multi-valued inserts as
      long as there is no use of LAST_INSERT_ID() in the update clause (as this would render 
      getGeneratedKey() values incorrect).
      
    - Fixed Bug#44056 - Statement.getGeneratedKeys() retains result set instances until statement is closed,
      thus causing memory leaks for long-lived statements, or statements used in tight loops.
      
    - Fixed issues with server-side prepared statement batch re-writing caused by the fix to Bug#41532.
      Rewriting of batched statements now works the same between normal prepared statements and server-side
      prepared statements.
      
    - Fixed Bug#44862 - getBestRowIdentifier does not return resultset as per JDBC API specifications

    - Fixed Bug#44683 - getVersionColumns does not return resultset as per JDBC API specifications

    - Fixed Bug#44865 - getColumns does not return resultset as per JDBC API specifications

    - Fixed Bug#44868 - getTypeInfo does not return resultset as per JDBC API specifications

    - Fixed Bug#44869 - getIndexInfo does not return resultset as per JDBC API specifications

    - Fixed Bug#44867 - getImportedKeys/exportedKeys/crossReference doesn't have correct type for DEFERRABILITY

    - Fixed Bug#41730 - SQL Injection when using U+00A5 and SJIS
    
    - Fixed Bug#43196 - Statement.getGeneratedKeys() doesn't return values for UNSIGNED BIGINTS with values > Long.MAX_VALUE.
      Unfortunately, because the server doesn't tell clients what TYPE the auto increment value is, the driver can't consistently 
      return BigIntegers for the result set returned from getGeneratedKeys(), it will only return them if the value is > Long.MAX_VALUE. 
      If your application needs this consistency, it will need to check the class of the return value from .getObject() on the 
      ResultSet returned by Statement.getGeneratedKeys() and if it's not a BigInteger, create one based on the java.lang.Long that 
      is returned.
      
    - Fixed Bug#38387 - "functionsNeverReturnBlobs=true" now works for SQL functions that return binary/binary collation VAR_STRINGS.

    - Fixed Bug#45171 - Connection.serverPrepareStatement() returns wrong default result set types
    
    - Fixed Bug #43714 - useInformationSchema with
      DatabaseMetaData.getExportedKeys() throws exception

    - Fixed Bug #42253 - multiple escaped quotes cause exception from
      EscapeProcessor

    - Fixed Bug #41566 - Quotes within comments not correctly ignored by
      statement parser

    - Fixed Bug #41269 - DatabaseMetadata.getProcedureColumns() returns
      wrong value for column length

    - Fixed Bug #40439 - Error rewriting batched statement if table name
      ends with "values".

    - Fixed Bug #41484 Accessing fields by name after the ResultSet is closed throws
      NullPointerException.

    - Fixed Bug #39426 - executeBatch passes most recent PreparedStatement params
      to StatementInterceptor
      
    - Support use of INFORMATION_SCHEMA.PARAMETERS when "useInformationSchema" is set "true" and the view exists
      for DatabaseMetaData.getProcedureColumns() and getFunctionColumns().
      
    - When "logSlowQueries" is set to "true", and the driver has made a connection to a server that has suport
      for the SERVER_QUERY_WAS_SLOW flag in the protocol, the query will be logged if the server indicates the
      query has passed the slow query threshold.

    - Added new property, "maxAllowedPacket" to set maximum allowed packet size to
      send to server.

10-22-08 - Version 5.1.7
	- Fixed BUG#33861 - Added global blacklist for LoadBalancingConnectionProxy and
	  implemented in RandomBalanceStrategy and BestResponseTimeBalanceStrategy.
	  Added new property, "loadBalanceBlacklistTimeout", to control how long a
	  server lives in the global blacklist.
	  
	- Fixed BUG#38782 - Possible IndexOutOfBoundsException in random load balancing
	  strategy.
	  
	- Fixed BUG#39784 - invalidateCurrentConnection() does not manage global blacklist
	  when handling connection exceptions.

	- Fixed BUG#40031 - Adding support for CallableStatement.execute() to call
	  stored procedures that are defined as NO SQL or SQL READ DATA when failed
	  over to a read-only slave with replication driver.

	- Fixed BUG#35170- ResultSet.isAfterLast() doesn't work with for
	  streaming result sets.
	  
	- Fixed BUG#35199 - Parse error for metadata in stored function.
	
	- Fixed BUG#35415 - When result set is from views without access to underlying
	  columns and is opened with CONCUR_UPDATABLE, don't throw SQLExceptions when
	  checking updatability due to access permissions, instead return
	  CONCUR_READONLY from getConcurrency.
	  
	- Fixed BUG#35666 - NullPointerException when using "logSlowQueries=true" with
	  server-side prepared statements enabled.
	  
	- Fixed BUG#35660 - Calling equals() on connections created with "jdbc:mysql:loadbalance:"
	  URLs did not have the same behavior as "plain" connections. The behavior we use
	  is the implementation in java.lang.Object, load-balanced connections just happened
	  to be using a java.lang.reflect.Proxy which required some custom behavior in 
	  equals() to make it work the same as "plain" connections.
	  
	  Note that there is no *specified* equals contract for JDBC connections in the
	  JDBC specification itself, but the test makes sure that our implementation is
	  at least consistent.
	    
	- Fixed BUG#35810 - Properties set in URLs and then passed to DataSources via setUrl() 
	  did not take effect in certain circumstances. This also fixes related bugs BUG#13261 and
	  BUG#35753.
	  
	- Fixed BUG#36051 - ResultSet.getTime() won't accept value of '24' for hours component of
	  a java.sql.Time.
	  
	- Fixed BUG#36830 - DBMD.getColumns() doesn't return correct COLUMN_SIZE for SET columns. The
	  logic wasn't accounting for the ","s in the column size.
	  
    - Fixed BUG#35610, BUG#35150- ResultSet.findColumn() and ResultSet.get...(String) doesn't allow
      column names to be used, and isn't congruent with ResultSetMetadata.getColumnName().
      
      By default, we follow the JDBC Specification here, in that the 4.0 behavior
	  is correct. Calling programs should use ResultSetMetaData.getColumnLabel() to dynamically determine
	  the correct "name" to pass to ResultSet.findColumn() or ResultSet.get...(String) whether or not the
	  query specifies an alias via "AS" for the column. ResultSetMetaData.getColumnName() will return the
	  actual name of the column, if it exists, and this name can *not* be used as input to ResultSet.findColumn()
	  or ResultSet.get...(String).
	  
	  The JDBC-3.0 (and earlier) specification has a bug, but you can get the buggy behavior
	  (allowing column names *and* labels to be used for ResultSet.findColumn() and get...(String)) by setting 
	  "useColumnNamesInFindColumn" to "true".
	
	- Fixed BUG#35489 - Prepared statements from pooled connections cause NPE when closed() under JDBC-4.0.
	
	- Added connection property "useLocalTransactionState" which configures if the driver use the in-transaction 
	  state provided by the MySQL protocol to determine if a commit() or rollback() should actually be sent to the database.
	  (disabled by default).
	  
	- Use socket timeouts for JDBC-4.0's Connection.isValid(int timeout) instead of timer tasks, for scalability. As a side effect
	  internally, any communications with the database can use a timeout different than the configured timeout, but this isn't currently
	  used.
	  
	- The number and position of columns for "SHOW INNODB STATUS" changed in MySQL-5.1, which caused the 
	  "includeInnodbStatusInDeadlockExceptions" feature to not show data about the deadlock.
	  
	- Implemented support of INFORMATION_SCHEMA for DatabaseMetadata.getTables() (views there are available as "SYSTEM TABLE"), and thus
	  also made INFORMATION_SCHEMA tables available via DatabaseMetadata.getColumns().
	  
	- Fixed BUG#39352, "INSERT ... ON DUPLICATE KEY UPDATE" doesn't return "0" for un-affected rows. This requires the driver to not
	  send the "CLIENT_FOUND_ROWS" flag to the server when it connects if the connection property "useAffectedRows" is set to "true", 
	  which breaks JDBC-compliance, but currently there is no other way to get correct return values from the server.
	  
	- Fixed BUG#38747 - ResultSets in "streaming" mode throw an exception when closed when the connection is set as "read-only".
	  
	- Fixed BUG#37570 - Can't use non-latin1 passwords. Added connection property "passwordCharacterEncoding". Leaving this set to 
	  the default value (null), uses the platform character set, which works for ISO8859_1 (i.e. "latin1") passwords. For passwords 
	  in other character encodings, the encoding will have to be specified with this property, as it's not possible for the driver to 
	  auto-detect this.
	  
	- Fixed BUG#39911 - We don't retrieve nanos correctly when -parsing- a string for a TIMESTAMP. MySQL itself doesn't support micros
	  or nanos in timestamp values, but if they're stored as strings, historically we try and parse the nanos portion as well. 
	  Unfortunately we -interpreted- them as micros. This fix includes correcting that behavior, and setting the milliseconds portion of
	  such TIMESTAMPs to a correct value as well.
	  
	- Fixed BUG#39962 - ResultSet.findColumn() is slow for applications that call it too often (we're looking at -you- Hibernate). We're
	  using TreeMaps to get case-insensitive comparisons (required for JDBC compliance), but they can be slower than hash maps, so using the
	  approach Alex Burgel points out in this bug seems to help.
	  
	- Fixed BUG#39956 - Statement.getGeneratedKeys() doesn't respect the 'auto_increment_increment' value. We now grab the *session-scoped* 
	  value, and use that. Beware that using "cacheServerConfig=true" will cause us to cache this value, so new connections won't see changes
	  that are applied via something like "init-sql".
	  
	- Fixed BUG#39611 - ReplicationConnection never sends queries to last host in slave list.
	
	- Fixed BUG#34185 - Statement.getGeneratedKeys() does not raise exception when statement was not 
	  created with Statement.RETURN_GENERATED_KEYS flags.
	  
	- Using autoGenerateTestcaseScript=true now logs all statements, regardless or not if they cause errors when processed by MySQL.
	  A "clock" value (millis since epoch) was added in the comment that is pre-pended with the idea that it can then be used
	  when post-processing output to sequence things correctly for a multi-threaded testcase, or to replay the test case with the
	  correct think times.
	
03-06-08 - Version 5.1.6

    - JDBC-4.0-ized XAConnections and datasources.
    
    - Fixed BUG#31790 MysqlValidConnectionChecker 
      doesn't properly handle ReplicationConnection
    
    - Fixed Bug#20491 - DatabaseMetadata.getColumns() doesn't
      return correct column names if connection character set
      isn't UTF-8. (There was a server-side component of this that
      was fixed late in the 5.0 development cycle, it seems, this
      is the last piece that fixes some loose ends in the JDBC
      driver). This fix touches *all* metadata information coming
      from the MySQL server itself.
      
    - Fixed MysqlIO.nextRowFast() to only attempt to read server
      warning counts and status if talking to a 4.1 or newer server
      (fixes a hang when reading data from 4.0 servers).
      
    - Made profiler event handling extensible via the "profilerEventHandler"
      connection property.
      
    - Fixed Bug#31823 - CallableStatement.setNull() on a stored function would 
      throw an ArrayIndexOutOfBounds when setting the last parameter to null when calling setNull().

    - Added SSL-related configuration property "verifyServerCertificate". If set to "false", the driver won't verify 
      the server's certificate when "useSSL" is set to "true".
      
      When using this feature, the keystore parameters should be specified by the 
      "clientCertificateKeyStore*" properties, rather than system properties, as the JSSE doesn't
      make it straightforward to have a non-verifying trust store and the "default" key store.
      
    - Fixed ResultSetMetadata.getColumnName() for result sets returned from
      Statement.getGeneratedKeys() - it was returning null instead of
      "GENERATED_KEY" as in 5.0.x.
      
    - More applicable fix for the "random" load balance strategy in the face
      of node non-responsive, it re-tries a *different* random node, rather 
      than waiting for the node to recover (for BUG#31053)
      
    - Fixed BUG#32577 - no way to store two timestamp/datetime values that happens
      over the DST switchover, as the hours end up being the same when sent as
      the literal that MySQL requires.

      Note that to get this scenario to work with MySQL (since it doesn't support
      per-value timezones), you need to configure your server (or session) to be in UTC,
      and tell the driver not to use the legacy date/time code by setting
      "useLegacyDatetimeCode" to "false". This will cause the driver to always convert
      to/from the server and client timezone consistently.
      
      This bug fix also fixes BUG#15604, by adding entirely new date/time handling
      code that can be switched on by "useLegacyDatetimeCode" being set to "false" as
      a JDBC configuration property. For Connector/J 5.1.x, the default is "true",
      in trunk and beyond it will be "false" (i.e. the old date/time handling code, warts
      and all will be deprecated).
      
    - Fixed BUG#32877 - Load balancing connection using best response time would incorrectly
      "stick" to hosts that were down when the connection was first created.
      
      We solve this problem with a black list that is used during the picking of new hosts.
      If the black list ends up including all configured hosts, the driver will retry for
      a configurable number of times (the "retriesAllDown" configuration property, with a default
      of 120 times), sleeping 250ms between attempts to pick a new connection.
      
      We've also went ahead and made the balancing strategy extensible. To create a new strategy,
      implement the interface com.mysql.jdbc.BalanceStrategy (which also includes our standard
      "extension" interface), and tell the driver to use it by passing in the
      class name via the "loadBalanceStrategy" configuration property. 
      
    - Fixed BUG#30508 - ResultSet returned by Statement.getGeneratedKeys() is not closed 
      automatically when statement that created it is closed.
      
    - Added two new connection properties, "selfDestructOnPingSecondsLifetime" and 
      "selfDestructOnPingMaxOperations" designed to control overall connection lifetime
      (useful to reclaim resources on the server side) for connection pools that don't have such a 
      facility. 
      
      The driver will consult the values of these properties when a ping is sent, either through 
      calling Connection.ping(), issuing the "ping marker" query (any query that starts with 
      "/* ping */"), or when using JDBC-4.0, calling Connection.isValid(). 
      
      If the connection has issued too many operations, or is too old, the driver will
      throw a SQLException with the SQLState of "08S01" at the time of the ping, which
      will cause the connection to be invalidated with most pools in use today.
      
    - Fixed issue where driver could send invalid server-side prepared statement 
      IDs to the server when the driver was setup to do auto-reconnect as the
      connection could get set up enough to start sending queries on one thread,
      while the thread that "noticed" the connection was down hasn't completed
      re-preparing all of the server-side prepared statements that were open when
      the connection died.
      
      Potentially fixes cause for bug 28934. Potentially fixes other possible race
      conditions where one thread that has created a connection "shares" it with other
      threads if the connection is reconnected due to auto-reconnect functionality.
      
    - Fixed BUG#33823 - Public interface ResultSetInternalMethods with reference to 
      non-public class com.mysql.jdbc.CachedResultSetMetaData.
      
    - For any SQLException caused by another Throwable, besides dumping the message or stack
      trace as a string into the message, set the underlying Throwable as the cause for
      the SQLException, making it accessible via getCause().  
     
    - Fixed BUG#34093 - Statements with batched values do not return correct values for 
      getGeneratedKeys() when "rewriteBatchedStatements" is set to "true", and the 
      statement has an "ON DUPLICATE KEY UPDATE" clause.

    - Fixed BUG#31192 - Encoding Issue retrieving serverVersion in MysqlIO in the 
      method doHandshake when encoding doesn't contain ASCII characters in the "standard"
      place (i.e. ebcdic).
      
    - Fixed issue where META-INF in the binary .jar file wasn't packed correctly,
      leading to failure of the JDBC-4.0 SPI mechanism.
       
    - CallableStatements that aren't really stored procedure or stored function calls can
      now be used, for tools such as Oracle JDeveloper ADF that issue statements such as 
      DDL through CallableStatements.
    
    - Fixed BUG#34518 - Statements using cursor fetch leaked internal prepared statements
      until connection was closed. The internal prepared statement is now held open while
      the result set is open, and closed by the result set itself being closed.

    - Fixed BUG#34677 - Blob.truncate() wouldn't take "0" as an argument.

    - CommunicationExceptions now carry information about the last time a packet
      was received from the MySQL server, as well as when the last packet was sent
      to one, in an effort to make it easier to debug communications errors caused
      by network timeouts.
      
    - Reverted a change to DatabaseMetadata.getColumns() from 5.0, where
      getColumns() would report NULL for COLUMN_SIZE for TIME, DATE, DATETIME
      and TIMESTAMP types. It now reports the column size, in the 
      DatabaseMetadata implementations that use "SHOW" commands, and the 
      INFORMATION_SCHEMA.
      
    - Fixed Bug#34762 - RowDataStatic does't always set the metadata in 
      ResultSetRow, which can lead to failures when unpacking DATE,
      TIME, DATETIME and TIMESTAMP types when using absolute, relative,
      and previous result set navigation methods.
      
    - Fixed BUG#34703 - Connection.isValid() invalidates connection after
      timeout, even if connection is actually valid.
      
    - Fixed BUG#34194 - ResultSetMetaData.getColumnTypeName() returns
      "UNKNOWN" for GEOMETRY type.
      
    - Fixed BUG#33162 - NullPointerException instead of SQLException 
      thrown for ResultSet.getTimestamp() when not positioned on a
      row.

    - The ConnectionLifecycleInterceptor interface now has callback methods for
      transaction initiation (transactionBegun()), and completion 
      (transactionCompleted()), as reported by the *server* (i.e. 
      calling Connection.setAutoCommit(false) will not trigger 
      transactionBegun() being called, however the first statement
      which causes a transaction to start on the server will cause
      transactionBegun() to be called *after* the statement has been processed
      on the server).

    - Fixed Bug#34913 - ResultSet.getTimestamp() returns incorrect
      values for month/day of TIMESTAMPs when using server-side
      prepared statements (not enabled by default).
      
    - Fixed BUG#34937 - MysqlConnectionPoolDataSource does not support 
      ReplicationConnection. Notice that we implemented com.mysql.jdbc.Connection
      for ReplicationConnection, however, only accessors from ConnectionProperties
      are implemented (not the mutators), and they return values from the currently
      active connection. All other methods from com.mysql.jdbc.Connection are
      implemented, and operate on the currently active connection, with the exception of
      resetServerState() and changeUser().
      
    - Connections created with jdbc:mysql:replication:// URLs now force
      roundRobinLoadBalance=true on the slaves, and round-robin loadbalancing
      now uses a "random" choice to more evenly distribute load across slave
      servers, especially in connection pools. Connections that are configured
      with "roundRobinLoadBalance=true" no longer set the failover state,
      as it's assumed that we're not attempting to fall-back to a master
      server. This fixes BUG#34963.
    
10-09-07 - Version 5.1.5

    - Released instead of 5.1.4 to pickup patch for BUG#31053
      from 5.0.8.
      
10-09-07 - Version 5.1.4 

    - Added "autoSlowLog" configuration property, overrides 
      "slowQueryThreshold*" properties, driver determines slow
      queries by those that are slower than 5 * stddev of the mean
      query time (outside the 96% percentile).
      
    - Fixed BUG#28256 - When connection is in read-only mode, 
      queries that are wrapped in parentheses incorrectly identified 
      as DML.
       
09-07-07 - Version 5.1.3 RC

	- Setting "useBlobToStoreUTF8OutsideBMP" to "true" tells the
	  driver to treat [MEDIUM/LONG/TINY]BLOB columns as [LONG]VARCHAR
	  columns holding text encoded in UTF-8 that has characters
	  outside the BMP (4-byte encodings), which MySQL server
	  can't handle natively.

	  Set "utf8OutsideBmpExcludedColumnNamePattern" to a regex so that
	  column names matching the given regex will still be treated
	  as BLOBs The regex must follow the patterns used for the
	  java.util.regex package. The default is to exclude no columns,
	  and include all columns.

	  Set "utf8OutsideBmpIncludedColumnNamePattern" to specify exclusion
	  rules to "utf8OutsideBmpExcludedColumnNamePattern". The regex must
	  follow the patterns used for the java.util.regex package.

	- New methods on com.mysql.jdbc.Statement: setLocalInfileInputStream()
	  and getLocalInfileInputStream().

	  setLocalInfileInputStream() sets an InputStream instance that will be used to send data
      to the MySQL server for a "LOAD DATA LOCAL INFILE" statement
      rather than a FileInputStream or URLInputStream that represents
      the path given as an argument to the statement.

      This stream will be read to completion upon execution of a
      "LOAD DATA LOCAL INFILE" statement, and will automatically
      be closed by the driver, so it needs to be reset
      before each call to execute*() that would cause the MySQL
      server to request data to fulfill the request for
      "LOAD DATA LOCAL INFILE".

      If this value is set to NULL, the driver will revert to using
      a FileInputStream or URLInputStream as required.

      getLocalInfileInputStream() returns the InputStream instance that will be used to send
      data in response to a "LOAD DATA LOCAL INFILE" statement.

      This method returns NULL if no such stream has been set
      via setLocalInfileInputStream().

    - The driver now connects with an initial character set
      of "utf-8" solely for the purposes of authentication to
      allow usernames and database names in any character set to
      be used in the JDBC URL.

    - Errors encountered during Statement/PreparedStatement/CallableStatement.executeBatch()
      when "rewriteBatchStatements" has been set to "true" now return
      BatchUpdateExceptions according to the setting of "continueBatchOnError".
      
      If "continueBatchOnError" is set to "true", the update counts for the
      "chunk" that were sent as one unit will all be set to EXECUTE_FAILED, but
      the driver will attempt to process the remainder of the batch. You can determine which
      "chunk" failed by looking at the update counts returned in the BatchUpdateException.
      
      If "continueBatchOnError" is set to "false", the update counts returned
      will contain the failed "chunk", and stop with the failed chunk, with all 
      counts for the failed "chunk" set to EXECUTE_FAILED.
      
      Since MySQL doesn't return multiple error codes for multiple-statements, or
      for multi-value INSERT/REPLACE, it is the application's responsibility to handle 
      determining which item(s) in the "chunk" actually failed.
      
    - Statement.setQueryTimeout()s now affect the entire batch for batched 
      statements, rather than the individual statements that make up the batch.
      
06-29-07 - Version 5.1.2 Beta

    - Setting the configuration property "rewriteBatchedStatements"
      to "true" will now cause the driver to rewrite batched prepared
      statements with more than 3 parameter sets in a batch into
      multi-statements (separated by ";") if they are not plain
      (i.e. without SELECT or ON DUPLICATE KEY UPDATE clauses) INSERT
      or REPLACE statements.

06-22-07 - Version 5.1.1 Alpha

    - Pulled vendor-extension methods of Connection implementation out
      into an interface to support java.sql.Wrapper functionality from
      ConnectionPoolDataSource. The vendor extensions are javadoc'd in
      the com.mysql.jdbc.Connection interface.

      For those looking further into the driver implementation, it is not
      an API that is used for plugability of implementations inside our driver
      (which is why there are still references to ConnectionImpl throughout the
      code).

      Incompatible change: Connection.serverPrepare(String) has been re-named
      to Connection.serverPrepareStatement() for consistency with
      Connection.clientPrepareStatement().

      We've also added server and client prepareStatement() methods that cover
      all of the variants in the JDBC API.

    - Similar to Connection, we pulled out vendor extensions to Statement
      into an interface named "com.mysql.Statement", and moved the Statement
      class into com.mysql.StatementImpl. The two methods (javadoc'd in
      "com.mysql.Statement" are enableStreamingResults(), which already existed,
      and disableStreamingResults() which sets the statement instance back to
      the fetch size and result set type it had before enableStreamingResults()
      was called.

    - Added experimental support for statement "interceptors" via the
      com.mysql.jdbc.StatementInterceptor interface, examples are
      in com/mysql/jdbc/interceptors.

      Implement this interface to be placed "in between" query execution, so that
      you can influence it. (currently experimental).

      StatementInterceptors are "chainable" when configured by the user, the
      results returned by the "current" interceptor will be passed on to the next
      on in the chain, from left-to-right order, as specified by the user in the
      JDBC configuration property "statementInterceptors".

      See the sources (fully javadoc'd) for com.mysql.jdbc.StatementInterceptor
      for more details until we iron out the API and get it documented in the
      manual.

    - Externalized the descriptions of connection properties.

    - The data (and how it's stored) for ResultSet rows are now behind an
      interface which allows us (in some cases) to allocate less memory
      per row, in that for "streaming" result sets, we re-use the packet
      used to read rows, since only one row at a time is ever active.

    - Made it possible to retrieve prepared statement parameter bindings
      (to be used in StatementInterceptors, primarily).

    - Row navigation now causes any streams/readers open on the result set
      to be closed, as in some cases we're reading directly from a shared network
      packet and it will be overwritten by the "next" row.

    - Setting "rewriteBatchedStatements" to "true" now causes CallableStatements
      with batched arguments to be re-written in the form "CALL (...); CALL (...); ..."
      to send the batch in as few client-server round trips as possible.

    - Driver now picks appropriate internal row representation (whole row in one
      buffer, or individual byte[]s for each column value) depending on heuristics,
      including whether or not the row has BLOB or TEXT types and the overall
      row-size. The threshold for row size that will cause the driver to
      use a buffer rather than individual byte[]s is configured by the
      configuration property "largeRowSizeThreshold", which has a default
      value of 2KB.

04-11-07 - Version 5.1.0 Alpha

	- Bumped JDBC Specification version number in jar-file manifest.

	- Re-worked Ant buildfile to build JDBC-4.0 classes separately, as well
	  as support building under Eclipse (since Eclipse can't mix/match JDKs).

	  To build, you must set JAVA_HOME to J2SDK-1.4.2 or Java-5, and set
	  the following properties on your Ant commandline:

	  com.mysql.jdbc.java6.javac - full path to your Java-6 javac executable
	  com.mysql.jdbc.java6.rtjar - full path to your Java-6 rt.jar file

	- New feature - driver will automatically adjust session variable
	  "net_write_timeout" when it determines its been asked for a "streaming"
	  result, and resets it to the previous value when the result set
	  has been consumed. (configuration property is named
	  "netTimeoutForStreamingResults", value has unit of seconds,
	  the value '0' means the driver will not try and adjust this value).

    - Added support for JDBC-4.0 categorized SQLExceptions.

	- Refactored CommunicationsException into a JDBC3 version, and a JDBC4
	  version (which extends SQLRecoverableException, now that it exists).

	  This change means that if you were catching
	  com.mysql.jdbc.CommunicationsException in your applications instead
	  of looking at the SQLState class of "08", and are moving to Java 6
	  (or newer), you need to change your imports to that exception
	  to be com.mysql.jdbc.exceptions.jdbc4.CommunicationsException, as
	  the old class will not be instantiated for communications link-related
	  errors under Java 6.

	- Added support for JDBC-4.0's client information. The backend storage
	  of information provided via Connection.setClientInfo() and retrieved
	  by Connection.getClientInfo() is pluggable by any class that implements
	  the com.mysql.jdbc.JDBC4ClientInfoProvider interface and has a no-args
	  constructor.

	  The implementation used by the driver is configured using the
	  "clientInfoProvider" configuration property (with a default of value
	  of "com.mysql.jdbc.JDBC4CommentClientInfoProvider", an implementation
	  which lists the client info as a comment prepended to every query
	  sent to the server).

	  This functionality is only available when using Java-6 or newer.

	- Added support for JDBC-4.0's SQLXML interfaces.

	- Added support for JDBC-4.0's Wrapper interface.

	- Added support for JDBC-4.0's NCLOB, and NCHAR/NVARCHAR types.

nn-nn-07 - Version 5.0.9

    - Driver now calls SocketFactory.afterHandshake() at appropriate time.
    
10-09-07 - Version 5.0.8

    - Fixed BUG#30550, executeBatch() would fail with an ArithmeticException
      and/or NullPointerException when the batch had zero members and
      "rewriteBatchedStatements" was set to "true" for the connection.
    
    - Added two configuration parameters (both default to "false")
    
            * blobsAreStrings  - Should the driver always treat BLOBs as Strings 
                                 specifically to work around dubious metadata returned 
                                 by the server for GROUP BY clauses?
            
            * functionsNeverReturnBlobs - Should the driver always treat data from 
                                          functions returning BLOBs as Strings - 
                                          specifically to work around dubious metadata 
                                          returned by the server for GROUP BY clauses?

    - Fixed BUG#29106 - Connection checker for JBoss didn't use same method parameters
      via reflection, causing connections to always seem "bad".
      
    - Fixed BUG#30664 - Note that this fix only works for MySQL server 
      versions 5.0.25 and newer, since earlier versions didn't consistently 
      return correct metadata for functions, and thus results from 
      subqueries and functions were indistinguishable from each other, 
      leading to type-related bugs.

    - Fixed BUG#28972 - DatabaseMetaData.getTypeInfo() for the types DECIMAL
      and NUMERIC will return a precision of 254 for server versions older than
      5.0.3, 64 for versions 5.0.3-5.0.5 and 65 for versions newer than 5.0.5.
    
    - Fixed BUG#29852 - Closing a load-balanced connection would cause a
      ClassCastException.
    
    - Fixed BUG#27867 - Schema objects with identifiers other than
      the connection character aren't retrieved correctly in 
      ResultSetMetadata.
      
    - Fixed BUG#28689 - CallableStatement.executeBatch() doesn't work when 
      connection property "noAccessToProcedureBodies" has been set to "true".
     
      The fix involves changing the behavior of "noAccessToProcedureBodies",in 
      that the driver will now report all paramters as "IN" paramters
      but allow callers to call registerOutParameter() on them without throwing
      an exception.
      
    - Fixed BUG#27182 - Connection.getServerCharacterEncoding() doesn't work
      for servers with version >= 4.1.

    - Fixed BUG#27915 - DatabaseMetaData.getColumns() doesn't
      contain SCOPE_* or IS_AUTOINCREMENT columns.

    - Fixed BUG#30851, NPE with null column values when
      "padCharsWithSpace" is set to "true".
    
    - Specifying a "validation query" in your connection pool 
      that starts with "/* ping */" _exactly_ will cause the driver to 
      instead send a ping to the server and return a fake result set (much 
      lighter weight), and when using a ReplicationConnection or a LoadBalancedConnection, 
      will send the ping across all active connections.
      
    - Fixed Bug#30892 setObject(int, Object, int, int) delegate in
      PreparedStatmentWrapper delegates to wrong method.
      
    - XAConnections now start in auto-commit mode (as per JDBC-4.0 specification
      clarification).
     
    - Fixed Bug#27412 - cached metadata with PreparedStatement.execute()
      throws NullPointerException.
      
    - Driver will now fall back to sane defaults for max_allowed_packet and
      net_buffer_length if the server reports them incorrectly (and will log
      this situation at WARN level, since it's actually an error condition).
    
    - Fixed BUG#27916 - UNSIGNED types not reported via DBMD.getTypeInfo(), and 
      capitalization of type names is not consistent between DBMD.getColumns(), 
      RSMD.getColumnTypeName() and DBMD.getTypeInfo().

      This fix also ensures that the precision of UNSIGNED MEDIUMINT
      and UNSIGNED BIGINT is reported correctly via DBMD.getColumns().

    - Fixed BUG#31053 - Connections established using URLs of the form
      "jdbc:mysql:loadbalance://" weren't doing failover if they tried to 
      connect to a MySQL server that was down. The driver now attempts
      connections to the next "best" (depending on the load balance strategy
      in use) server, and continues to attempt connecting to the next "best"
      server every 250 milliseconds until one is found that is up and running 
      or 5 minutes has passed.
      
      If the driver gives up, it will throw the last-received SQLException.
      
07-19-07 - Version 5.0.7

    - Setting the configuration parameter "useCursorFetch" to "true" for
      MySQL-5.0+ enables the use of cursors that allow Connector/J to save
      memory by fetching result set rows in chunks (where the chunk size
      is set by calling setFetchSize() on a Statement or ResultSet) by
      using fully-materialized cursors on the server.

      The driver will will now automatically set "useServerPrepStmts" to
      "true" when "useCursorFetch" has been set to "true", since the feature
      requires server-side prepared statements in order to function.

	- Fixed BUG#28469 - PreparedStatement.getMetaData() for statements
	  containing leading one-line comments is not returned correctly.

	  As part of this fix, we also overhauled detection of DML for
	  executeQuery() and SELECTs for executeUpdate() in plain and
	  prepared statements to be aware of the same  types of comments.

    - Added configuration property "useNanosForElapsedTime" - for
      profiling/debugging functionality that measures elapsed time,
      should the driver try to use nanoseconds resolution if available
      (requires JDK >= 1.5)?

    - Added configuration property "slowQueryThresholdNanos" - if
      "useNanosForElapsedTime" is set to "true", and this property
      is set to a non-zero value the driver will use this threshold
      (in nanosecond units) to determine if a query was slow, instead
      of using millisecond units.

      Note, that if "useNanosForElapsedTime" is set to "true", and this
      property is set to "0" (or left default), then elapsed times will
      still be measured in nanoseconds (if possible), but the slow query
      threshold will be converted from milliseconds to nanoseconds, and thus
      have an upper bound of approximately 2000 millesconds (as that threshold
      is represented as an integer, not a long).

	- Added configuration properties to allow tuning of TCP/IP socket
	  parameters:

	  	"tcpNoDelay" - Should the driver set SO_TCP_NODELAY (disabling the
	  	               Nagle Algorithm, default "true")?

		"tcpKeepAlive" - Should the driver set SO_KEEPALIVE (default "true")?

		"tcpRcvBuf" - Should the driver set SO_RCV_BUF to the given value?
		              The default value of '0', means use the platform default
		              value for this property.

		"tcpSndBuf" - Should the driver set SO_SND_BUF to the given value?
		              The default value of '0', means use the platform default
		              value for this property.

		"tcpTrafficClass" - Should the driver set traffic class or
		                    type-of-service fields? See the documentation
		                    for java.net.Socket.setTrafficClass() for more
		                    information.

	- Give more information in EOFExceptions thrown out of MysqlIO (how many
	  bytes the driver expected to read, how many it actually read, say that
	  communications with the server were unexpectedly lost).

	- Setting "useDynamicCharsetInfo" to "false" now causes driver to use
	  static lookups for collations as well (makes
	  ResultSetMetadata.isCaseSensitive() much more efficient, which leads
	  to performance increase for ColdFusion, which calls this method for
	  every column on every table it sees, it appears).

	- Driver detects when it is running in a ColdFusion MX server (tested
	  with version 7), and uses the configuration bundle "coldFusion",
	  which sets useDynamicCharsetInfo to "false" (see previous entry), and
	  sets useLocalSessionState and autoReconnect to "true".

	- Fixed BUG#28851 - parser in client-side prepared statements
	  eats character following '/' if it's not a multi-line comment.

	- Fixed BUG#28956 - parser in client-side prepared statements
	  runs to end of statement, rather than end-of-line for '#' comments.

	  Also added support for '--' single-line comments.

	- Don't send any file data in response to LOAD DATA LOCAL INFILE
	  if the feature is disabled at the client side. This is to prevent
	  a malicious server or man-in-the-middle from asking the client for
	  data that the client is not expecting. Thanks to Jan Kneschke for
	  discovering the exploit and Andrey "Poohie" Hristov, Konstantin Osipov
	  and Sergei Golubchik for discussions about implications and possible
	  fixes. This fixes BUG 29605 for JDBC.

	- Added new debugging functionality - Setting configuration property
	  "includeInnodbStatusInDeadlockExceptions" to "true" will cause the driver
	  to append the output of "SHOW ENGINE INNODB STATUS" to deadlock-related
	  exceptions, which will enumerate the current locks held inside InnoDB.

05-15-07 - Version 5.0.6

	- Fixed BUG#25545 - Client options not sent correctly when using SSL,
	  leading to stored procedures not being able to return results. Thanks
	  to Don Cohen for the bug report, testcase and patch.

	- Fixed BUG#26592 - PreparedStatement is not closed in
	  BlobFromLocator.getBytes().

	- Fixed BUG#25624 - Whitespace surrounding storage/size specifiers in
	  stored procedure parameters declaration causes NumberFormatException to
	  be thrown when calling stored procedure on JDK-1.5 or newer, as the Number
	  classes in JDK-1.5+ are whitespace intolerant.

	- Fixed BUG#26173 - When useCursorFetch=true, sometimes server would return
	  new, more exact metadata during the execution of the server-side prepared
	  statement that enables this functionality, which the driver ignored (using
	  the original metadata returned during prepare()), causing corrupt reading
	  of data due to type mismatch when the actual rows were returned.

	- Fixed BUG#26959 - comments in DDL of stored procedures/functions confuse
	  procedure parser, and thus metadata about them can not be created, leading to
	  inability to retrieve said metadata, or execute procedures that have certain
	  comments in them.

	- Give better error message when "streaming" result sets, and the connection
	  gets clobbered because of exceeding net_write_timeout on the server. (which is
	  basically what the error message says too).

	- Fixed BUG#26789 - fast date/time parsing doesn't take into
	  account 00:00:00 as a legal value.

	- Fixed BUG#27317 - ResultSet.get*() with a column index < 1 returns
	  misleading error message.

	- Fixed BUG#25517 - Statement.setMaxRows() is not effective on result
	  sets materialized from cursors.

	- New configuration property, "enableQueryTimeouts" (default "true").
	  When enabled, query timeouts set via Statement.setQueryTimeout() use a
	  shared java.util.Timer instance for scheduling. Even if the timeout
	  doesn't expire before the query is processed, there will be
	  memory used by the TimerTask for the given timeout which won't be
	  reclaimed until the time the timeout would have expired if it
	  hadn't been cancelled by the driver. High-load environments
	  might want to consider disabling this functionality. (this configuration
	  property is part of the "maxPerformance" configuration bundle).

	- Fixed BUG#27400 - CALL /* ... */ some_proc() doesn't work. As a side effect
	  of this fix, you can now use /* */ and # comments when preparing statements using
	  client-side prepared statement emulation.

	  If the comments happen to contain parameter markers '?', they will be treated
	  as belonging to the comment (i.e. not recognized) rather than being a parameter
	  of the statement.

	  Note that the statement when sent to the server will contain the comments
	  as-is, they're not stripped during the process of preparing the PreparedStatement
	  or CallableStatement.

	- Fixed BUG#25328 - BIT(> 1) is returned as java.lang.String from ResultSet.getObject()
	  rather than byte[].

	- Fixed BUG#25715 - CallableStatements with OUT/INOUT parameters that
	  are "binary" (blobs, bits, (var)binary, java_object) have extra 7 bytes
	  (which happens to be the _binary introducer!)

	- Added configuration property "padCharsWithSpace" (defaults to "false"). If set
	  to "true", and a result set column has the CHAR type and the value does not
	  fill the amount of characters specified in the DDL for the column, the driver
	  will pad the remaining characters with space (for ANSI compliance).

	- Fixed BUG#27655 - Connection.getTransactionIsolation() uses
	  "SHOW VARIABLES LIKE" which is very inefficient on MySQL-5.0+

	- Added configuration property "useDynamicCharsetInfo". If set to "false"
	  (the default), the driver will use a per-connection cache of character set
	  information queried from the server when necessary, or when set to "true",
	  use a built-in static mapping that is more efficient, but isn't aware of
	  custom character sets or character sets implemented after the release of
	  the JDBC driver.

	  Note: this only affects the "padCharsWithSpace" configuration property and the
            ResultSetMetaData.getColumnDisplayWidth() method.

	- More intelligent initial packet sizes for the "shared" packets are used
	  (512 bytes, rather than 16K), and initial packets used during handshake are
	  now sized appropriately as to not require reallocation.

	- Fixed issue where calling getGeneratedKeys() on a prepared statement after
	  calling execute() didn't always return the generated keys (executeUpdate()
	  worked fine however).

	- Fixed issue where a failed-over connection would let an application call
	  setReadOnly(false), when that call should be ignored until the connection
	  is reconnected to a writable master unless "failoverReadOnly" had been set
	  to "false".

	- Fixed BUG#28085 - Generate more useful error messages for diagnostics
	  when the driver thinks a result set isn't updatable. (Thanks to Ashley Martens
	  for the patch).

	- Driver will now use INSERT INTO ... VALUES (DEFAULT) form of statement
	  for updatable result sets for ResultSet.insertRow(), rather than
	  pre-populating the insert row with values from DatabaseMetaData.getColumns()
	  (which results in a "SHOW FULL COLUMNS" on the server for every result
	  set). If an application requires access to the default values before
	  insertRow() has been called, the JDBC URL should be configured with
	  "populateInsertRowWithDefaultValues" set to "true".

	  This fix specifically targets performance issues with ColdFusion and the
	  fact that it seems to ask for updatable result sets no matter what the
	  application does with them.

	- com.mysql.jdbc.[NonRegistering]Driver now understands URLs of the format
	  "jdbc:mysql:replication://" and "jdbc:mysql:loadbalance://" which will
	  create a ReplicationConnection (exactly like when
	  using [NonRegistering]ReplicationDriver) and an experimenal load-balanced
	  connection designed for use with SQL nodes in a MySQL Cluster/NDB environment,
	  respectively.

	  In an effort to simplify things, we're working on deprecating multiple
	  drivers, and instead specifying different core behavior based upon JDBC URL
	  prefixes, so watch for [NonRegistering]ReplicationDriver to eventually
	  disappear, to be replaced with com.mysql.jdbc[NonRegistering]Driver with
	  the new URL prefix.

	- Added an experimental load-balanced connection designed for use with SQL nodes
      in a MySQL Cluster/NDB environment (This is not for master-slave replication.
      For that, we suggest you look at ReplicationConnection or "lbpool").

	  If the JDBC URL starts with "jdbc:mysql:loadbalance://host-1,host-2,...host-n",
	  the driver will create an implementation of java.sql.Connection that load
	  balances requests across a series of MySQL JDBC connections to the given hosts,
	  where the balancing takes place after transaction commit.

      Therefore, for this to work (at all), you must use transactions, even if only
      reading data.

      Physical connections to the given hosts will not be created until needed.

      The driver will invalidate connections that it detects have had
      communication errors when processing a request. A new connection to the
      problematic host will be attempted the next time it is selected by the load
      balancing algorithm.

      There are two choices for load balancing algorithms, which may be specified
      by the "loadBalanceStrategy" JDBC URL configuration property:

      * "random" - the driver will pick a random host for each request. This tends
        to work better than round-robin, as the randomness will somewhat account for
        spreading loads where requests vary in response time, while round-robin
        can sometimes lead to overloaded nodes if there are variations in response times
        across the workload.

      * "bestResponseTime" - the driver will route the request to the host that had
        the best response time for the previous transaction.

    - When "useLocalSessionState" is set to "true" and connected to a MySQL-5.0 or
      later server, the JDBC driver will now determine whether an actual "commit" or
      "rollback" statement needs to be sent to the database when Connection.commit()
      or Connection.rollback() is called.

      This is especially helpful for high-load situations with connection pools that
      always call Connection.rollback() on connection check-in/check-out because it
      avoids a round-trip to the server.

03-01-07 - Version 5.0.5

    - Fixed BUG#23645 - Some collations/character sets reported as "unknown"
	  (specifically cias variants of existing character sets), and inability to override
	  the detected server character set.

	- Performance enhancement of initial character set configuration, driver
      will only send commands required to configure connection character set
      session variables if the current values on the server do not match
      what is required.

    - Fixed BUG#24360 .setFetchSize() breaks prepared SHOW and other commands.

    - Fixed BUG#24344 - useJDBCCompliantTimezoneShift with server-side prepared
	  statements gives different behavior than when using client-side prepared
	  statements. (this is now fixed if moving from server-side prepared statements
	  to client-side prepared statements by setting "useSSPSCompatibleTimezoneShift" to
	  true", as the driver can't tell if this is a new deployment that never used
	  server-side prepared statements, or if it is an existing deployment that is
	  switching to client-side prepared statements from server-side prepared statements.

    - Fixed BUG#23304 - DBMD using "show" and DBMD using information_schema do
      not return results consistent with each other. (note this fix only
      addresses the inconsistencies, not the issue that the driver is
      treating schemas differently than some users expect. We will revisit
      this behavior when there is full support for schemas in MySQL).

    - Fixed BUG#25073 - rewriting batched statements leaks internal statement
	  instances, and causes a memory leak.

	- Fixed issue where field-level for metadata from DatabaseMetaData when using
	  INFORMATION_SCHEMA didn't have references to current connections,
	  sometimes leading to NullPointerExceptions when intropsecting them via
	  ResultSetMetaData.

	- Fixed BUG#25025 - Client-side prepared statement parser gets confused by
	  in-line (/* ... */) comments and therefore can't rewrite batched statements
	  or reliably detect type of statements when they're used.

	- Fixed BUG#24065 - Better error message when server doesn't return enough
	  information to determine stored procedure/function parameter types.

	- Fixed BUG#21438 - Driver sending nanoseconds to server for timestamps when
	  using server-side prepared statements, when server expects microseconds.

	- Fixed BUG#25514 - Timer instance used for Statement.setQueryTimeout()
	  created per-connection, rather than per-VM, causing memory leak

	- Fixed BUG#25009 - Results from updates not handled correctly in
	  multi-statement queries, leading to erroneous "Result is from UPDATE"
	  exceptions.

	- Fixed BUG#25047 - StringUtils.indexOfIgnoreCaseRespectQuotes() isn't
	  case-insensitive on the first character of the target. This bug broke
	  rewriteBatchedStatements functionality when prepared statements don't
	  use upper-case for the VALUES clause in their statements.

	- Fixed BUG#21480 - Some exceptions thrown out of StandardSocketFactory
	  were needlessly wrapped, obscurring their true cause, especially when
	  using socket timeouts.

	- Fixed BUG#23303 - DatabaseMetaData.getSchemas() doesn't return a
	  TABLE_CATALOG column.

    - Fixed BUG#25399 - EscapeProcessor gets confused by multiple
      backslashes. We now push the responsibility of syntax errors back
      on to the server for most escape sequences.

	- Fixed BUG#25379 - INOUT parameters in CallableStatements get
	  doubly-escaped.

	- Removed non-short-circuited logical ORs from "if" statements.

	- Re-worked stored procedure parameter parser to be more robust. Driver no
	  longer requires "BEGIN" in stored procedure definition, but does have
	  requirement that if a stored function begins with a label directly after the
	  "returns" clause, that the label is not a quoted identifier.
    - Reverted back to internal character conversion routines for single-byte
      character sets, as the ones internal to the JVM are using much more CPU
      time than our internal implementation.

	- Changed cached result set metadata (when using
	  "cacheResultSetMetadata=true") to be cached per-connection rather
	  than per-statement as previously implemented.

	- Use a java.util.TreeMap to map column names to ordinal indexes for
	  ResultSet.findColumn() instead of a HashMap. This allows us to have
	  case-insensitive lookups (required by the JDBC specification) without
	  resorting to the many transient object instances needed to support this
	  requirement with a normal HashMap with either case-adjusted keys, or
	  case-insensitive keys. (In the worst case scenario for lookups of a 1000
	  column result set, TreeMaps are about half as fast wall-clock time as
	  a HashMap, however in normal applications their use gives many orders
	  of magnitude reduction in transient object instance creation which pays
	  off later for CPU usage in garbage collection).

	- Avoid static synchronized code in JVM class libraries for dealing with
	  default timezones.

	- Fixed cases where ServerPreparedStatements weren't using cached metadata
	  when "cacheResultSetMetadata=true" was configured.

	- Use faster datetime parsing for ResultSets that come from plain or
	  non-server-side prepared statements. (Enable old implementation with
	  "useFastDateParsing=false" as a configuration parameter).

	- Fixed BUG#24794 - DatabaseMetaData.getSQLKeywords() doesn't return
	  all reserved words for current MySQL version. The current fix/implementation
	  returns keywords for MySQL-5.1, and doesn't distinguish between different
	  versions of the server.

	- When using cached metadata, skip field-level metadata packets coming from
	  the server, rather than reading them and discarding them without creating
	  com.mysql.jdbc.Field instances.

	- Fixed BUG#25836 - Statement execution which timed out doesn't always
	  throw MySQLTimeoutException.

	- Throw exceptions encountered during timeout to thread
	  calling Statement.execute*(), rather than RuntimeException.

	- Added configuration property "localSocketAddress",which is the hostname or
	  IP address given to explicitly configure the interface that the driver will
	  bind the client side of the TCP/IP connection to when connecting.

	- Take "localSocketAddress" property into account when creating instances
	  of CommunicationsException when the underyling exception is a
	  java.net.BindException, so that a friendlier error message is given with
	  a little internal diagnostics.

	- Fixed some NPEs when cached metadata was used with UpdatableResultSets.

	- The "rewriteBatchedStatements" feature can now be used with server-side
	  prepared statements.

	- Fixed BUG#26326 - Connection property "socketFactory" wasn't exposed via
	  correctly named mutator/accessor, causing data source implementations that
	  use JavaBean naming conventions to set properties to fail to set the property
	  (and in the case of SJAS, fail silently when trying to set this parameter).

	- Fixed BUG#25787 - java.util.Date should be serialized for
	  PreparedStatement.setObject().

	  We've added a new configuration option "treatUtilDateAsTimestamp", which is
	  false by default, as (1) We already had specific behavior to treat
	  java.util.Date as a java.sql.Timestamp because it's useful to many folks,
	  and (2) that behavior will very likely be required for drivers JDBC-post-4.0.

    - Fixed BUG#22628 - Driver.getPropertyInfo() throws NullPointerException for
      URL that only specifies host and/or port.

	- Fixed BUG#21267, ParameterMetaData throws NullPointerException when
	  prepared SQL actually has a syntax error. Added
	  "generateSimpleParameterMetadata" configuration property, which when set
	  to "true" will generate metadata reflecting VARCHAR for every parameter
	  (the default is "false", which will cause an exception to be thrown if no
	  parameter metadata for the statement is actually available).

	- When extracting foreign key information from "SHOW CREATE TABLE " in
	  DatabaseMetaData, ignore exceptions relating to tables being missing
	  (which could happen for cross-reference or imported-key requests, as
	  the list of tables is generated first, then iterated).

	- Fixed logging of XA commands sent to server, it's now configurable
	  via "logXaCommands" property (defaults to "false").

	- Fixed issue where XADataSources couldn't be bound into JNDI,
	  as the DataSourceFactory didn't know how to create instances
	  of them.

	- Fixed issue where XADataSources couldn't be bound into JNDI,
	  as the DataSourceFactory didn't know how to create instances
	  of them.

	- Usage advisor will now issue warnings for result sets with large numbers
	  of rows (size configured by "resultSetSizeThreshold" property, default
	  value is 100).

10-20-06 - Version 5.0.4

    - Fixed BUG#21379 - column names don't match metadata in cases
      where server doesn't return original column names (column functions)
	  thus breaking compatibility with applications that expect 1-1 mappings
	  between findColumn() and rsmd.getColumnName(), usually manifests itself
	  as "Can't find column ('')" exceptions.

    - Fixed BUG#21544 - When using information_schema for metadata,
	  COLUMN_SIZE for getColumns() is not clamped to range of
	  java.lang.Integer as is the case when not using
	  information_schema, thus leading to a truncation exception that
	  isn't present when not using information_schema.

    - Fixed configuration property "jdbcCompliantTruncation" was not
      being used for reads of result set values.

    - Fixed BUG#22024 - Newlines causing whitespace to span confuse
	  procedure parser when getting parameter metadata for stored
	  procedures.

	- Driver now supports {call sp} (without "()" if procedure has no
	  arguments).

	- Fixed BUG#22359 - Driver was using milliseconds for
	  Statement.setQueryTimeout() when specification says argument is
	  to be in seconds.

	- Workaround for server crash when calling stored procedures
	  via a server-side prepared statement (driver now detects
	  prepare(stored procedure) and substitutes client-side prepared
	  statement), addresses BUG#22297.

	- Added new _ci collations to CharsetMapping, fixing
	  Bug#22456 - utf8_unicode_ci not working.

	- Fixed BUG#22290 - Driver issues truncation on write exception when
	  it shouldn't (due to sending big decimal incorrectly to server with
	  server-side prepared statement).

	- Fixed BUG#22613 - DBMD.getColumns() does not return expected
	  COLUMN_SIZE for the SET type, now returns length of largest possible
	  set disregarding whitespace or the "," delimitters to be consistent
	  with the ODBC driver.

	- Driver now sends numeric 1 or 0 for client-prepared statement
	  setBoolean() calls instead of '1' or '0'.

	- DatabaseMetaData correctly reports true for supportsCatalog*()
	  methods.

07-26-06 - Version 5.0.3

    - Fixed BUG#20650 - Statement.cancel() causes NullPointerException
      if underlying connection has been closed due to server failure.

    - Added configuration option "noAccessToProcedureBodies" which will
      cause the driver to create basic parameter metadata for
      CallableStatements when the user does not have access to procedure
      bodies via "SHOW CREATE PROCEDURE" or selecting from mysql.proc
      instead of throwing an exception. The default value for this option
      is "false".

07-11-06 - Version 5.0.2-beta (5.0.1 not released due to packaging error)

    - Fixed BUG#17401 - Can't use XAConnection for local transactions when
      no global transaction is in progress.

    - Fixed BUG#18086 - Driver fails on non-ASCII platforms. The driver
      was assuming that the platform character set would be a superset
      of MySQL's "latin1" when doing the handshake for authentication,
      and when reading error messages. We now use Cp1252 for all strings
      sent to the server during the handshake phase, and a hard-coded mapping
      of the "language" server variable to the character set that
      is used for error messages.

    - Fixed BUG#19169 - ConnectionProperties (and thus some
	  subclasses) are not serializable, even though some J2EE containers
	  expect them to be.

	- Fixed BUG#20242 - MysqlValidConnectionChecker for JBoss doesn't
	  work with MySQLXADataSources.

	- Better caching of character set converters (per-connection)
	  to remove a bottleneck for multibyte character sets.

	- Added connection/datasource property  "pinGlobalTxToPhysicalConnection"
	  (defaults to "false"). When set to "true", when using XAConnections, the
	  driver ensures that operations on a given XID are always routed to the
	  same physical connection. This allows the XAConnection to support
	  "XA START ... JOIN" after "XA END" has been called, and is also a
	  workaround for transaction managers that don't maintain thread affinity
	  for a global transaction (most either always maintain thread affinity,
	  or have it as a configuration option).

	- MysqlXaConnection.recover(int flags) now allows combinations of
	  XAResource.TMSTARTRSCAN and TMENDRSCAN. To simulate the "scanning"
	  nature of the interface, we return all prepared XIDs for TMSTARTRSCAN,
	  and no new XIDs for calls with TMNOFLAGS, or TMENDRSCAN when not in
	  combination with TMSTARTRSCAN. This change was made for API compliance,
	  as well as integration with IBM WebSphere's transaction manager.

12-23-05 - Version 5.0.0-beta

    - XADataSource implemented (ported from 3.2 branch which won't be
      released as a product). Use
      "com.mysql.jdbc.jdbc2.optional.MysqlXADataSource" as your datasource
      class name in your application server to utilize XA transactions
      in MySQL-5.0.10 and newer.

    - PreparedStatement.setString() didn't work correctly when
      sql_mode on server contained NO_BACKSLASH_ESCAPES, and no characters
      that needed escaping were present in the string.

    - Attempt detection of the MySQL type "BINARY" (it's an alias, so this isn't
      always reliable), and use the java.sql.Types.BINARY type mapping for it.

    - Moved -bin-g.jar file into separate "debug" subdirectory to avoid confusion.

    - Don't allow .setAutoCommit(true), or .commit() or .rollback() on an XA-managed
      connection as-per the JDBC specification.

    - If the connection "useTimezone" is set to "true", then also respect timezone
      conversions in escape-processed string literals (e.g. "{ts ...}" and
      "{t ...}").

    - Return original column name for RSMD.getColumnName() if the column was aliased,
      alias name for .getColumnLabel() (if aliased), and original table name
      for .getTableName(). Note this only works for MySQL-4.1 and newer, as
      older servers don't make this information available to clients.

    - Setting "useJDBCCompliantTimezoneShift=true" (it's not the default)
      causes the driver to use GMT for _all_ TIMESTAMP/DATETIME timezones,
      and the current VM timezone for any other type that refers to timezones.
      This feature can not be used when "useTimezone=true" to convert between
      server and client timezones.

    - Add one level of indirection of internal representation of CallableStatement
      parameter metadata to avoid class not found issues on JDK-1.3 for
      ParameterMetadata interface (which doesn't exist prior to JDBC-3.0).

    - Added unit tests for XADatasource, as well as friendlier exceptions
      for XA failures compared to the "stock" XAException (which has no
      messages).

    - Fixed BUG#14279 - Idle timeouts cause XAConnections to whine about rolling
      themselves back

    - Added support for Connector/MXJ integration via url subprotocol
      "jdbc:mysql:mxj://....".

    - Moved all SQLException constructor usage to a factory in SQLError
      (ground-work for JDBC-4.0 SQLState-based exception classes).

    - Removed Java5-specific calls to BigDecimal constructor (when
      result set value is '', (int)0 was being used as an argument
      in-directly via method return value. This signature doesn't exist
      prior to Java5.)

    - Moved all SQLException creation to a factory method in SQLError,
      groundwork for JDBC-4.0 SQLState class-based exceptions.

    - Added service-provider entry to META-INF/services/java.sql.Driver
      for JDBC-4.0 support.

    - Return "[VAR]BINARY" for RSMD.getColumnTypeName() when that is actually
      the type, and it can be distinguished (MySQL-4.1 and newer).

    - When fix for BUG#14562 was merged from 3.1.12, added functionality
      for CallableStatement's parameter metadata to return correct
      information for .getParameterClassName().

    - Fuller synchronization of Connection to avoid deadlocks when
      using multithreaded frameworks that multithread a single connection
      (usually not recommended, but the JDBC spec allows it anyways),
      part of fix to BUG#14972).

    - Implementation of Statement.cancel() and Statement.setQueryTimeout().
      Both require MySQL-5.0.0 or newer server, require a separate connection
      to issue the "KILL QUERY" command, and in the case of setQueryTimeout()
      creates an additional thread to handle the timeout functionality.

      Note: Failures to cancel the statement for setQueryTimeout() may manifest
      themselves as RuntimeExceptions rather than failing silently, as there
      is currently no way to unblock the thread that is executing the query being
      cancelled due to timeout expiration and have it throw the exception
      instead.

    - Removed dead code in com.mysql.jdbc.Connection.

    - Made construction of com.mysql.jdbc.Field (result set metadata)
      instances more efficient for non-string types by not doing
      character set initialization, or detection of type changes due to
      temporary tables.

    - Removed redundant code in com.mysql.jdbc.MysqlIO.

    - Removed work done for BUG#14652, and instead loosened synchronization
      to solve a number of deadlock issues in BUG#18719, BUG#18367, BUG#17709
      and BUG#15067. New strategy basically makes Connection instances threadsafe
      and thus shareable across threads, and anything else threadsafe, but not
      necessarily shareable across threads due to JDBC API interactions that
      can cause non-obvious behavior and/or deadlock scenarios to occur since
      the API is not designed to be used from multiple threads at once.

      Therefore, unless external synchronization is provided, clients should
      not allow multiple threads to share a given statement or result set. Examples
      of issues with the API itself not being multi-thread suitable include,
      but are not limited to race conditions between modifiers and execution and
      retrieval methods on statements and result sets that are not synchronizable
      such as ResultSet.get*() and traversal methods, or Statement.execute*() closing
      result sets without effectively making the driver itself serializable across the
      board.

      These changes should not have any effect on "normal" J(2)EE use cases
      where only one thread ever uses a connection instance and the objects created by
      it.

    - Use a java.util.Timer to schedule cancellation of queries via
      Statement.setQueryTimeout() rather than one thread per potential cancellation.

      A new thread will be used to actually cancel a running query, as there's potential
      for a cancel request to block other cancel requests if all run from the
      same thread.

nn-nn-07 - Version 3.1.15

	- Fixed BUG#23281 - Downed slave caused round-robin load balance to
	  not cycle back to first host in list.

	- Disabled use of server-side prepared statements by default.

	- Handle YYYY-MM-DD hh:mm:ss format of timestamp in
	  ResultSet.getTimeFromString().

	- Fixed BUG#24840 - character encoding of "US-ASCII" doesn't map correctly
	  for 4.1 or newer

	- Added Implementation-Vendor-Id attribute to jar manifest per request
	  in BUG#15641.

	- C3P0 >= version 0.9.1 passes non-proxied connections to
	  MysqlConnectionTester,  thus it began throwing ClassCastExceptions.
	  MysqlConnectionTester now checks if it has a plain Connection and uses
	  that if possible. Thanks to Brian Skrab for the fix.

10-19-06 - Version 3.1.14

    - Fixed BUG#20479 - Updatable result set throws ClassCastException
	  when there is row data and moveToInsertRow() is called.

	- Fixed BUG#20485 - Updatable result set that contains
	  a BIT column fails when server-side prepared statements are used.

	- Fixed BUG#16987 - Memory leak with profileSQL=true.

	- Fixed BUG#19726 - Connection fails to localhost when using
	  timeout and IPv6 is configured.

	- Fixed BUG#16791 - NullPointerException in MysqlDataSourceFactory
	  due to Reference containing RefAddrs with null content.

	- Fixed BUG#20306 - ResultSet.getShort() for UNSIGNED TINYINT
	  returns incorrect values when using server-side prepared statements.

	- Fixed BUG#20687 - Can't pool server-side prepared statements, exception
	  raised when re-using them.

	- Fixed BUG#21062 - ResultSet.getSomeInteger() doesn't work for BIT(>1).

	- Fixed BUG#18880 - ResultSet.getFloatFromString() can't retrieve
	  values near Float.MIN/MAX_VALUE.

	- Fixed BUG#20888 - escape of quotes in client-side prepared
	  statements parsing not respected. Patch covers more than bug report,
	  including NO_BACKSLASH_ESCAPES being set, and stacked quote characters
	  forms of escaping (i.e. '' or "").

	- Fixed BUG#19993 - ReplicationDriver does not always round-robin load
	  balance depending on URL used for slaves list.

	- Fixed calling toString() on ResultSetMetaData for driver-generated
	  (i.e. from DatabaseMetaData method calls, or from getGeneratedKeys())
	  result sets would raise a NullPointerException.

	- Fixed Bug#21207 - Driver throws NPE when tracing prepared statements that
	  have been closed (in asSQL()).

	- Removed logger autodectection altogether, must now specify logger
	  explitly if you want to use a logger other than one that logs
	  to STDERR.

	- Fixed BUG#22290 - Driver issues truncation on write exception when
	  it shouldn't (due to sending big decimal incorrectly to server with
	  server-side prepared statement).

	- Driver now sends numeric 1 or 0 for client-prepared statement
	  setBoolean() calls instead of '1' or '0'.

	- Fixed bug where driver would not advance to next host if
	  roundRobinLoadBalance=true and the last host in the list is down.

	- Fixed BUG#18258 - DatabaseMetaData.getTables(), columns() with bad
	  catalog parameter threw exception rather than return empty result
	  set (as required by spec).

	- Check and store value for continueBatchOnError property in constructor
      of Statements, rather than when executing batches, so that Connections
      closed out from underneath statements don't cause NullPointerExceptions
      when it's required to check this property.

    - Fixed bug when calling stored functions, where parameters weren't
      numbered correctly (first parameter is now the return value, subsequent
      parameters if specified start at index "2").

	- Fixed BUG#21814 - time values outside valid range silently wrap.

05-26-06 - Version 3.1.13

    - Fixed BUG#15464 - INOUT parameter does not store IN value.

    - Fixed BUG#14609 - Exception thrown for new decimal type when
      using updatable result sets.

    - Fixed BUG#15544, no "dos" character set in MySQL > 4.1.0

    - Fixed BUG#15383 - PreparedStatement.setObject() serializes
      BigInteger as object, rather than sending as numeric value
      (and is thus not complementary to .getObject() on an UNSIGNED
      LONG type).

    - Fixed BUG#11874 - ResultSet.getShort() for UNSIGNED TINYINT
      returned wrong values.

    - Fixed BUG#15676 - lib-nodist directory missing from
      package breaks out-of-box build

    - Fixed BUG#15854 - DBMD.getColumns() returns wrong type for BIT.

    - Fixed BUG#16169 - ResultSet.getNativeShort() causes stack overflow error
      via recurisve calls.

    - Fixed BUG#14938 - Unable to initialize character set mapping tables.
      Removed reliance on .properties files to hold this information, as it
      turns out to be too problematic to code around class loader hierarchies
      that change depending on how an application is deployed. Moved information
      back into the CharsetMapping class.

    - Fixed BUG#16841 - updatable result set doesn't return AUTO_INCREMENT
      values for insertRow() when multiple column primary keys are used. (the
      driver was checking for the existence of single-column primary keys and
      an autoincrement value > 0 instead of a straightforward isAutoIncrement()
      check).

    - Fixed BUG#17099 - Statement.getGeneratedKeys() throws NullPointerException
      when no query has been processed.

    - Fixed BUG#13469 - Driver tries to call methods that don't exist on older and
      newer versions of Log4j. The fix is not trying to auto-detect presense of log4j,
      too many different incompatible versions out there in the wild to do this reliably.

      If you relied on autodetection before, you will need to add
      "logger=com.mysql.jdbc.log.Log4JLogger" to your JDBC URL to enable Log4J usage,
      or alternatively use the new "CommonsLogger" class to take care of this.

    - Added support for Apache Commons logging, use "com.mysql.jdbc.log.CommonsLogger"
      as the value for the "logger" configuration property.

    - LogFactory now prepends "com.mysql.jdbc.log" to log class name if it can't be
      found as-specified. This allows you to use "short names" for the built-in log
      factories, for example "logger=CommonsLogger" instead of
      "logger=com.mysql.jdbc.log.CommonsLogger".

    - Fixed BUG#15570 - ReplicationConnection incorrectly copies state,
	  doesn't transfer connection context correctly when transitioning between
	  the same read-only states.

	- Fixed BUG#18041 - Server-side prepared statements don't cause
	  truncation exceptions to be thrown when truncation happens.

	- Added performance feature, re-writing of batched executes for
	  Statement.executeBatch() (for all DML statements) and
	  PreparedStatement.executeBatch() (for INSERTs with VALUE clauses
	  only). Enable by using "rewriteBatchedStatements=true" in your JDBC URL.

	- Fixed BUG#17898 - registerOutParameter not working when some
	  parameters pre-populated. Still waiting for feedback from JDBC experts
	  group to determine what correct parameter count from getMetaData()
	  should be, however.

	- Fixed BUG#17587 - clearParameters() on a closed prepared statement
	  causes NPE.

	- Map "latin1" on MySQL server to CP1252 for MySQL > 4.1.0.

	- Added additional accessor and mutator methods on ConnectionProperties
	  so that DataSource users can use same naming as regular URL properties.

	- Fixed BUG#18740 - Data truncation and getWarnings() only returns last
	  warning in set.

	- Improved performance of retrieving BigDecimal, Time, Timestamp and Date
	  values from server-side prepared statements by creating fewer short-lived
	  instances of Strings when the native type is not an exact match for
	  the requested type. Fixes BUG#18496 for BigDecimals.

	- Fixed BUG#18554 - Aliased column names where length of name > 251
	  are corrupted.

	- Fixed BUG#17450 - ResultSet.wasNull() not always reset
	  correctly for booleans when done via conversion for server-side
	  prepared statements.

	- Fixed BUG#16277 - Invalid classname returned for
	  RSMD.getColumnClassName() for BIGINT type.

	- Fixed case where driver wasn't reading server status correctly when
	  fetching server-side prepared statement rows, which in some cases
	  could cause warning counts to be off, or multiple result sets to not
	  be read off the wire.

	- Driver now aware of fix for BIT type metadata that went into
	  MySQL-5.0.21 for server not reporting length consistently (bug
	  number 13601).

	- Fixed BUG#19282 - ResultSet.wasNull() returns incorrect value
	  when extracting native string from server-side prepared statement
	  generated result set.

11-30-05 - Version 3.1.12

    - Fixed client-side prepared statement bug with embedded ? inside
      quoted identifiers (it was recognized as a placeholder, when it
      was not).

    - Don't allow executeBatch() for CallableStatements with registered
      OUT/INOUT parameters (JDBC compliance).

    - Fall back to platform-encoding for URLDecoder.decode() when
      parsing driver URL properties if the platform doesn't have a
      two-argument version of this method.

    - Fixed BUG#14562 - Java type conversion may be incorrect for
      mediumint.

    - Added configuration property "useGmtMillisForDatetimes" which
      when set to true causes ResultSet.getDate(), .getTimestamp() to
      return correct millis-since GMT when .getTime() is called on
      the return value (currently default is "false" for legacy
      behavior).

    - Fixed DatabaseMetaData.stores*Identifiers():

        * if lower_case_table_names=0 (on server):

            storesLowerCaseIdentifiers() returns false
            storesLowerCaseQuotedIdentifiers() returns false
            storesMixedCaseIdentifiers() returns true
            storesMixedCaseQuotedIdentifiers() returns true
            storesUpperCaseIdentifiers() returns false
            storesUpperCaseQuotedIdentifiers() returns true

        * if lower_case_table_names=1 (on server):

            storesLowerCaseIdentifiers() returns true
            storesLowerCaseQuotedIdentifiers() returns true
            storesMixedCaseIdentifiers() returns false
            storesMixedCaseQuotedIdentifiers() returns false
            storesUpperCaseIdentifiers() returns false
            storesUpperCaseQuotedIdentifiers() returns true

    - Fixed BUG#14815 - DatabaseMetaData.getColumns() doesn't
      return TABLE_NAME correctly.

    - Fixed BUG#14909 - escape processor replaces quote character
      in quoted string with string delimiter.

    - Fixed BUG#12975 - OpenOffice expects
      DBMD.supportsIntegrityEnhancementFacility() to return "true"
      if foreign keys are supported by the datasource, even though
      this method also covers support for check constraints,
	  which MySQL _doesn't_ have. Setting the configuration property
	  "overrideSupportsIntegrityEnhancementFacility" to "true" causes
	  the driver to return "true" for this method.

    - Added "com.mysql.jdbc.testsuite.url.default" system property to
	  set default JDBC url for testsuite (to speed up bug resolution
	  when I'm working in Eclipse).

	- Fixed BUG#14938 - Unable to initialize character set mapping
	  tables (due to J2EE classloader differences).

	- Fixed BUG#14972 - Deadlock while closing server-side prepared
	  statements from multiple threads sharing one connection.

	- Fixed BUG#12230 -	logSlowQueries should give better info.

	- Fixed BUG#13775 - Extraneous sleep on autoReconnect.

	- Fixed BUG#15024 - Driver incorrectly closes streams passed as
	  arguments to PreparedStatements. Reverts to legacy behavior by
	  setting the JDBC configuration property "autoClosePStmtStreams"
	  to "true" (also included in the 3-0-Compat configuration "bundle").

	- Fixed BUG#13048 - maxQuerySizeToLog is not respected. Added logging of
	  bound values for execute() phase of server-side prepared statements
	  when profileSQL=true as well.

	- Fixed BUG#15065 - Usage advisor complains about unreferenced
	  columns, even though they've been referenced.

	- Don't increase timeout for failover/reconnect (BUG#6577)

	- Process escape tokens in Connection.prepareStatement(...), fix
	  for BUG#15141. You can disable this behavior by setting
	  the JDBC URL configuration property "processEscapeCodesForPrepStmts"
	  to "false".

	- Fixed BUG#13255 - Reconnect during middle of executeBatch()
	  should not occur if autoReconnect is enabled.

10-07-05 - Version 3.1.11

    - Fixed BUG#11629 - Spurious "!" on console when character
      encoding is "utf8".

    - Fixed statements generated for testcases missing ";" for
      "plain" statements.

    - Fixed BUG#11663 - Incorrect generation of testcase scripts
      for server-side prepared statements.

    - Fixed regression caused by fix for BUG#11552 that caused driver
      to return incorrect values for unsigned integers when those
      integers where within the range of the positive signed type.

    - Moved source code to svn repo.

    - Fixed BUG#11797 - Escape tokenizer doesn't respect stacked single quotes
	  for escapes.

	- GEOMETRY type not recognized when using server-side prepared statements.

    - Fixed BUG#11879 -- ReplicationConnection won't switch to slave, throws
      "Catalog can't be null" exception.

    - Fixed BUG#12218, properties shared between master and slave with
      replication connection.

    - Fixed BUG#10630, Statement.getWarnings() fails with NPE if statement
      has been closed.

    - Only get char[] from SQL in PreparedStatement.ParseInfo() when needed.

    - Fixed BUG#12104 - Geometry types not handled with server-side prepared
      statements.

    - Fixed BUG#11614 - StringUtils.getBytes() doesn't work when using
      multibyte character encodings and a length in  _characters_ is
      specified.

    - Fixed BUG#11798 - Pstmt.setObject(...., Types.BOOLEAN) throws exception.

    - Fixed BUG#11976 - maxPerformance.properties mis-spells
	  "elideSetAutoCommits".

	- Fixed BUG#11575 -- DBMD.storesLower/Mixed/UpperIdentifiers()
	  reports incorrect values for servers deployed on Windows.

	- Fixed BUG#11190 - ResultSet.moveToCurrentRow() fails to work when
	  preceeded by a call to ResultSet.moveToInsertRow().

	- Fixed BUG#11115, VARBINARY data corrupted when using server-side
	  prepared statements and .setBytes().

	- Fixed BUG#12229 - explainSlowQueries hangs with server-side
	  prepared statements.

	- Fixed BUG#11498 - Escape processor didn't honor strings demarcated
	  with double quotes.

	- Lifted restriction of changing streaming parameters with server-side
	  prepared statements. As long as _all_ streaming parameters were set
	  before execution, .clearParameters() does not have to be called.
	  (due to limitation of client/server protocol, prepared statements
	   can not reset _individual_ stream data on the server side).

	- Reworked Field class, *Buffer, and MysqlIO to be aware of field
	  lengths > Integer.MAX_VALUE.

	- Updated DBMD.supportsCorrelatedQueries() to return true for versions >
	  4.1, supportsGroupByUnrelated() to return true and
	  getResultSetHoldability() to return HOLD_CURSORS_OVER_COMMIT.

	- Fixed BUG#12541 - Handling of catalog argument in
	  DatabaseMetaData.getIndexInfo(), which also means changes to the following
	  methods in DatabaseMetaData:

	    - getBestRowIdentifier()
	    - getColumns()
	    - getCrossReference()
	    - getExportedKeys()
	    - getImportedKeys()
	    - getIndexInfo()
	    - getPrimaryKeys()
	    - getProcedures() (and thus indirectly getProcedureColumns())
	    - getTables()

	  The "catalog" argument in all of these methods now behaves in the following
	  way:

	    - Specifying NULL means that catalog will not be used to filter the
	      results (thus all databases will be searched), unless you've
	      set "nullCatalogMeansCurrent=true" in your JDBC URL properties.

	    - Specifying "" means "current" catalog, even though this isn't quite
	      JDBC spec compliant, it's there for legacy users.

	    - Specifying a catalog works as stated in the API docs.

	- Made Connection.clientPrepare() available from "wrapped" connections
	  in the jdbc2.optional package (connections built by
	  ConnectionPoolDataSource instances).

    - Added Connection.isMasterConnection() for clients to be able to determine
      if a multi-host master/slave connection is connected to the first host
      in the list.

    - Fixed BUG#12753 - Tokenizer for "=" in URL properties was causing
      sessionVariables=.... to be parameterized incorrectly.

    - Fixed BUG#11781, foreign key information that is quoted is
      parsed incorrectly when DatabaseMetaData methods use that
      information.

    - The "sendBlobChunkSize" property is now clamped to "max_allowed_packet"
      with consideration of stream buffer size and packet headers to avoid
      PacketTooBigExceptions when "max_allowed_packet" is similar in size
      to the default "sendBlobChunkSize" which is 1M.

    - CallableStatement.clearParameters() now clears resources associated
      with INOUT/OUTPUT parameters as well as INPUT parameters.

    - Fixed BUG#12417 - Connection.prepareCall() is database name
      case-sensitive (on Windows systems).

    - Fixed BUG#12752 - Cp1251 incorrectly mapped to win1251 for
      servers newer than 4.0.x.

    - Fixed BUG#12970 - java.sql.Types.OTHER returned for
	  BINARY and VARBINARY columns when using
	  DatabaseMetaData.getColumns().

	- ServerPreparedStatement.getBinding() now checks if the statement
	  is closed before attempting to reference the list of parameter
	  bindings, to avoid throwing a NullPointerException.

    - Fixed BUG#13277 - ResultSetMetaData from
      Statement.getGeneratedKeys() caused NullPointerExceptions to be
      thrown whenever a method that required a connection reference
      was called.

    - Removed support for java.nio I/O. Too many implementations
      turned out to be buggy, and there was no performance difference
      since MySQL is a blocking protocol anyway.

06-23-05 - Version 3.1.10-stable

	- Fixed connecting without a database specified raised an exception
	  in MysqlIO.changeDatabaseTo().

	- Initial implemention of ParameterMetadata for
	  PreparedStatement.getParameterMetadata(). Only works fully
	  for CallableStatements, as current server-side prepared statements
	  return every parameter as a VARCHAR type.

	- Fixed BUG#11552 - Server-side prepared statements return incorrect
	  values for unsigned TINYINT, SMALLINT, INT and Long.

	- Fixed BUG#11540 - Incorrect year conversion in setDate(..) for
	  system that use B.E. year in default locale.

06-22-05 - Version 3.1.9-stable

	- Overhaul of character set configuration, everything now
	  lives in a properties file.

	- Driver now correctly uses CP932 if available on the server
	  for Windows-31J, CP932 and MS932 java encoding names,
	  otherwise it resorts to SJIS, which is only a close
	  approximation. Currently only MySQL-5.0.3 and newer (and
	  MySQL-4.1.12 or .13, depending on when the character set
	  gets backported) can reliably support any variant of CP932.

	- Fixed BUG#9064 - com.mysql.jdbc.PreparedStatement.ParseInfo
	  does unnecessary call to toCharArray().

	- Fixed Bug#10144 - Memory leak in ServerPreparedStatement if
	  serverPrepare() fails.

	- Actually write manifest file to correct place so it ends up
	  in the binary jar file.

	- Added "createDatabaseIfNotExist" property (default is "false"),
	  which will cause the driver to ask the server to create the
	  database specified in the URL if it doesn't exist. You must have
	  the appropriate privileges for database creation for this to
	  work.

	- Fixed BUG#10156 - Unsigned SMALLINT treated as signed for ResultSet.getInt(),
	  fixed all cases for UNSIGNED integer values and server-side prepared statements,
	  as well as ResultSet.getObject() for UNSIGNED TINYINT.

	- Fixed BUG#10155, double quotes not recognized when parsing
	  client-side prepared statements.

	- Made enableStreamingResults() visible on
	  com.mysql.jdbc.jdbc2.optional.StatementWrapper.

	- Made ServerPreparedStatement.asSql() work correctly so auto-explain
	  functionality would work with server-side prepared statements.

	- Made JDBC2-compliant wrappers public in order to allow access to
	  vendor extensions.

	- Cleaned up logging of profiler events, moved code to dump a profiler
	  event as a string to com.mysql.jdbc.log.LogUtils so that third
	  parties can use it.

	- DatabaseMetaData.supportsMultipleOpenResults() now returns true. The
	  driver has supported this for some time, DBMD just missed that fact.

	- Fixed BUG#10310 - Driver doesn't support {?=CALL(...)} for calling
	  stored functions. This involved adding support for function retrieval
	  to DatabaseMetaData.getProcedures() and getProcedureColumns() as well.

	- Fixed BUG#10485, SQLException thrown when retrieving YEAR(2)
	  with ResultSet.getString(). The driver will now always treat YEAR types
	  as java.sql.Dates and return the correct values for getString().
	  Alternatively, the "yearIsDateType" connection property can be set to
	  "false" and the values will be treated as SHORTs.

	- The datatype returned for TINYINT(1) columns when "tinyInt1isBit=true"
	  (the default) can be switched between Types.BOOLEAN and Types.BIT
	  using the new configuration property "transformedBitIsBoolean", which
	  defaults to "false". If set to "false" (the default),
	  DatabaseMetaData.getColumns() and ResultSetMetaData.getColumnType()
	  will return Types.BOOLEAN for TINYINT(1) columns. If "true",
	  Types.BOOLEAN will be returned instead. Irregardless of this configuration
	  property, if "tinyInt1isBit" is enabled, columns with the type TINYINT(1)
	  will be returned as java.lang.Boolean instances from
	  ResultSet.getObject(..), and ResultSetMetaData.getColumnClassName()
	  will return "java.lang.Boolean".

	- Fixed BUG#10496 - SQLException is thrown when using property
	  "characterSetResults" with cp932 or eucjpms.

	- Reorganized directory layout, sources now in "src" folder,
	  don't pollute parent directory when building, now output goes
	  to "./build", distribution goes to "./dist".

	- Added support/bug hunting feature that generates .sql test
	  scripts to STDERR when "autoGenerateTestcaseScript" is set
	  to "true".

	- Fixed BUG#10850 - 0-length streams not sent to server when
	  using server-side prepared statements.

	- Setting "cachePrepStmts=true" now causes the Connection to also
	  cache the check the driver performs to determine if a prepared
	  statement can be server-side or not, as well as caches server-side
	  prepared statements for the lifetime of a connection. As before,
	  the "prepStmtCacheSize" parameter controls the size of these
	  caches.

	- Try to handle OutOfMemoryErrors more gracefully. Although not
	  much can be done, they will in most cases close the connection
	  they happened on so that further operations don't run into
	  a connection in some unknown state. When an OOM has happened,
	  any further operations on the connection will fail with a
	  "Connection closed" exception that will also list the OOM exception
	  as the reason for the implicit connection close event.

	- Don't send COM_RESET_STMT for each execution of a server-side
	  prepared statement if it isn't required.

	- Driver detects if you're running MySQL-5.0.7 or later, and does
	  not scan for "LIMIT ?[,?]" in statements being prepared, as the
	  server supports those types of queries now.

	- Fixed BUG#11115, Varbinary data corrupted when using server-side
	  prepared statements and ResultSet.getBytes().

	- Connection.setCatalog() is now aware of the "useLocalSessionState"
	  configuration property, which when set to true will prevent
	  the driver from sending "USE ..." to the server if the requested
	  catalog is the same as the current catalog.

	- Added the following configuration bundles, use one or many via
	  the "useConfigs" configuration property:

	    * maxPerformance -- maximum performance without being reckless
	    * solarisMaxPerformance -- maximum performance for Solaris,
	                               avoids syscalls where it can
	    * 3-0-Compat -- Compatibility with Connector/J 3.0.x functionality

	- Added "maintainTimeStats" configuration property (defaults to "true"),
	  which tells the driver whether or not to keep track of the last query time
	  and the last successful packet sent to the server's time. If set to
	  false, removes two syscalls per query.

	- Fixed BUG#11259, autoReconnect ping causes exception on connection
	  startup.

	- Fixed BUG#11360 Connector/J dumping query into SQLException twice

	- Fixed PreparedStatement.setClob() not accepting null as a parameter.

	- Fixed BUG#11411 - Production package doesn't include JBoss integration
	  classes.

	- Removed nonsensical "costly type conversion" warnings when using
	  usage advisor.

04-14-05 - Version 3.1.8-stable

	- Fixed DatabaseMetaData.getTables() returning views when they were
	  not asked for as one of the requested table types.

	- Added support for new precision-math DECIMAL type in MySQL >= 5.0.3.

	- Fixed ResultSet.getTime() on a NULL value for server-side prepared
	  statements throws NPE.

	- Made Connection.ping() a public method.

	- Fixed Bug#8868, DATE_FORMAT() queries returned as BLOBs from getObject().

	- ServerPreparedStatements now correctly 'stream' BLOB/CLOB data to the
	  server. You can configure the threshold chunk size using the
	  JDBC URL property 'blobSendChunkSize' (the default is one megabyte).

    - BlobFromLocator now uses correct identifier quoting when generating
      prepared statements.

    - Server-side session variables can be preset at connection time by
      passing them as a comma-delimited list for the connection property
      'sessionVariables'.

	- Fixed regression in ping() for users using autoReconnect=true.

	- Fixed BUG#9040 - PreparedStatement.addBatch() doesn't work with server-side
	  prepared statements and streaming BINARY data.

	- Fixed BUG#8800 - DBMD.supportsMixedCase*Identifiers() returns wrong
	  value on servers running on case-sensitive filesystems.

	- Fixed BUG#9206, can not use 'UTF-8' for characterSetResults
      configuration property.

    - Fixed BUG#9236, a continuation of BUG#8868, where functions used in queries
      that should return non-string types when resolved by temporary tables suddenly
      become opaque binary strings (work-around for server limitation). Also fixed
      fields with type of CHAR(n) CHARACTER SET BINARY to return correct/matching
      classes for RSMD.getColumnClassName() and ResultSet.getObject().

    - Fixed BUG#8792 - DBMD.supportsResultSetConcurrency() not returning
	  true for forward-only/read-only result sets (we obviously support this).

	- Fixed BUG#8803, 'DATA_TYPE' column from DBMD.getBestRowIdentifier()
	  causes ArrayIndexOutOfBoundsException when accessed (and in fact, didn't
	  return any value).

	- Check for empty strings ('') when converting char/varchar column data to numbers,
	  throw exception if 'emptyStringsConvertToZero' configuration property is set
	  to 'false' (for backwards-compatibility with 3.0, it is now set to 'true'
	  by default, but will most likely default to 'false' in 3.2).

	- Fixed BUG#9320 - PreparedStatement.getMetaData() inserts blank row in database
	  under certain conditions when not using server-side prepared statements.

	- Connection.canHandleAsPreparedStatement() now makes 'best effort' to distinguish
	  LIMIT clauses with placeholders in them from ones without in order to have fewer
	  false positives when generating work-arounds for statements the server cannot
	  currently handle as server-side prepared statements.

	- Fixed build.xml to not compile log4j logging if log4j not available.

	- Added support for the c3p0 connection pool's (http://c3p0.sf.net/)
	  validation/connection checker interface which uses the lightweight
	  'COM_PING' call to the server if available. To use it, configure your
	  c3p0 connection pool's 'connectionTesterClassName' property to use
	  'com.mysql.jdbc.integration.c3p0.MysqlConnectionTester'.

	- Better detection of LIMIT inside/outside of quoted strings so that
	  the driver can more correctly determine whether a prepared statement
	  can be prepared on the server or not.

	- Fixed BUG#9319 - Stored procedures with same name in
	  different databases confuse the driver when it tries to determine
	  parameter counts/types.

    - Added finalizers to ResultSet and Statement implementations to be JDBC
      spec-compliant, which requires that if not explicitly closed, these
      resources should be closed upon garbage collection.

    - Fixed BUG#9682 - Stored procedures with DECIMAL parameters with
	  storage specifications that contained "," in them would fail.

	- PreparedStatement.setObject(int, Object, int type, int scale) now
	  uses scale value for BigDecimal instances.

	- Fixed BUG#9704 - Statement.getMoreResults() could throw NPE when
	  existing result set was .close()d.

	- The performance metrics feature now gathers information about
	  number of tables referenced in a SELECT.

	- The logging system is now automatically configured. If the value has
	  been set by the user, via the URL property "logger" or the system
	  property "com.mysql.jdbc.logger", then use that, otherwise, autodetect
	  it using the following steps:

    	 Log4j, if it's available,
    	 Then JDK1.4 logging,
    	 Then fallback to our STDERR logging.

   	- Fixed BUG#9778, DBMD.getTables() shouldn't return tables if views
	  are asked for, even if the database version doesn't support views.

	- Fixed driver not returning 'true' for '-1' when ResultSet.getBoolean()
	  was called on result sets returned from server-side prepared statements.

	- Added a Manifest.MF file with implementation information to the .jar
	  file.

	- More tests in Field.isOpaqueBinary() to distinguish opaque binary (i.e.
	  fields with type CHAR(n) and CHARACTER SET BINARY) from output of
	  various scalar and aggregate functions that return strings.

	- Fixed BUG#9917 - Should accept null for catalog (meaning use current)
	  in DBMD methods, even though it's not JDBC-compliant for legacy's sake.
	  Disable by setting connection property "nullCatalogMeansCurrent" to "false"
	  (which will be the default value in C/J 3.2.x).

	- Fixed BUG#9769 - Should accept null for name patterns in DBMD (meaning "%"),
	  even though it isn't JDBC compliant, for legacy's sake. Disable by setting
	  connection property "nullNamePatternMatchesAll" to "false" (which will be
	  the default value in C/J 3.2.x).

02-18-05 - Version 3.1.7-stable


    - Fixed BUG#7686, Timestamp key column data needed "_binary'"
      stripped for UpdatableResultSet.refreshRow().

    - Fixed BUG#7715 - Timestamps converted incorrectly to strings
      with Server-side prepared statements and updatable result sets.

    - Detect new sql_mode variable in string form (it used to be
      integer) and adjust quoting method for strings appropriately.

    - Added 'holdResultsOpenOverStatementClose' property (default is
      false), that keeps result sets open over statement.close() or new
      execution on same statement (suggested by Kevin Burton).

    - Fixed BUG#7952 -- Infinite recursion when 'falling back' to master
      in failover configuration.

    - Disable multi-statements (if enabled) for MySQL-4.1 versions prior
      to version 4.1.10 if the query cache is enabled, as the server
      returns wrong results in this configuration.

    - Fixed duplicated code in configureClientCharset() that prevented
      useOldUTF8Behavior=true from working properly.

    - Removed 'dontUnpackBinaryResults' functionality, the driver now
      always stores results from server-side prepared statements as-is
      from the server and unpacks them on demand.

    - Fixed BUG#8096 where emulated locators corrupt binary data
      when using server-side prepared statements.

    - Fixed synchronization issue with
      ServerPreparedStatement.serverPrepare() that could cause
      deadlocks/crashes if connection was shared between threads.

    - By default, the driver now scans SQL you are preparing via all
      variants of Connection.prepareStatement() to determine if it is a
      supported type of statement to prepare on the server side, and if
      it is not supported by the server, it instead prepares it as a
      client-side emulated prepared statement (BUG#4718). You can
      disable this by passing 'emulateUnsupportedPstmts=false' in your
      JDBC URL.

    - Remove _binary introducer from parameters used as in/out
      parameters in CallableStatement.

    - Always return byte[]s for output parameters registered as *BINARY.

    - Send correct value for 'boolean' "true" to server for
      PreparedStatement.setObject(n, "true", Types.BIT).

    - Fixed bug with Connection not caching statements from
      prepareStatement() when the statement wasn't a server-side
      prepared statement.

    - Choose correct 'direction' to apply time adjustments when both
      client and server are in GMT timezone when using
      ResultSet.get(..., cal) and PreparedStatement.set(...., cal).

    - Added 'dontTrackOpenResources' option (default is false, to be
      JDBC compliant), which helps with memory use for non-well-behaved
      apps (i.e applications which don't close Statements when they
      should).

    - Fixed BUG#8428 - ResultSet.getString() doesn't maintain format
      stored on server, bug fix only enabled when 'noDatetimeStringSync'
      property is set to 'true' (the default is 'false').

    - Fixed NPE in ResultSet.realClose() when using usage advisor and
      result set was already closed.

    - Fixed BUG#8487 - PreparedStatements not creating streaming result
      sets.

    - Don't pass NULL to String.valueOf() in
      ResultSet.getNativeConvertToString(), as it stringifies it (i.e.
      returns "null"), which is not correct for the method in question.

    - Fixed BUG#8484 - ResultSet.getBigDecimal() throws exception
      when rounding would need to occur to set scale. The driver now
      chooses a rounding mode of 'half up' if non-rounding
      BigDecimal.setScale() fails.

    - Added 'useLocalSessionState' configuration property, when set to
      'true' the JDBC driver trusts that the application is well-behaved
      and only sets autocommit and transaction isolation levels using
      the methods provided on java.sql.Connection, and therefore can
      manipulate these values in many cases without incurring
      round-trips to the database server.

    - Added enableStreamingResults() to Statement for connection pool
      implementations that check Statement.setFetchSize() for
      specification-compliant values. Call Statement.setFetchSize(>=0)
      to disable the streaming results for that statement.

    - Added support for BIT type in MySQL-5.0.3. The driver will treat
      BIT(1-8) as the JDBC standard BIT type (which maps to
      java.lang.Boolean), as the server does not currently send enough
      information to determine the size of a bitfield when < 9 bits are
      declared. BIT(>9) will be treated as VARBINARY, and will return
      byte[] when getObject() is called.

12-23-04 - Version 3.1.6-stable

    - Fixed hang on SocketInputStream.read() with Statement.setMaxRows() and
      multiple result sets when driver has to truncate result set directly,
      rather than tacking a 'LIMIT n' on the end of it.

    - Fixed BUG#7026 - DBMD.getProcedures() doesn't respect catalog parameter.

    - Respect bytes-per-character for RSMD.getPrecision().

12-02-04 - Version 3.1.5-gamma

	- Fix comparisons made between string constants and dynamic strings that
	  are either toUpperCase()d or toLowerCase()d to use Locale.ENGLISH, as
	  some locales 'override' case rules for English. Also use
	  StringUtils.indexOfIgnoreCase() instead of .toUpperCase().indexOf(),
	  avoids creating a very short-lived transient String instance.

	- Fixed BUG#5235 - Server-side prepared statements did not honor
      'zeroDateTimeBehavior' property, and would cause class-cast
      exceptions when using ResultSet.getObject(), as the all-zero string
      was always returned.

    - Fixed batched updates with server prepared statements weren't looking if
      the types had changed for a given batched set of parameters compared
      to the previous set, causing the server to return the error
      'Wrong arguments to mysql_stmt_execute()'.

    - Handle case when string representation of timestamp contains trailing '.'
      with no numbers following it.

    - Fixed BUG#5706 - Inefficient detection of pre-existing string instances
      in ResultSet.getNativeString().

    - Don't throw exceptions for Connection.releaseSavepoint().

    - Use a per-session Calendar instance by default when decoding dates
      from ServerPreparedStatements (set to old, less performant behavior by
      setting property 'dynamicCalendars=true').

    - Added experimental configuration property 'dontUnpackBinaryResults',
      which delays unpacking binary result set values until they're asked for,
      and only creates object instances for non-numerical values (it is set
      to 'false' by default). For some usecase/jvm combinations, this is
      friendlier on the garbage collector.

    - Fixed BUG#5729 - UNSIGNED BIGINT unpacked incorrectly from
      server-side prepared statement result sets.

    - Fixed BUG#6225 - ServerSidePreparedStatement allocating short-lived
      objects un-necessarily.

    - Removed un-wanted new Throwable() in ResultSet constructor due to bad
      merge (caused a new object instance that was never used for every result
      set created) - Found while profiling for BUG#6359.

    - Fixed too-early creation of StringBuffer in EscapeProcessor.escapeSQL(),
      also return String when escaping not needed (to avoid unnecssary object
      allocations). Found while profiling for BUG#6359.

    - Use null-safe-equals for key comparisons in updatable result sets.

    - Fixed BUG#6537, SUM() on Decimal with server-side prepared statement ignores
      scale if zero-padding is needed (this ends up being due to conversion to DOUBLE
      by server, which when converted to a string to parse into BigDecimal, loses all
      'padding' zeros).

    - Use DatabaseMetaData.getIdentifierQuoteString() when building DBMD
      queries.

    - Use 1MB packet for sending file for LOAD DATA LOCAL INFILE if that
      is < 'max_allowed_packet' on server.

    - Fixed BUG#6399, ResultSetMetaData.getColumnDisplaySize() returns incorrect
      values for multibyte charsets.

    - Make auto-deserialization of java.lang.Objects stored in BLOBs
      configurable via 'autoDeserialize' property (defaults to 'false').

    - Re-work Field.isOpaqueBinary() to detect 'CHAR(n) CHARACTER SET BINARY'
      to support fixed-length binary fields for ResultSet.getObject().

    - Use our own implementation of buffered input streams to get around
      blocking behavior of java.io.BufferedInputStream. Disable this with
      'useReadAheadInput=false'.

    - Fixed BUG#6348, failing to connect to the server when one of the
      addresses for the given host name is IPV6 (which the server does
      not yet bind on). The driver now loops through _all_ IP addresses
      for a given host, and stops on the first one that accepts() a
      socket.connect().

09-04-04 - Version 3.1.4-beta

    - Fixed BUG#4510 - connector/j 3.1.3 beta does not handle integers
      correctly (caused by changes to support unsigned reads in
      Buffer.readInt() -> Buffer.readShort()).

    - Added support in DatabaseMetaData.getTables() and getTableTypes()
      for VIEWs which are now available in MySQL server version 5.0.x.

    - Fixed BUG#4642 -- ServerPreparedStatement.execute*() sometimes
      threw ArrayIndexOutOfBoundsException when unpacking field metadata.

    - Optimized integer number parsing, enable 'old' slower integer parsing
      using JDK classes via 'useFastIntParsing=false' property.

    - Added 'useOnlyServerErrorMessages' property, which causes message text
      in exceptions generated by the server to only contain the text sent by
      the server (as opposed to the SQLState's 'standard' description, followed
      by the server's error message). This property is set to 'true' by default.

    - Fixed BUG#4689 - ResultSet.wasNull() does not work for primatives if a
      previous null was returned.

    - Track packet sequence numbers if enablePacketDebug=true, and throw an
      exception if packets received out-of-order.

    - Fixed BUG#4482, ResultSet.getObject() returns wrong type for strings
      when using prepared statements.

    - Calling MysqlPooledConnection.close() twice (even though an application
      error), caused NPE. Fixed.

    - Fixed BUG#5012 -- ServerPreparedStatements dealing with return of
	  DECIMAL type don't work.

	- Fixed BUG#5032 -- ResultSet.getObject() doesn't return
      type Boolean for pseudo-bit types from prepared statements on 4.1.x
      (shortcut for avoiding extra type conversion when using binary-encoded
      result sets obscurred test in getObject() for 'pseudo' bit type)

    - You can now use URLs in 'LOAD DATA LOCAL INFILE' statements, and the
      driver will use Java's built-in handlers for retreiving the data and
      sending it to the server. This feature is not enabled by default,
      you must set the 'allowUrlInLocalInfile' connection property to 'true'.

    - The driver is more strict about truncation of numerics on
      ResultSet.get*(), and will throw a SQLException when truncation is
      detected. You can disable this by setting 'jdbcCompliantTruncation' to
      false (it is enabled by default, as this functionality is required
      for JDBC compliance).

    - Added three ways to deal with all-zero datetimes when reading them from
      a ResultSet, 'exception' (the default), which throws a SQLException
      with a SQLState of 'S1009', 'convertToNull', which returns NULL instead of
      the date, and 'round', which rounds the date to the nearest closest value
      which is '0001-01-01'.

    - Fixed ServerPreparedStatement to read prepared statement metadata off
      the wire, even though it's currently a placeholder instead of using
      MysqlIO.clearInputStream() which didn't work at various times because
      data wasn't available to read from the server yet. This fixes sporadic
      errors users were having with ServerPreparedStatements throwing
      ArrayIndexOutOfBoundExceptions.

    - Use com.mysql.jdbc.Message's classloader when loading resource bundle,
      should fix sporadic issues when the caller's classloader can't locate
      the resource bundle.

07-07-04 - Version 3.1.3-beta

	- Mangle output parameter names for CallableStatements so they
	  will not clash with user variable names.

	- Added support for INOUT parameters in CallableStatements.

	- Fix for BUG#4119, null bitmask sent for server-side prepared
	  statements was incorrect.

	- Use SQL Standard SQL states by default, unless 'useSqlStateCodes'
	  property is set to 'false'.

	- Added packet debuging code (see the 'enablePacketDebug' property
	  documentation).

	- Added constants for MySQL error numbers (publicly-accessible,
	  see com.mysql.jdbc.MysqlErrorNumbers), and the ability to
	  generate the mappings of vendor error codes to SQLStates
	  that the driver uses (for documentation purposes).

	- Externalized more messages (on-going effort).

	- Fix for BUG#4311 - Error in retrieval of mediumint column with
	  prepared statements and binary protocol.

	- Support new timezone variables in MySQL-4.1.3 when
	  'useTimezone=true'

	- Support for unsigned numerics as return types from prepared statements.
	  This also causes a change in ResultSet.getObject() for the 'bigint unsigned'
	  type, which used to return BigDecimal instances, it now returns instances
	  of java.lang.BigInteger.

06-09-04 - Version 3.1.2-alpha

	- Fixed stored procedure parameter parsing info when size was
	  specified for a parameter (i.e. char(), varchar()).

	- Enabled callable statement caching via 'cacheCallableStmts'
	  property.

	- Fixed case when no output parameters specified for a
	  stored procedure caused a bogus query to be issued
	  to retrieve out parameters, leading to a syntax error
	  from the server.

	- Fixed case when no parameters could cause a NullPointerException
	  in CallableStatement.setOutputParameters().

	- Removed wrapping of exceptions in MysqlIO.changeUser().

	- Fixed sending of split packets for large queries, enabled nio
	  ability to send large packets as well.

	- Added .toString() functionality to ServerPreparedStatement,
	  which should help if you're trying to debug a query that is
	  a prepared statement (it shows SQL as the server would process).

	- Added 'gatherPerformanceMetrics' property, along with properties
	  to control when/where this info gets logged (see docs for more
	  info).

	- ServerPreparedStatements weren't actually de-allocating
	  server-side resources when .close() was called.

	- Added 'logSlowQueries' property, along with property
	  'slowQueriesThresholdMillis' to control when a query should
	  be considered 'slow'.

	- Correctly map output parameters to position given in
	  prepareCall() vs. order implied during registerOutParameter() -
	  fixes BUG#3146.

	- Correctly detect initial character set for servers >= 4.1.0

	- Cleaned up detection of server properties.

	- Support placeholder for parameter metadata for server >= 4.1.2

	- Fix for BUG#3539 getProcedures() does not return any procedures in
	  result set

	- Fix for BUG#3540 getProcedureColumns() doesn't work with wildcards
	  for procedure name

	- Fixed BUG#3520 -- DBMD.getSQLStateType() returns incorrect value.

	- Added 'connectionCollation' property to cause driver to issue
	  'set collation_connection=...' query on connection init if default
	  collation for given charset is not appropriate.

	- Fixed DatabaseMetaData.getProcedures() when run on MySQL-5.0.0 (output of
	'show procedure status' changed between 5.0.1 and 5.0.0.

	- Fixed BUG#3804 -- getWarnings() returns SQLWarning instead of DataTruncation

	- Don't enable server-side prepared statements for server version 5.0.0 or 5.0.1,
	as they aren't compatible with the '4.1.2+' style that the driver uses (the driver
	expects information to come back that isn't there, so it hangs).


02-14-04 - Version 3.1.1-alpha

    - Fixed bug with UpdatableResultSets not using client-side
	  prepared statements.

	- Fixed character encoding issues when converting bytes to
	  ASCII when MySQL doesn't provide the character set, and
	  the JVM is set to a multibyte encoding (usually affecting
	  retrieval of numeric values).

	- Unpack 'unknown' data types from server prepared statements
	  as Strings.

	- Implemented long data (Blobs, Clobs, InputStreams, Readers)
	  for server prepared statements.

	- Implemented Statement.getWarnings() for MySQL-4.1 and newer
	  (using 'SHOW WARNINGS').

	- Default result set type changed to TYPE_FORWARD_ONLY
	  (JDBC compliance).

	- Centralized setting of result set type and concurrency.

	- Re-factored how connection properties are set and exposed
	  as DriverPropertyInfo as well as Connection and DataSource
	  properties.

	- Support for NIO. Use 'useNIO=true' on platforms that support
	  NIO.

	- Support for SAVEPOINTs (MySQL >= 4.0.14 or 4.1.1).

	- Support for mysql_change_user()...See the changeUser() method
	  in com.mysql.jdbc.Connection.

	- Reduced number of methods called in average query to be more
	  efficient.

	- Prepared Statements will be re-prepared on auto-reconnect. Any errors
	  encountered are postponed until first attempt to re-execute the
	  re-prepared statement.

	- Ensure that warnings are cleared before executing queries
	  on prepared statements, as-per JDBC spec (now that we support
	  warnings).

	- Support 'old' profileSql capitalization in ConnectionProperties.
	  This property is deprecated, you should use 'profileSQL' if possible.

	- Optimized Buffer.readLenByteArray() to return shared empty byte array
	  when length is 0.

	- Allow contents of PreparedStatement.setBlob() to be retained
	  between calls to .execute*().

	- Deal with 0-length tokens in EscapeProcessor (caused by callable
	  statement escape syntax).

	- Check for closed connection on delete/update/insert row operations in
	  UpdatableResultSet.

	- Fix support for table aliases when checking for all primary keys in
	  UpdatableResultSet.

	- Removed useFastDates connection property.

	- Correctly initialize datasource properties from JNDI Refs, including
	  explicitly specified URLs.

	- DatabaseMetaData now reports supportsStoredProcedures() for
	  MySQL versions >= 5.0.0

	- Fixed stack overflow in Connection.prepareCall() (bad merge).

	- Fixed IllegalAccessError to Calendar.getTimeInMillis() in DateTimeValue
	  (for JDK < 1.4).

	- Fix for BUG#1673, where DatabaseMetaData.getColumns() is not
      returning correct column ordinal info for non '%' column name patterns.

    - Merged fix of datatype mapping from MySQL type 'FLOAT' to
      java.sql.Types.REAL from 3.0 branch.

    - Detect collation of column for RSMD.isCaseSensitive().

    - Fixed sending of queries > 16M.

    - Added named and indexed input/output parameter support to CallableStatement.
      MySQL-5.0.x or newer.

    - Fixed NullPointerException in ServerPreparedStatement.setTimestamp(),
      as well as year and month descrepencies in
      ServerPreparedStatement.setTimestamp(), setDate().

    - Added ability to have multiple database/JVM targets for compliance
      and regression/unit tests in build.xml.

    - Fixed NPE and year/month bad conversions when accessing some
      datetime functionality in ServerPreparedStatements and their
      resultant result sets.

    - Display where/why a connection was implicitly closed (to
      aid debugging).

    - CommunicationsException implemented, that tries to determine
      why communications was lost with a server, and displays
      possible reasons when .getMessage() is called.

    - Fixed BUG#2359, NULL values for numeric types in binary
      encoded result sets causing NullPointerExceptions.

    - Implemented Connection.prepareCall(), and DatabaseMetaData.
      getProcedures() and getProcedureColumns().

    - Reset 'long binary' parameters in ServerPreparedStatement when
      clearParameters() is called, by sending COM_RESET_STMT to the
      server.

    - Merged prepared statement caching, and .getMetaData() support
      from 3.0 branch.

    - Fixed off-by-1900 error in some cases for
      years in TimeUtil.fastDate/TimeCreate() when unpacking results
      from server-side prepared statements.

    - Fixed BUG#2502 -- charset conversion issue in getTables().

    - Implemented multiple result sets returned from a statement
      or stored procedure.

    - Fixed BUG#2606 -- Server side prepared statements not returning
      datatype 'YEAR' correctly.

    - Enabled streaming of result sets from server-side prepared
      statements.

    - Fixed BUG#2623 -- Class-cast exception when using
      scrolling result sets and server-side prepared statements.

	- Merged unbuffered input code from 3.0.

	- Fixed ConnectionProperties that weren't properly exposed
	  via accessors, cleaned up ConnectionProperties code.

	- Fixed BUG#2671, NULL fields not being encoded correctly in
	  all cases in server side prepared statements.

	- Fixed rare buffer underflow when writing numbers into buffers
	  for sending prepared statement execution requests.

	- Use DocBook version of docs for shipped versions of drivers.


02-18-03 - Version 3.1.0-alpha

    - Added 'requireSSL' property.

    - Added 'useServerPrepStmts' property (default 'false'). The
      driver will use server-side prepared statements when the
      server version supports them (4.1 and newer) when this
      property is set to 'true'. It is currently set to 'false'
      by default until all bind/fetch functionality has been
      implemented. Currently only DML prepared statements are
      implemented for 4.1 server-side prepared statements.

    - Track open Statements, close all when Connection.close()
      is called (JDBC compliance).

06-22-05 - Version 3.0.17-ga

    - Fixed BUG#5874, Timestamp/Time conversion goes in the wrong 'direction'
      when useTimeZone='true' and server timezone differs from client timezone.

	- Fixed BUG#7081, DatabaseMetaData.getIndexInfo() ignoring 'unique'
	  parameter.

	- Support new protocol type 'MYSQL_TYPE_VARCHAR'.

	- Added 'useOldUTF8Behavoior' configuration property, which causes
	  JDBC driver to act like it did with MySQL-4.0.x and earlier when
	  the character encoding is 'utf-8' when connected to MySQL-4.1 or
	  newer.

	- Fixed BUG#7316 - Statements created from a pooled connection were
	  returning physical connection instead of logical connection when
	  getConnection() was called.

	- Fixed BUG#7033 - PreparedStatements don't encode Big5 (and other
	  multibyte) character sets correctly in static SQL strings.

	- Fixed BUG#6966, connections starting up failed-over (due to down master)
      never retry master.

    - Fixed BUG#7061, PreparedStatement.fixDecimalExponent() adding extra
      '+', making number unparseable by MySQL server.

    - Fixed BUG#7686, Timestamp key column data needed "_binary'" stripped for
      UpdatableResultSet.refreshRow().

    - Backported SQLState codes mapping from Connector/J 3.1, enable with
      'useSqlStateCodes=true' as a connection property, it defaults to
      'false' in this release, so that we don't break legacy applications (it
      defaults to 'true' starting with Connector/J 3.1).

    - Fixed BUG#7601, PreparedStatement.fixDecimalExponent() adding extra
      '+', making number unparseable by MySQL server.

    - Escape sequence {fn convert(..., type)} now supports ODBC-style types
      that are prepended by 'SQL_'.

    - Fixed duplicated code in configureClientCharset() that prevented
      useOldUTF8Behavior=true from working properly.

    - Handle streaming result sets with > 2 billion rows properly by fixing
      wraparound of row number counter.

    - Fixed BUG#7607 - MS932, SHIFT_JIS and Windows_31J not recog. as
      aliases for sjis.

    - Fixed BUG#6549 (while fixing #7607), adding 'CP943' to aliases for
      sjis.

    - Fixed BUG#8064, which requires hex escaping of binary data when using
      multibyte charsets with prepared statements.

    - Fixed BUG#8812, NON_UNIQUE column from DBMD.getIndexInfo() returned
      inverted value.

    - Workaround for server BUG#9098 - default values of CURRENT_* for
      DATE/TIME/TIMESTAMP/TIMESTAMP columns can't be distinguished from
      'string' values, so UpdatableResultSet.moveToInsertRow() generates
      bad SQL for inserting default values.

    - Fixed BUG#8629 - 'EUCKR' charset is sent as 'SET NAMES euc_kr' which
      MySQL-4.1 and newer doesn't understand.

    - DatabaseMetaData.supportsSelectForUpdate() returns correct value based
      on server version.

    - Use hex escapes for PreparedStatement.setBytes() for double-byte charsets
      including 'aliases' Windows-31J, CP934, MS932.

    - Added support for the "EUC_JP_Solaris" character encoding, which maps
      to a MySQL encoding of "eucjpms" (backported from 3.1 branch). This only
      works on servers that support eucjpms, namely 5.0.3 or later.

11-15-04 - Version 3.0.16-ga

	- Re-issue character set configuration commands when re-using pooled
	  connections and/or Connection.changeUser() when connected to MySQL-4.1
	  or newer.

	- Fixed ResultSetMetaData.isReadOnly() to detect non-writable columns
	  when connected to MySQL-4.1 or newer, based on existence of 'original'
	  table and column names.

	- Fixed BUG#5664, ResultSet.updateByte() when on insert row
      throws ArrayOutOfBoundsException.

    - Fixed DatabaseMetaData.getTypes() returning incorrect (i.e. non-negative)
      scale for the 'NUMERIC' type.

    - Fixed BUG#6198, off-by-one bug in Buffer.readString(string).

    - Made TINYINT(1) -> BIT/Boolean conversion configurable via 'tinyInt1isBit'
      property (default 'true' to be JDBC compliant out of the box).

    - Only set 'character_set_results' during connection establishment if
      server version >= 4.1.1.

    - Fixed regression where useUnbufferedInput was defaulting to 'false'.

    - Fixed BUG#6231, ResultSet.getTimestamp() on a column with TIME in it
      fails.

09-04-04 - Version 3.0.15-ga

	- Fixed BUG#4010 - StringUtils.escapeEasternUnicodeByteStream is still
	  broken for GBK

	- Fixed BUG#4334 - Failover for autoReconnect not using port #'s for any
	  hosts, and not retrying all hosts. (WARN: This required a change to
	  the SocketFactory connect() method signature, which is now

	    public Socket connect(String host, int portNumber, Properties props),

	  therefore any third-party socket factories will have to be changed
	  to support this signature.

	- Logical connections created by MysqlConnectionPoolDataSource will
	  now issue a rollback() when they are closed and sent back to the pool.
	  If your application server/connection pool already does this for you, you
	  can set the 'rollbackOnPooledClose' property to false to avoid the
	  overhead of an extra rollback().

	- Removed redundant calls to checkRowPos() in ResultSet.

	- Fixed BUG#4742, 'DOUBLE' mapped twice in DBMD.getTypeInfo().

	- Added FLOSS license exemption.

	- Fixed BUG#4808, calling .close() twice on a PooledConnection causes NPE.

	- Fixed BUG#4138 and BUG#4860, DBMD.getColumns() returns incorrect JDBC
	  type for unsigned columns. This affects type mappings for all numeric
	  types in the RSMD.getColumnType() and RSMD.getColumnTypeNames() methods
	  as well, to ensure that 'like' types from DBMD.getColumns() match up
	  with what RSMD.getColumnType() and getColumnTypeNames() return.

	- 'Production' - 'GA' in naming scheme of distributions.

	- Fix for BUG#4880, RSMD.getPrecision() returning 0 for non-numeric types
	  (should return max length in chars for non-binary types, max length
	  in bytes for binary types). This fix also fixes mapping of
	  RSMD.getColumnType() and RSMD.getColumnTypeName() for the BLOB types based
	  on the length sent from the server (the server doesn't distinguish between
	  TINYBLOB, BLOB, MEDIUMBLOB or LONGBLOB at the network protocol level).

	- Fixed BUG#5022 - ResultSet should release Field[] instance in .close().

    - Fixed BUG#5069 -- ResultSet.getMetaData() should not return
	  incorrectly-initialized metadata if the result set has been closed, but
	  should instead throw a SQLException. Also fixed for getRow() and
	  getWarnings() and traversal methods by calling checkClosed() before
	  operating on instance-level fields that are nullified during .close().

	- Parse new timezone variables from 4.1.x servers.

	- Use _binary introducer for PreparedStatement.setBytes() and
	  set*Stream() when connected to MySQL-4.1.x or newer to avoid
	  misinterpretation during character conversion.

05-28-04 - Version 3.0.14-production

	- Fixed URL parsing error

05-27-04 - Version 3.0.13-production

	- Fixed BUG#3848 - Using a MySQLDatasource without server name fails

	- Fixed BUG#3920 - "No Database Selected" when using
	  MysqlConnectionPoolDataSource.

	- Fixed BUG#3873 - PreparedStatement.getGeneratedKeys() method returns only
	  1 result for batched insertions

05-18-04 - Version 3.0.12-production

	- Add unsigned attribute to DatabaseMetaData.getColumns() output
	  in the TYPE_NAME column.

	- Added 'failOverReadOnly' property, to allow end-user to configure
	  state of connection (read-only/writable) when failed over.

	- Backported 'change user' and 'reset server state' functionality
      from 3.1 branch, to allow clients of MysqlConnectionPoolDataSource
      to reset server state on getConnection() on a pooled connection.

    - Don't escape SJIS/GBK/BIG5 when using MySQL-4.1 or newer.

    - Allow 'url' parameter for MysqlDataSource and MysqlConnectionPool
      DataSource so that passing of other properties is possible from
      inside appservers.

    - Map duplicate key and foreign key errors to SQLState of
      '23000'.

    - Backport documentation tooling from 3.1 branch.

    - Return creating statement for ResultSets created by
      getGeneratedKeys() (BUG#2957)

    - Allow java.util.Date to be sent in as parameter to
      PreparedStatement.setObject(), converting it to a Timestamp
      to maintain full precision (BUG#3103).

    - Don't truncate BLOBs/CLOBs when using setBytes() and/or
      setBinary/CharacterStream() (BUG#2670).

    - Dynamically configure character set mappings for field-level
      character sets on MySQL-4.1.0 and newer using 'SHOW COLLATION'
      when connecting.

    - Map 'binary' character set to 'US-ASCII' to support DATETIME
      charset recognition for servers >= 4.1.2

    - Use 'SET character_set_results" during initialization to allow any
      charset to be returned to the driver for result sets.

    - Use charsetnr returned during connect to encode queries before
      issuing 'SET NAMES' on MySQL >= 4.1.0.

    - Add helper methods to ResultSetMetaData (getColumnCharacterEncoding()
      and getColumnCharacterSet()) to allow end-users to see what charset
      the driver thinks it should be using for the column.

    - Only set character_set_results for MySQL >= 4.1.0.

    - Fixed BUG#3511, StringUtils.escapeSJISByteStream() not covering all
      eastern double-byte charsets correctly.

    - Renamed StringUtils.escapeSJISByteStream() to more appropriate
      escapeEasternUnicodeByteStream().

    - Fixed BUG#3554 - Not specifying database in URL caused MalformedURL
      exception.

    - Auto-convert MySQL encoding names to Java encoding names if used
      for characterEncoding property.

    - Added encoding names that are recognized on some JVMs to fix case
      where they were reverse-mapped to MySQL encoding names incorrectly.

    - Use junit.textui.TestRunner for all unit tests (to allow them to be
      run from the command line outside of Ant or Eclipse).

    - Fixed BUG#3557 - UpdatableResultSet not picking up default values
      for moveToInsertRow().

    - Fixed BUG#3570 - inconsistent reporting of column type. The server
      still doesn't return all types for *BLOBs *TEXT correctly, so the
      driver won't return those correctly.

    - Fixed BUG#3520 -- DBMD.getSQLStateType() returns incorrect value.

    - Fixed regression in PreparedStatement.setString() and eastern character
      encodings.

    - Made StringRegressionTest 4.1-unicode aware.

02-19-04 - Version 3.0.11-stable

	- Trigger a 'SET NAMES utf8' when encoding is forced to 'utf8' _or_
	  'utf-8' via the 'characterEncoding' property. Previously, only the
	  Java-style encoding name of 'utf-8' would trigger this.

	- AutoReconnect time was growing faster than exponentially (BUG#2447).

	- Fixed failover always going to last host in list (BUG#2578)

	- Added 'useUnbufferedInput' parameter, and now use it by default
	  (due to JVM issue
	  http://developer.java.sun.com/developer/bugParade/bugs/4401235.html)

	- Detect 'on/off' or '1','2','3' form of lower_case_table_names on
	  server.

	- Return 'java.lang.Integer' for TINYINT and SMALLINT types from
	  ResultSetMetaData.getColumnClassName() (fix for BUG#2852).

	- Return 'java.lang.Double' for FLOAT type from ResultSetMetaData.
	  getColumnClassName() (fix for BUG#2855).

	- Return '[B' instead of java.lang.Object for BINARY, VARBINARY and
	  LONGVARBINARY types from ResultSetMetaData.getColumnClassName()
	  (JDBC compliance).

01-13-04 - Version 3.0.10-stable

    - Don't count quoted id's when inside a 'string' in PreparedStatement
      parsing (fix for BUG#1511).

    - 'Friendlier' exception message for PacketTooLargeException
       (BUG#1534).

    - Backported fix for aliased tables and UpdatableResultSets in
      checkUpdatability() method from 3.1 branch.

    - Fix for ArrayIndexOutOfBounds exception when using Statement.setMaxRows()
      (BUG#1695).

    - Fixed BUG#1576, dealing with large blobs and split packets not being
      read correctly.

    - Fixed regression of Statement.getGeneratedKeys() and REPLACE statements.

    - Fixed BUG#1630, subsequent call to ResultSet.updateFoo() causes NPE if
      result set is not updatable.

    - Fix for 4.1.1-style auth with no password.

    - Fix for BUG#1731, Foreign Keys column sequence is not consistent in
      DatabaseMetaData.getImported/Exported/CrossReference().

    - Fix for BUG#1775 - DatabaseMetaData.getSystemFunction() returning
      bad function 'VResultsSion'.

    - Fix for BUG#1592 -- cross-database updatable result sets
      are not checked for updatability correctly.

    - DatabaseMetaData.getColumns() should return Types.LONGVARCHAR for
      MySQL LONGTEXT type.

    - ResultSet.getObject() on TINYINT and SMALLINT columns should return
      Java type 'Integer' (BUG#1913)

    - Added 'alwaysClearStream' connection property, which causes the driver
      to always empty any remaining data on the input stream before
      each query.

    - Added more descriptive error message 'Server Configuration Denies
      Access to DataSource', as well as retrieval of message from server.

    - Autoreconnect code didn't set catalog upon reconnect if it had been
      changed.

    - Implement ResultSet.updateClob().

    - ResultSetMetaData.isCaseSensitive() returned wrong value for CHAR/VARCHAR
      columns.

    - Fix for BUG#1933 -- Connection property "maxRows" not honored.

    - Fix for BUG#1925 -- Statements being created too many times in
      DBMD.extractForeignKeyFromCreateTable().

    - Fix for BUG#1914 -- Support escape sequence {fn convert ... }

    - Fix for BUG#1958 -- ArrayIndexOutOfBounds when parameter number ==
      number of parameters + 1.

    - Fix for BUG#2006 -- ResultSet.findColumn() should use first matching
      column name when there are duplicate column names in SELECT query
      (JDBC-compliance).

    - Removed static synchronization bottleneck from
      PreparedStatement.setTimestamp().

    - Removed static synchronization bottleneck from instance factory
      method of SingleByteCharsetConverter.

    - Enable caching of the parsing stage of prepared statements via
      the 'cachePrepStmts', 'prepStmtCacheSize' and 'prepStmtCacheSqlLimit'
      properties (disabled by default).

    - Speed up parsing of PreparedStatements, try to use one-pass whenever
      possible.

    - Fixed security exception when used in Applets (applets can't
      read the system property 'file.encoding' which is needed
      for LOAD DATA LOCAL INFILE).

    - Use constants for SQLStates.

    - Map charset 'ko18_ru' to 'ko18r' when connected to MySQL-4.1.0 or
      newer.

    - Ensure that Buffer.writeString() saves room for the \0.

    - Fixed exception 'Unknown character set 'danish' on connect w/ JDK-1.4.0

    - Fixed mappings in SQLError to report deadlocks with SQLStates of '41000'.

    - 'maxRows' property would affect internal statements, so check it for all
      statement creation internal to the driver, and set to 0 when it is not.

10-07-03 - Version 3.0.9-stable

	- Faster date handling code in ResultSet and PreparedStatement (no longer
	  uses Date methods that synchronize on static calendars).

	- Fixed test for end of buffer in Buffer.readString().

	- Fixed ResultSet.previous() behavior to move current
	  position to before result set when on first row
	  of result set (bugs.mysql.com BUG#496)

	- Fixed Statement and PreparedStatement issuing bogus queries
	  when setMaxRows() had been used and a LIMIT clause was present
	  in the query.

	- Fixed BUG#661 - refreshRow didn't work when primary key values
	  contained values that needed to be escaped (they ended up being
	  doubly-escaped).

	- Support InnoDB contraint names when extracting foreign key info
	  in DatabaseMetaData BUG#517 and BUG#664
	  (impl. ideas from Parwinder Sekhon)

	- Backported 4.1 protocol changes from 3.1 branch (server-side SQL
	  states, new field info, larger client capability flags,
	  connect-with-database, etc).

	- Fix UpdatableResultSet to return values for getXXX() when on
	  insert row (BUG#675).

	- The insertRow in an UpdatableResultSet is now loaded with
	  the default column values when moveToInsertRow() is called
	  (BUG#688)

	- DatabaseMetaData.getColumns() wasn't returning NULL for
	  default values that are specified as NULL.

	- Change default statement type/concurrency to TYPE_FORWARD_ONLY
	  and CONCUR_READ_ONLY (spec compliance).

	- Don't try and reset isolation level on reconnect if MySQL doesn't
	  support them.

	- Don't wrap SQLExceptions in RowDataDynamic.

	- Don't change timestamp TZ twice if useTimezone==true (BUG#774)

	- Fixed regression in large split-packet handling (BUG#848).

	- Better diagnostic error messages in exceptions for 'streaming'
	  result sets.

	- Issue exception on ResultSet.getXXX() on empty result set (wasn't
	  caught in some cases).

	- Don't hide messages from exceptions thrown in I/O layers.

	- Don't fire connection closed events when closing pooled connections, or
	  on PooledConnection.getConnection() with already open connections (BUG#884).

	- Clip +/- INF (to smallest and largest representative values for the type in
	  MySQL) and NaN (to 0) for setDouble/setFloat(), and issue a warning on the
	  statement when the server does not support +/- INF or NaN.

	- Fix for BUG#879, double-escaping of '\' when charset is SJIS or GBK and '\'
	  appears in non-escaped input.

	- When emptying input stream of unused rows for 'streaming' result sets,
	  have the current thread yield() every 100 rows in order to not monopolize
	  CPU time.

	- Fixed BUG#1099, DatabaseMetaData.getColumns() getting confused about the
	  keyword 'set' in character columns.

	- Fixed deadlock issue with Statement.setMaxRows().

	- Fixed CLOB.truncate(), BUG#1130

	- Optimized CLOB.setChracterStream(), BUG#1131

	- Made databaseName, portNumber and serverName optional parameters
	  for MysqlDataSourceFactory (BUG#1246)

	- Fix for BUG#1247 -- ResultSet.get/setString mashing char 127

	- Backported auth. changes for 4.1.1 and newer from 3.1 branch.

	- Added com.mysql.jdbc.util.BaseBugReport to help creation of testcases
	  for bug reports.

	- Added property to 'clobber' streaming results, by setting the
	  'clobberStreamingResults' property to 'true' (the default is 'false').
	  This will cause a 'streaming' ResultSet to be automatically
	  closed, and any oustanding data still streaming from the server to
	  be discarded if another query is executed before all the data has been
	  read from the server.

05-23-03 - Version 3.0.8-stable

	- Allow bogus URLs in Driver.getPropertyInfo().

	- Return list of generated keys when using multi-value INSERTS
	  with Statement.getGeneratedKeys().

	- Use JVM charset with filenames and 'LOAD DATA [LOCAL] INFILE'

	- Fix infinite loop with Connection.cleanup().

	- Changed Ant target 'compile-core' to 'compile-driver', and
	  made testsuite compilation a separate target.

	- Fixed result set not getting set for Statement.executeUpdate(),
	  which affected getGeneratedKeys() and getUpdateCount() in
	  some cases.

	- Unicode character 0xFFFF in a string would cause the driver to
	  throw an ArrayOutOfBoundsException (Bug #378)

	- Return correct amount of generated keys when using 'REPLACE'
	  statements.

	- Fix problem detecting server character set in some cases.

	- Fix row data decoding error when using _very_ large packets.

	- Optimized row data decoding.

	- Issue exception when operating on an already-closed
	  prepared statement.

	- Fixed SJIS encoding bug, thanks to Naoto Sato.

    - Optimized usage of EscapeProcessor.

    - Allow multiple calls to Statement.close()

04-08-03 - Version 3.0.7-stable

    - Fixed MysqlPooledConnection.close() calling wrong event type.

    - Fixed StringIndexOutOfBoundsException in PreparedStatement.
      setClob().

    - 4.1 Column Metadata fixes

    - Remove synchronization from Driver.connect() and
      Driver.acceptsUrl().

    - IOExceptions during a transaction now cause the Connection to
      be closed.

    - Fixed missing conversion for 'YEAR' type in ResultSetMetaData.
      getColumnTypeName().

    - Don't pick up indexes that start with 'pri' as primary keys
      for DBMD.getPrimaryKeys().

    - Throw SQLExceptions when trying to do operations on a forcefully
      closed Connection (i.e. when a communication link failure occurs).

    - You can now toggle profiling on/off using
      Connection.setProfileSql(boolean).

    - Fixed charset issues with database metadata (charset was not
      getting set correctly).

    - Updatable ResultSets can now be created for aliased tables/columns
      when connected to MySQL-4.1 or newer.

    - Fixed 'LOAD DATA LOCAL INFILE' bug when file > max_allowed_packet.

    - Fixed escaping of 0x5c ('\') character for GBK and Big5 charsets.

    - Fixed ResultSet.getTimestamp() when underlying field is of type DATE.

    - Ensure that packet size from alignPacketSize() does not
      exceed MAX_ALLOWED_PACKET (JVM bug)

    - Don't reset Connection.isReadOnly() when autoReconnecting.

02-18-03 - Version 3.0.6-stable

    - Fixed ResultSetMetaData to return "" when catalog not known.
      Fixes NullPointerExceptions with Sun's CachedRowSet.

    - Fixed DBMD.getTypeInfo() and DBMD.getColumns() returning
      different value for precision in TEXT/BLOB types.

    - Allow ignoring of warning for 'non transactional tables' during
      rollback (compliance/usability) by setting 'ignoreNonTxTables'
      property to 'true'.

    - Fixed SQLExceptions getting swallowed on initial connect.

    - Fixed Statement.setMaxRows() to stop sending 'LIMIT' type queries
      when not needed (performance)

    - Clean up Statement query/method mismatch tests (i.e. INSERT not
      allowed with .executeQuery()).

    - More checks added in ResultSet traversal method to catch
      when in closed state.

    - Fixed ResultSetMetaData.isWritable() to return correct value.

    - Add 'window' of different NULL sorting behavior to
      DBMD.nullsAreSortedAtStart (4.0.2 to 4.0.10, true, otherwise,
      no).

    - Implemented Blob.setBytes(). You still need to pass the
      resultant Blob back into an updatable ResultSet or
      PreparedStatement to persist the changes, as MySQL does
      not support 'locators'.

    - Backported 4.1 charset field info changes from Connector/J 3.1

01-22-03 - Version 3.0.5-gamma

    - Fixed Buffer.fastSkipLenString() causing ArrayIndexOutOfBounds
      exceptions with some queries when unpacking fields.

    - Implemented an empty TypeMap for Connection.getTypeMap() so that
      some third-party apps work with MySQL (IBM WebSphere 5.0 Connection
      pool).

    - Added missing LONGTEXT type to DBMD.getColumns().

    - Retrieve TX_ISOLATION from database for
      Connection.getTransactionIsolation() when the MySQL version
      supports it, instead of an instance variable.

    - Quote table names in DatabaseMetaData.getColumns(),
      getPrimaryKeys(), getIndexInfo(), getBestRowIdentifier()

    - Greatly reduce memory required for setBinaryStream() in
      PreparedStatements.

    - Fixed ResultSet.isBeforeFirst() for empty result sets.

    - Added update options for foreign key metadata.


01-06-03 - Version 3.0.4-gamma

    - Added quoted identifiers to database names for
      Connection.setCatalog.

    - Added support for quoted identifiers in PreparedStatement
      parser.

    - Streamlined character conversion and byte[] handling in
      PreparedStatements for setByte().

    - Reduce memory footprint of PreparedStatements by sharing
      outbound packet with MysqlIO.

    - Added 'strictUpdates' property to allow control of amount
      of checking for 'correctness' of updatable result sets. Set this
      to 'false' if you want faster updatable result sets and you know
      that you create them from SELECTs on tables with primary keys and
      that you have selected all primary keys in your query.

    - Added support for 4.0.8-style large packets.

    - Fixed PreparedStatement.executeBatch() parameter overwriting.

12-17-02 - Version 3.0.3-dev

    - Changed charsToByte in SingleByteCharConverter to be non-static

    - Changed SingleByteCharConverter to use lazy initialization of each
      converter.

    - Fixed charset handling in Fields.java

    - Implemented Connection.nativeSQL()

    - More robust escape tokenizer -- recognize '--' comments, and allow
      nested escape sequences (see testsuite.EscapeProcessingTest)

    - DBMD.getImported/ExportedKeys() now handles multiple foreign keys
      per table.

    - Fixed ResultSetMetaData.getPrecision() returning incorrect values
      for some floating point types.

    - Fixed ResultSetMetaData.getColumnTypeName() returning BLOB for
      TEXT and TEXT for BLOB types.

    - Fixed Buffer.isLastDataPacket() for 4.1 and newer servers.

    - Added CLIENT_LONG_FLAG to be able to get more column flags
      (isAutoIncrement() being the most important)

    - Because of above, implemented ResultSetMetaData.isAutoIncrement()
      to use Field.isAutoIncrement().

    - Honor 'lower_case_table_names' when enabled in the server when
      doing table name comparisons in DatabaseMetaData methods.

    - Some MySQL-4.1 protocol support (extended field info from selects)

    - Use non-aliased table/column names and database names to fullly
      qualify tables and columns in UpdatableResultSet (requires
      MySQL-4.1 or newer)

    - Allow user to alter behavior of Statement/
      PreparedStatement.executeBatch() via 'continueBatchOnError' property
      (defaults to 'true').

    - Check for connection closed in more Connection methods
      (createStatement, prepareStatement, setTransactionIsolation,
      setAutoCommit).

    - More robust implementation of updatable result sets. Checks that
      _all_ primary keys of the table have been selected.

    - 'LOAD DATA LOCAL INFILE ...' now works, if your server is configured
      to allow it. Can be turned off with the 'allowLoadLocalInfile'
      property (see the README).

    - Substitute '?' for unknown character conversions in single-byte
      character sets instead of '\0'.

    - NamedPipeSocketFactory now works (only intended for Windows), see
      README for instructions.

11-08-02 - Version 3.0.2-dev

    - Fixed issue with updatable result sets and PreparedStatements not
      working

    - Fixed ResultSet.setFetchDirection(FETCH_UNKNOWN)

    - Fixed issue when calling Statement.setFetchSize() when using
      arbitrary values

    - Fixed incorrect conversion in ResultSet.getLong()

    - Implemented ResultSet.updateBlob().

    - Removed duplicate code from UpdatableResultSet (it can be inherited
      from ResultSet, the extra code for each method to handle updatability
      I thought might someday be necessary has not been needed).

    - Fixed "UnsupportedEncodingException" thrown when "forcing" a
      character encoding via properties.

    - Fixed various non-ASCII character encoding issues.

    - Added driver property 'useHostsInPrivileges'. Defaults to true.
      Affects whether or not '@hostname' will be used in
      DBMD.getColumn/TablePrivileges.

    - All DBMD result set columns describing schemas now return NULL
      to be more compliant with the behavior of other JDBC drivers
      for other databases (MySQL does not support schemas).

    - Added SSL support. See README for information on how to use it.

    - Properly restore connection properties when autoReconnecting
      or failing-over, including autoCommit state, and isolation level.

    - Use 'SHOW CREATE TABLE' when possible for determining foreign key
      information for DatabaseMetaData...also allows cascade options for
      DELETE information to be returned

    - Escape 0x5c character in strings for the SJIS charset.

    - Fixed start position off-by-1 error in Clob.getSubString()

    - Implemented Clob.truncate()

    - Implemented Clob.setString()

    - Implemented Clob.setAsciiStream()

    - Implemented Clob.setCharacterStream()

    - Added com.mysql.jdbc.MiniAdmin class, which allows you to send
      'shutdown' command to MySQL server...Intended to be used when 'embedding'
      Java and MySQL server together in an end-user application.

    - Added 'connectTimeout' parameter that allows users of JDK-1.4 and newer
      to specify a maxium time to wait to establish a connection.

    - Failover and autoReconnect only work when the connection is in a
      autoCommit(false) state, in order to stay transaction safe

    - Added 'queriesBeforeRetryMaster' property that specifies how many
      queries to issue when failed over before attempting to reconnect
      to the master (defaults to 50)

    - Fixed DBMD.supportsResultSetConcurrency() so that it returns true
      for ResultSet.TYPE_SCROLL_INSENSITIVE and ResultSet.CONCUR_READ_ONLY or
      ResultSet.CONCUR_UPDATABLE

    - Fixed ResultSet.isLast() for empty result sets (should return false).

    - PreparedStatement now honors stream lengths in setBinary/Ascii/Character
      Stream() unless you set the connection property
      'useStreamLengthsInPrepStmts' to 'false'.

    - Removed some not-needed temporary object creation by using Strings
      smarter in EscapeProcessor, Connection and DatabaseMetaData classes.

09-21-02 - Version 3.0.1-dev

    - Fixed ResultSet.getRow() off-by-one bug.

    - Fixed RowDataStatic.getAt() off-by-one bug.

    - Added limited Clob functionality (ResultSet.getClob(),
      PreparedStatemtent.setClob(),
      PreparedStatement.setObject(Clob).

    - Added socketTimeout parameter to URL.

    - Connection.isClosed() no longer "pings" the server.

    - Connection.close() issues rollback() when getAutoCommit() == false

    - Added "paranoid" parameter...sanitizes error messages removing
      "sensitive" information from them (i.e. hostnames, ports,
      usernames, etc.), as well as clearing "sensitive" data structures
      when possible.

    - Fixed ResultSetMetaData.isSigned() for TINYINT and BIGINT.

    - Charsets now automatically detected. Optimized code for single-byte
      character set conversion.

    - Implemented ResultSet.getCharacterStream()

    - Added "LOCAL TEMPORARY" to table types in DatabaseMetaData.getTableTypes()

    - Massive code clean-up to follow Java coding conventions (the time had come)


07-31-02 - Version 3.0.0-dev

    - !!! LICENSE CHANGE !!! The driver is now GPL. If you need
      non-GPL licenses, please contact me <mark@mysql.com>

    - JDBC-3.0 functionality including
      Statement/PreparedStatement.getGeneratedKeys() and
      ResultSet.getURL()

    - Performance enchancements - driver is now 50-100% faster
      in most situations, and creates fewer temporary objects

    - Repackaging...new driver name is "com.mysql.jdbc.Driver",
      old name still works, though (the driver is now provided
      by MySQL-AB)

    - Better checking for closed connections in Statement
      and PreparedStatement.

    - Support for streaming (row-by-row) result sets (see README)
      Thanks to Doron.

    - Support for large packets (new addition to MySQL-4.0 protocol),
      see README for more information.

    - JDBC Compliance -- Passes all tests besides stored procedure tests


    - Fix and sort primary key names in DBMetaData (SF bugs 582086 and 582086)

    - Float types now reported as java.sql.Types.FLOAT (SF bug 579573)

    - ResultSet.getTimestamp() now works for DATE types (SF bug 559134)

    - ResultSet.getDate/Time/Timestamp now recognizes all forms of invalid
      values that have been set to all zeroes by MySQL (SF bug 586058)

    - Testsuite now uses Junit (which you can get from www.junit.org)

    - The driver now only works with JDK-1.2 or newer.

    - Added multi-host failover support (see README)

    - General source-code cleanup.

    - Overall speed improvements via controlling transient object
      creation in MysqlIO class when reading packets

    - Performance improvements in  string handling and field
      metadata creation (lazily instantiated) contributed by
      Alex Twisleton-Wykeham-Fiennes


05-16-02 - Version 2.0.14

    - More code cleanup

    - PreparedStatement now releases resources on .close() (SF bug 553268)

    - Quoted identifiers not used if server version does not support them. Also,
      if server started with --ansi or --sql-mode=ANSI_QUOTES then '"' will be
      used as an identifier quote, otherwise '`' will be used.

    - ResultSet.getDouble() now uses code built into JDK to be more precise (but slower)

    - LogicalHandle.isClosed() calls through to physical connection

    - Added SQL profiling (to STDERR). Set "profileSql=true" in your JDBC url.
      See README for more information.

    - Fixed typo for relaxAutoCommit parameter.

04-24-02 - Version 2.0.13

    - More code cleanup.

    - Fixed unicode chars being read incorrectly (SF bug 541088)

    - Faster blob escaping for PrepStmt

    - Added set/getPortNumber() to DataSource(s) (SF bug 548167)

    - Added setURL() to MySQLXADataSource (SF bug 546019)

    - PreparedStatement.toString() fixed (SF bug 534026)

    - ResultSetMetaData.getColumnClassName() now implemented

    - Rudimentary version of Statement.getGeneratedKeys() from JDBC-3.0
      now implemented (you need to be using JDK-1.4 for this to work, I
      believe)

    - DBMetaData.getIndexInfo() - bad PAGES fixed (SF BUG 542201)

04-07-02 - Version 2.0.12

    - General code cleanup.

    - Added getIdleFor() method to Connection and MysqlLogicalHandle.

    - Relaxed synchronization in all classes, should fix 520615 and 520393.

    - Added getTable/ColumnPrivileges() to DBMD (fixes 484502).

    - Added new types to getTypeInfo(), fixed existing types thanks to
      Al Davis and Kid Kalanon.

    - Added support for BIT types (51870) to PreparedStatement.

    - Fixed getRow() bug (527165) in ResultSet

    - Fixes for ResultSet updatability in PreparedStatement.
    - Fixed timezone off by 1-hour bug in PreparedStatement (538286, 528785).

    - ResultSet: Fixed updatability (values being set to null
      if not updated).

    - DataSources - fixed setUrl bug (511614, 525565),
      wrong datasource class name (532816, 528767)

    - Added identifier quoting to all DatabaseMetaData methods
      that need them (should fix 518108)

    - Added support for YEAR type (533556)

    - ResultSet.insertRow() should now detect auto_increment fields
      in most cases and use that value in the new row. This detection
      will not work in multi-valued keys, however, due to the fact that
      the MySQL protocol does not return this information.

    - ResultSet.refreshRow() implemented.

    - Fixed testsuite.Traversal afterLast() bug, thanks to Igor Lastric.

01-27-02 - Version 2.0.11

    - Fixed missing DELETE_RULE value in
      DBMD.getImported/ExportedKeys() and getCrossReference().

    - Full synchronization of Statement.java.

    - More changes to fix "Unexpected end of input stream"
      errors when reading BLOBs. This should be the last fix.

01-24-02 - Version 2.0.10

     - Fixed spurious "Unexpected end of input stream" errors in
       MysqlIO (bug 507456).

     - Fixed null-pointer-exceptions when using
       MysqlConnectionPoolDataSource with Websphere 4 (bug 505839).

01-13-02 - Version 2.0.9

     - Ant build was corrupting included jar files, fixed
       (bug 487669).

     - Fixed extra memory allocation in MysqlIO.readPacket()
       (bug 488663).

     - Implementation of DatabaseMetaData.getExported/ImportedKeys() and
       getCrossReference().

     - Full synchronization on methods modifying instance and class-shared
       references, driver should be entirely thread-safe now (please
       let me know if you have problems)

     - DataSource implementations moved to org.gjt.mm.mysql.jdbc2.optional
       package, and (initial) implementations of PooledConnectionDataSource
       and XADataSource are in place (thanks to Todd Wolff for the
       implementation and testing of PooledConnectionDataSource with
       IBM WebSphere 4).

     - Added detection of network connection being closed when reading packets
       (thanks to Todd Lizambri).

     - Fixed quoting error with escape processor (bug 486265).

     - Report batch update support through DatabaseMetaData (bug 495101).

     - Fixed off-by-one-hour error in PreparedStatement.setTimestamp()
       (bug 491577).

     - Removed concatenation support from driver (the '||' operator),
       as older versions of VisualAge seem to be the only thing that
       use it, and it conflicts with the logical '||' operator. You will
       need to start mysqld with the "--ansi" flag to use the '||'
       operator as concatenation (bug 491680)

     - Fixed casting bug in PreparedStatement (bug 488663).

11-25-01 - Version 2.0.8

     - Batch updates now supported (thanks to some inspiration
       from Daniel Rall).

     - XADataSource/ConnectionPoolDataSource code (experimental)

     - PreparedStatement.setAnyNumericType() now handles positive
       exponents correctly (adds "+" so MySQL can understand it).

     - DatabaseMetaData.getPrimaryKeys() and getBestRowIdentifier()
       are now more robust in identifying primary keys (matches
       regardless of case or abbreviation/full spelling of Primary Key
       in Key_type column).

10-24-01 - Version 2.0.7

     - PreparedStatement.setCharacterStream() now implemented

     - Fixed dangling socket problem when in high availability
       (autoReconnect=true) mode, and finalizer for Connection will
       close any dangling sockets on GC.

     - Fixed ResultSetMetaData.getPrecision() returning one
       less than actual on newer versions of MySQL.

     - ResultSet.getBlob() now returns null if column value
       was null.

     - Character sets read from database if useUnicode=true
       and characterEncoding is not set. (thanks to
       Dmitry Vereshchagin)

     - Initial transaction isolation level read from
       database (if avaialable) (thanks to Dmitry Vereshchagin)

     - Fixed DatabaseMetaData.supportsTransactions(), and
       supportsTransactionIsolationLevel() and getTypeInfo()
       SQL_DATETIME_SUB and SQL_DATA_TYPE fields not being
       readable.

     - Fixed PreparedStatement generating SQL that would end
       up with syntax errors for some queries.

     - Fixed ResultSet.isAfterLast() always returning false.

     - Fixed timezone issue in PreparedStatement.setTimestamp()
       (thanks to Erik Olofsson)

     - Captialize type names when "captializeTypeNames=true"
       is passed in URL or properties (for WebObjects, thanks
       to Anjo Krank)

     - Updatable result sets now correctly handle NULL
       values in fields.

     - PreparedStatement.setDouble() now uses full-precision
       doubles (reverting a fix made earlier to truncate them).

     - PreparedStatement.setBoolean() will use 1/0 for values
       if your MySQL Version >= 3.21.23.

06-16-01 - Version 2.0.6

Fixed PreparedStatement parameter checking

     - Fixed case-sensitive column names in ResultSet.java

06-13-01 - Version 2.0.5

     - Fixed ResultSet.getBlob() ArrayIndex out-of-bounds

     - Fixed ResultSetMetaData.getColumnTypeName for TEXT/BLOB

     - Fixed ArrayIndexOutOfBounds when sending large BLOB queries
       (Max size packet was not being set)

     - Added ISOLATION level support to Connection.setIsolationLevel()

     - Fixed NPE on PreparedStatement.executeUpdate() when all columns
       have not been set.

     - Fixed data parsing of TIMESTAMPs with 2-digit years

     - Added Byte to PreparedStatement.setObject()

     - ResultSet.getBoolean() now recognizes '-1' as 'true'

     - ResultSet has +/-Inf/inf support

     - ResultSet.insertRow() works now, even if not all columns are
       set (they will be set to "NULL")

     - DataBaseMetaData.getCrossReference() no longer ArrayIndexOOB

     - getObject() on ResultSet correctly does TINYINT->Byte and
       SMALLINT->Short

12-03-00 - Version 2.0.3

     - Implemented getBigDecimal() without scale component
       for JDBC2.

     - Fixed composite key problem with updateable result sets.

     - Added detection of -/+INF for doubles.

     - Faster ASCII string operations.

     - Fixed incorrect detection of MAX_ALLOWED_PACKET, so sending
       large blobs should work now.

     - Fixed off-by-one error in java.sql.Blob implementation code.

     - Added "ultraDevHack" URL parameter, set to "true" to allow
       (broken) Macromedia UltraDev to use the driver.

04-06-00 - Version 2.0.1

     - Fixed RSMD.isWritable() returning wrong value.
       Thanks to Moritz Maass.

     - Cleaned up exception handling when driver connects

     - Columns that are of type TEXT now return as Strings
       when you use getObject()

     - DatabaseMetaData.getPrimaryKeys() now works correctly wrt
       to key_seq. Thanks to Brian Slesinsky.

     - No escape processing is done on PreparedStatements anymore
       per JDBC spec.

     - Fixed many JDBC-2.0 traversal, positioning bugs, especially
       wrt to empty result sets. Thanks to Ron Smits, Nick Brook,
       Cessar Garcia and Carlos Martinez.

     - Fixed some issues with updatability support in ResultSet when
       using multiple primary keys.

02-21-00 - Version 2.0pre5

     - Fixed Bad Handshake problem.

01-10-00 - Version 2.0pre4

     - Fixes to ResultSet for insertRow() - Thanks to
       Cesar Garcia

     - Fix to Driver to recognize JDBC-2.0 by loading a JDBC-2.0
       class, instead of relying on JDK version numbers. Thanks
       to John Baker.

     - Fixed ResultSet to return correct row numbers

     - Statement.getUpdateCount() now returns rows matched,
       instead of rows actually updated, which is more SQL-92
       like.

10-29-99

     - Statement/PreparedStatement.getMoreResults() bug fixed.
       Thanks to Noel J. Bergman.

     - Added Short as a type to PreparedStatement.setObject().
       Thanks to Jeff Crowder

     - Driver now automagically configures maximum/preferred packet
       sizes by querying server.

     - Autoreconnect code uses fast ping command if server supports
       it.

     - Fixed various bugs wrt. to packet sizing when reading from
       the server and when alloc'ing to write to the server.

08-17-99 - Version 2.0pre

     - Now compiles under JDK-1.2. The driver supports both JDK-1.1
       and JDK-1.2 at the same time through a core set of classes.
       The driver will load the appropriate interface classes at
       runtime by figuring out which JVM version you are using.

     - Fixes for result sets with all nulls in the first row.
       (Pointed out by Tim Endres)

     - Fixes to column numbers in SQLExceptions in ResultSet
       (Thanks to Blas Rodriguez Somoza)

     - The database no longer needs to specified to connect.
       (Thanks to Christian Motschke)

07-04-99 - Version 1.2b

     - Better Documentation (in progress), in doc/mm.doc/book1.html

     - DBMD now allows null for a column name pattern (not in
       spec), which it changes to '%'.

     - DBMD now has correct types/lengths for getXXX().

     - ResultSet.getDate(), getTime(), and getTimestamp() fixes.
       (contributed by Alan Wilken)

     - EscapeProcessor now handles \{ \} and { or } inside quotes
       correctly. (thanks to Alik for some ideas on how to fix it)

     - Fixes to properties handling in Connection.
       (contributed by Juho Tikkala)

     - ResultSet.getObject() now returns null for NULL columns
       in the table, rather than bombing out.
       (thanks to Ben Grosman)

     - ResultSet.getObject() now returns Strings for types
       from MySQL that it doesn't know about. (Suggested by
       Chris Perdue)

     - Removed DataInput/Output streams, not needed, 1/2 number
       of method calls per IO operation.

     - Use default character encoding if one is not specified. This
       is a work-around for broken JVMs, because according to spec,
       EVERY JVM must support "ISO8859_1", but they don't.

     - Fixed Connection to use the platform character encoding
       instead of "ISO8859_1" if one isn't explicitly set. This
       fixes problems people were having loading the character-
       converter classes that didn't always exist (JVM bug).
       (thanks to Fritz Elfert for pointing out this problem)

     - Changed MysqlIO to re-use packets where possible to reduce
       memory usage.

     - Fixed escape-processor bugs pertaining to {} inside
       quotes.

04-14-99 - Version 1.2a

     - Fixed character-set support for non-Javasoft JVMs
       (thanks to many people for pointing it out)

     - Fixed ResultSet.getBoolean() to recognize 'y' & 'n'
       as well as '1' & '0' as boolean flags.
       (thanks to Tim Pizey)

     - Fixed ResultSet.getTimestamp() to give better performance.
       (thanks to Richard Swift)

     - Fixed getByte() for numeric types.
       (thanks to Ray Bellis)

     - Fixed DatabaseMetaData.getTypeInfo() for DATE type.
       (thanks to Paul Johnston)

     - Fixed EscapeProcessor for "fn" calls.
       (thanks to Piyush Shah at locomotive.org)

     - Fixed EscapeProcessor to not do extraneous work if there
       are no escape codes.
       (thanks to Ryan Gustafson)

     - Fixed Driver to parse URLs of the form "jdbc:mysql://host:port"
       (thanks to Richard Lobb)

03-24-99 - Version 1.1i

     - Fixed Timestamps for PreparedStatements

     - Fixed null pointer exceptions in RSMD and RS

     - Re-compiled with jikes for valid class files (thanks ms!)

03-08-99 - Version 1.1h

     - Fixed escape processor to deal with un-matched { and }
       (thanks to Craig Coles)

     - Fixed escape processor to create more portable (between
       DATETIME and TIMESTAMP types) representations so that
       it will work with BETWEEN clauses.
       (thanks to Craig Longman)

     - MysqlIO.quit() now closes the socket connection. Before,
       after many failed connections some OS's would run out
       of file descriptors. (thanks to Michael Brinkman)

     - Fixed NullPointerException in Driver.getPropertyInfo.
       (thanks to Dave Potts)

     - Fixes to MysqlDefs to allow all *text fields to be
       retrieved as Strings.
       (thanks to Chris at Leverage)

     - Fixed setDouble in PreparedStatement for large numbers
       to avoid sending scientific notation to the database.
       (thanks to J.S. Ferguson)

     - Fixed getScale() and getPrecision() in RSMD.
       (contrib'd by James Klicman)

     - Fixed getObject() when field was DECIMAL or NUMERIC
       (thanks to Bert Hobbs)

     - DBMD.getTables() bombed when passed a null table-name
       pattern. Fixed. (thanks to Richard Lobb)

     - Added check for "client not authorized" errors during
       connect. (thanks to Hannes Wallnoefer)

02-19-99 - Version 1.1g

     - Result set rows are now byte arrays. Blobs and Unicode
       work bidriectonally now. The useUnicode and encoding
       options are implemented now.

     - Fixes to PreparedStatement to send binary set by
       setXXXStream to be sent un-touched to the MySQL server.

     - Fixes to getDriverPropertyInfo().

12-31-98 - Version 1.1f

     - Changed all ResultSet fields to Strings, this should allow
       Unicode to work, but your JVM must be able to convert
       between the character sets. This should also make reading
       data from the server be a bit quicker, because there is now
       no conversion from StringBuffer to String.

     - Changed PreparedStatement.streamToString() to be more
       efficient (code from Uwe Schaefer).

     - URL parsing is more robust (throws SQL exceptions on errors
       rather than NullPointerExceptions)

     - PreparedStatement now can convert Strings to Time/Date values
       via setObject() (code from Robert Currey).

     - IO no longer hangs in Buffer.readInt(), that bug was
       introduced in 1.1d when changing to all byte-arrays for
       result sets. (Pointed out by Samo Login)

11-03-98 - Version 1.1b

     - Fixes to DatabaseMetaData to allow both IBM VA and J-Builder
       to work. Let me know how it goes. (thanks to Jac Kersing)

     - Fix to ResultSet.getBoolean() for NULL strings
       (thanks to Barry Lagerweij)

     - Beginning of code cleanup, and formatting. Getting ready
       to branch this off to a parallel JDBC-2.0 source tree.

     - Added "final" modifier to critical sections in MysqlIO and
       Buffer to allow compiler to inline methods for speed.

9-29-98

     - If object references passed to setXXX() in PreparedStatement are
       null, setNull() is automatically called for you. (Thanks for the
       suggestion goes to Erik Ostrom)

     - setObject() in PreparedStatement will now attempt to write a
       serialized  representation of the object to the database for
       objects of Types.OTHER and objects of unknown type.

     - Util now has a static method readObject() which given a ResultSet
       and a column index will re-instantiate an object serialized in
       the above manner.

9-02-98 - Vesion 1.1

     - Got rid of "ugly hack" in MysqlIO.nextRow(). Rather than
       catch an exception, Buffer.isLastDataPacket() was fixed.

     - Connection.getCatalog() and Connection.setCatalog()
       should work now.

     - Statement.setMaxRows() works, as well as setting
       by property maxRows. Statement.setMaxRows() overrides
       maxRows set via properties or url parameters.

     - Automatic re-connection is available. Because it has
       to "ping" the database before each query, it is
       turned off by default. To use it, pass in "autoReconnect=true"
       in the connection URL. You may also change the number of
       reconnect tries, and the initial timeout value via
       "maxReconnects=n" (default 3) and "initialTimeout=n"
       (seconds, default 2) parameters. The timeout is an
       exponential backoff type of timeout, e.g. if you have initial
       timeout of 2 seconds, and maxReconnects of 3, then the driver
       will timeout 2 seconds, 4 seconds, then 16 seconds between each
       re-connection attempt.

8-24-98 - Version 1.0

     - Fixed handling of blob data in Buffer.java

     - Fixed bug with authentication packet being
       sized too small.

     - The JDBC Driver is now under the LPGL

8-14-98 -

     - Fixed Buffer.readLenString() to correctly
          read data for BLOBS.

     - Fixed PreparedStatement.stringToStream to
          correctly read data for BLOBS.

     - Fixed PreparedStatement.setDate() to not
       add a day.
       (above fixes thanks to Vincent Partington)

     - Added URL parameter parsing (?user=... etc).


8-04-98 - Version 0.9d

     - Big news! New package name. Tim Endres from ICE
       Engineering is starting a new source tree for
       GNU GPL'd Java software. He's graciously given
       me the org.gjt.mm package directory to use, so now
       the driver is in the org.gjt.mm.mysql package scheme.
       I'm "legal" now. Look for more information on Tim's
       project soon.

     - Now using dynamically sized packets to reduce
       memory usage when sending commands to the DB.

     - Small fixes to getTypeInfo() for parameters, etc.

     - DatabaseMetaData is now fully implemented. Let me
       know if these drivers work with the various IDEs
       out there. I've heard that they're working with
       JBuilder right now.

     - Added JavaDoc documentation to the package.

     - Package now available in .zip or .tar.gz.

7-28-98 - Version 0.9

     - Implemented getTypeInfo().
       Connection.rollback() now throws an SQLException
       per the JDBC spec.

     - Added PreparedStatement that supports all JDBC API
       methods for PreparedStatement including InputStreams.
       Please check this out and let me know if anything is
       broken.

     - Fixed a bug in ResultSet that would break some
       queries that only returned 1 row.

     - Fixed bugs in DatabaseMetaData.getTables(),
       DatabaseMetaData.getColumns() and
       DatabaseMetaData.getCatalogs().

     - Added functionality to Statement that allows
       executeUpdate() to store values for IDs that are
       automatically generated for AUTO_INCREMENT fields.
       Basically, after an executeUpdate(), look at the
       SQLWarnings for warnings like "LAST_INSERTED_ID =
       'some number', COMMAND = 'your SQL query'".

       If you are using AUTO_INCREMENT fields in your
       tables and are executing a lot of executeUpdate()s
       on one Statement, be sure to clearWarnings() every
       so often to save memory.

7-06-98 - Version 0.8

     - Split MysqlIO and Buffer to separate classes. Some
       ClassLoaders gave an IllegalAccess error for some
       fields in those two classes. Now mm.mysql works in
       applets and all classloaders.

       Thanks to Joe Ennis <jce@mail.boone.com> for pointing
       out the problem and working on a fix with me.

7-01-98 - Version 0.7

     - Fixed DatabaseMetadata problems in getColumns() and
       bug in switch statement in the Field constructor.

       Thanks to Costin Manolache <costin@tdiinc.com> for
       pointing these out.

5-21-98 - Version 0.6

     - Incorporated efficiency changes from
       Richard Swift <Richard.Swift@kanatek.ca> in
       MysqlIO.java and ResultSet.java

     - We're now 15% faster than gwe's driver.

     - Started working on DatabaseMetaData.

       The following methods are implemented:
        * getTables()
        * getTableTypes()
        * getColumns
        * getCatalogs()<|MERGE_RESOLUTION|>--- conflicted
+++ resolved
@@ -1,15 +1,9 @@
 # Changelog
 # $Id$
-<<<<<<< HEAD
 06-17-16 - Version 6.0.3
-=======
-mm-dd-yy - Version 5.1.40
-
-04-29-16 - Version 5.1.39
 
   - Fix for Bug#22678872, NPE DURING UPDATE WITH FABRIC.
     New property 'loadBalanceHostRemovalGracePeriod' sets the grace period when removing hosts from a load-balanced connection.
->>>>>>> 4f7776f9
 
   - Fix for Bug#71131 (18068303), Poor error message in CallableStatement.java.
 
