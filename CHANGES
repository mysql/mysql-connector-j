# Changelog
# $Id$

nn-nn-11 - Version 5.1.18
<<<<<<< HEAD
  - Fix for Bug#12784170, "process fork failure" errors while running test suite via ant on Windows.
    Added new ant flag, com.mysql.jdbc.junit.fork, which controls whether JUnit will fork new processes
    for testing ("on", default and legacy behavior) or not ("off", required for Windows).  

  - Added function MYSQL_INDEX_TO_MYSQL_CHARSET to retrieve server charset name using index instead of parsing
    variables to CharsetMapping.java
=======
  - Reverting changes made to ConnectionImpl.java,
    private boolean characterSetNamesMatches function.

  - Added function MYSQL_INDEX_TO_MYSQL_CHARSET to retrieve server charset name
    using index instead of parsing variables to CharsetMapping.java
>>>>>>> 6a0ab52b
  
  - Completed fix for Bug#61201/12649557, fixed tests failures.
  
  - Fix for Bug#61201/12649557, Can't establish connection when url has
    sessionVariables and characterEncoding. Fix covers only MySQL server 4.1+

07-04-11 - Version 5.1.17

  - Fix for Bug#61332 - LIKE not optimized in server when run against I__S tables and no wildcards used.
    Databases/tables with "_" and/or "%" in their names (escaped or not) will be handled by this code path,
	although slower, since it's rare to find these characters in table names in SQL. If there's a "_" or "%"
	in the string, LIKE will take care of that, otherwise we now use = . The only exception is
	information_schema database which is handled separately. Patch covers both getTables() and getColumns().

  - Fix for Bug#61150 - First call to stored procedure fails with "No Database Selected".
	The workaround introduced in DatabaseMetaData.getCallStmtParameterTypes to fix
	the bug in server where SHOW CREATE PROCEDURE was not respecting lower-case table names
	is misbehaving when connection is not attached to database and on non-casesensitive OS.

	- Fix for Bug#61105 - Avoid a concurrent bottleneck in Java's character set
    encoding/decoding when converting bytes to/from Strings.
    
04-21-11 - Version 5.1.16

  - Partial fix for BUG#54135 - setQueryTimeout unsafe across VIP. Fix prevents c/J from 
    killing the right ConnectionID but on wrong server.

  - Fix for BUG#57808 - wasNull not set for DATE field with value 0000-00-00
	in getDate() although zeroDateTimeBehavior is convertToNull.

  - Fix for Bug#54425 - Bypassing the server protocol bug where DB should be null-terminated
    whether it exists or not. Affects COM_CHANGE_USER.
	
  - Fix for Bug#60313 (11890729), bug in 
    com.mysql.jdbc.ResultSetRow.getTimestampFast().

  - Fix for bug 11782297, DBMD.getTables (so thus getColumns too) fails with 
    table names containing dot (like "junk_[Sp:e,c/ C-h+a=.r]").
  
  - Added the ability to determine if the connection is against a server on the 
    same host via the Connection.isServerLocal() method.
    
  - Fix for bug 12325877, Setting "autoReconnect=true" and 
    "cacheServerConfiguration=true" would cause connections created after
    an existing connection fails to have non-existent values for server
    variables which lead to exceeding of max allowed packet exceptions when the
    new connections were used.

02-08-11 - Version 5.1.15

   - Fix for Bug#38367, parameters metadata did not reflect the fact that NULL is allowed 
     parameter value. So DatabaseMetaData.getProcedureColumns will set isNullable member to
	 java.sql.DatabaseMetaData.procedureNullable now.

   - Completed fix for Bug#27916.

   - Fix for Bug#59224, adding 5.5 reserved words to DatabaseMetaData.getSQLKeywords().

   - Fixed an issue where statement comments set via Connection.setStatementComment()
     weren't represented in autoGenerateTestcaseScript=true output.
     
   - Added ability to include the current java thread dump in the exception message
     given for deadlock/wait lock timeout exceptions, enable with 
     "includeThreadDumpInDeadlockExceptions=true" in your JDBC url.

   - Added ability to include current thread name as a statement comment visible
     in MySQL's "SHOW PROCESSLIST" and Innodb deadlock diagnostics, enable with
     "includeThreadNamesAsStatementComment=true".
     
   - Added an SLF4J logging adapter. Enable by adding setting the connection 
     property "logger" to "Slf4JLogger" and placing the appropriate bridge
     from SLF4J to the logging framework of choice in your CLASSPATH. As with
     other Connector/J logging adapters, the log category name used by the 
     driver is "MySQL". See http://www.slf4j.org/manual.html for more details. 
     
12-06-10 - Version 5.1.14

   - Fix for Bug#58728, NPE in com.mysql.jdbc.jdbc2.optional.StatementWrappe.getResultSet()
     if rs is null. Regression test case added to Statement regression tests.

   - Fix for Bug#58751, DatabaseMetadata.getIndexInfo() CARDINALITY now clamped
     to Integer.MAX_VALUE.

   - Fix for BUG#58590
   - Testsuite.Simple.DateTest, MetadataTest, NumbersTest and StatementsTest cleaned and fixed.

   - Testsuite.simple, ConenctionTest & DataSourceTest are up to date. Major rework on 
     ConnectionTest.testDeadlockDetection (Sveta) and testUseCompress.
   
   - Testsuite.simple, CallableStatementTest & CharsetTests are up to date.
   
   - Testsuite.regression SubqueriesRegressionTest and StringRegressionTest are up to date.

   - Testsuite.regression MicroPerformanceRegressionTest, NumbersRegressionTest, PooledConnectionRegressionTest,
     ResultSetRegressionTest are up to date.

   - Testsuite.regression.MetaDataRegressionTest up to date.
   
   - Typo in StatementRegressionTest.testLikeWithBackslashes fixed. StatementRegressionTest
     is up to date.

   - Fix for Bug#58232 - CallableStatement fails to fetch OUT parameter against 5.5 server
   
   - Testsuite.regression.Connection, tests for BUG#45419 refined by Todd so not to cause failures.

   - Testsuite.regression.CallableStatement, tests for BUG#26959 failing against 5.5+ server.

   - Bringing testsuite.regression.CachedRowsetTest up to date.

   - Bringing BLOBregression tests up to date.

   - Fix for Bug#58042 - Statements test failure not handled.

   - Fix for Bug#57850 - Refresh SELECT statement doesn't use correct data type.
     Added Field.valueNeedsQuoting (private final boolean) and protected boolean getvalueNeedsQuoting().
	 UpdatableResultSet refresher and updater call upon this value now.
	 
   - Removing commented source in fix for Bug#57697
   - Fix for Bug#57697 - Metadata getTables() was not checking for table_name already been quoted.
   - Fix for Bug#57694 - 3byte UTF8 can not be used with 5.5.3+ server.
   - Fix for Bug#57701 - StatementsTest.testBatchRewriteErrors() failing on new servers.
   
   - Fix for Bug#54756 - Cannot retrieve data from ResultSet by column name from a Sphinx daemon.
     We were relying only on "server version string" passed. Now, determining
	 server version is done via protocol flags too, where applicable.

   - Fix for Bug#57022 - cannot execute a store procedure with output parameters,
     database parameter was ignored in db.sp notation. The fix is to "sanitize" 
	 db.sp call just like in patch for noAccessToProcedureBodies. BaseTestCase
	 extended with createDatabase and dropDatabase. Regression test added.

   - Fix for Bug#57262 - "useOldUTF8Behavior" behavior was broken since 5.1.3,
     now explicitly sets connection character set to latin1 ("SET NAMES latin1")
     during connection post-handshake process.
     
   - Patch for problem where "noAccessToProcedureBodies=true" was causing 
     "underprivileged" user not to have access to procedures created by him.

   - Patch for Bug#56305, unhandled NPE in DatabaseMetaData.java when calling 
     wrong-cased function without access to mysql.proc. Although simple by 
     itself, some more enhancements were needed for everything to function 
     properly.  So, along with catching potential NPE due to server bug, a 
     guard against calling JDBC functions with db_name.proc_name notation was 
     also added. Necessary changes added to StringUtils.java too.

   - Added ability to load-balance while auto-commit is enabled.  This 
     introduces two new properties:

       loadBalanceAutoCommitStatementThreshold defines the number of matching 
       statements which will trigger the driver to (potentially) swap physical 
       server connections, 

       loadBalanceAutoCommitStatementRegex defines the regular expression 
       against which statements must match.  The default values (0 and blank, 
       respectively) retain the previously-established behavior that 
       connections with auto-commit enabled are never balanced.  Feature 
       request documented in Bug#55723.

   - Minor fix in getProcedureColumns() DisplaySize for Bug#51712. Fix for 
     Bug#41269 is not complete without this.  getColumnDisplaySize on a 
     ResultSet already consisting of metadata is now functional thanks to 
     Bogdan.

   - Minor fix for Bug#55217, return 4 as a result of DataBaseMetadata.getJDBCMajorVersion() as per manual.

   - Added support for hosts specified in the URL of the form: 
     address=(key=value), supported keys are:
       
       (protocol=tcp or pipe (for named pipes on Windows)
       (path=[] for named pipes)
       (host=[]) for TCP connections 
       (port=[]) for TCP connections 
       
       An example would be:
       
       jdbc:mysql://address=(protocol=tcp)(host=localhost)(port=3306)(user=test)/db
       
      Any other parameters are treated as host-specific properties that follow 
      the conventions of the JDBC URL properties. This now allows per-host 
      overrides of any configuration property for multi-host connections 
      (failover, loadbalance, replication). We do recommend that the overrides 
      are limited to user, password, network timeouts and statement and 
      metadata cache sizes. Unexpected behavior may be observed with other 
      per-host overrides.

    - Fix for Bug#56099 - Added support for JDBC4-specific functionality when 
      using load-balanced connections.

    - Fix for Bug#56200 - Added diagnostic information to SQLException message 
      thrown when a closed load-balanced connection is reused.  This 
      information will identify the conditions which caused the connection to 
      be closed.
      
    - Fix for Bug#56429 - When using Connector/J configured for failover 
      (jdbc:mysql://host1,host2,... URLs), the non-primary servers re-balance 
      and spawned new idle connections when the transactions on the master were
      committed or rolled-back, eventually exceeding max_connections. It was 
      also discovered that session state (autocommit, isolation level, catalog)
      wasn't  being copied from the primary connection to secondary 
      connections correctly because of the same changes that caused this bug, 
      and this was fixed as well.
     
    - Fix for Bug#56706 - Ensure read-only state is synchronized when new 
      load-balanced connections are selected.
      
    - Fixed Bug#56955 - Connection properties "trustCertificateKeyStoreType" 
      and "clientCertificateKeyStoreType" have invalid defaults, therefore 
      connections that specify "useSSL" will sometimes fail with exceptions 
      from JSSE unless "JKS" has been specified for both of these properties. 
      The default value for these properties is now "JKS", and thus it no 
      longer has to be specified.
      
    - Fixed Bug#56979 - Improper connection closing logic leads to TIME_WAIT 
      sockets on server
      
    - Fixed Bug#57380 - DatabaseMetaData.supportsMultipleResultSets() now returns
      true when connected to a 4.1 version or later server.
      
    - Fixed Bug#58706 - Failover connections didn't honor "failOverReadOnly=false", and in some
      situations would not fall back.
      
    - Removed logging integrations with log4j and apache-commons-logging due to license 
      incompatibility. Replacing with SLF4J integration in next release.

06-24-10 - Version 5.1.13

   - Minor fix in previous patch for Bug#51904. Function ConnectionImpl.setCatalog() was passed quoted argument thus breaking with "...for the right syntax to use near 'test``'"
	  
    - Fix for Bug#51912 - Passing NULL as cat. param to getProcedureColumns with !nullCatalogMeansCurrent
	
    - Fix for Bug#52167 - Can't parse parameter list with special characters inside
	
    - Fix for Bug#51904 - getProcedureColumns() always returns PROCEDURE_CAT result column as NULL
	
    - Fix for Bug#51712 - Display Size is always 0 for columns returned by getProcedureColumns()

    - Fix for Bug#51908 - db variable might have end up unassigned when calling
      getProcedureColumns()/Functions(). This is a followup on code changes made
      for Bug#51022.
    
    - Fixed Bug#51266 - jdbc:mysql:loadbalance:// would stick to the first
      host in the list in some cases, especially exacerbated if the host was
      down.
      
    - Replaced URLs of the form jdbc:mysql://host-1,host-2 with a composite of
      a normal connection and a jdbc:mysql:loadbalance:// connection for more 
      robustness and cleaner code.
      
    - Fixed BUG#51643 - Connections using jdbc:mysql:loadbalance:// would 
      have statements (and prepared statements) that did not have their connections
      changed upon commit()/rollback(), and thus applications that held statement
      instances past commit()/rollback() could have data written to or read from
      un-intended connections.
      
    - Fixed BUG#51666 - StatementInterceptors were never "un-safed" after connection 
      establishment, causing interceptors which returned result sets pre/post execution
      would not work.
      
    - Fixed BUG#51783 - Load-balanced connections could throw a SQLException
      incorrectly on commit() or rollback().  This was not caused by failures in commit
      or rollback, but rather by the possibility that the newly-selected physical
      connection was stale.  Added logic to catch and retry if this happens, up to
      the number of hosts specified for load-balancing.  Also added new property,
      loadBalanceValidateConnectionOnSwapServer, which controls whether to explicitly
      ping the selected host (otherwise, the host is presumed to be up, and will only
      be noticed if auto-commit or transaction isolation state needs to be set and
      fails).
      
    - Added loadBalancePingTimeout property to allow a specific timeout to be set
      for each ping executed against the servers.  This ping is executed when the
      physical connections are rebalanced (commit/rollback or communication exception),
      or when a query starting with (exactly) "/* ping */" is executed.  The latter
      causes each open underlying physical connection to be pinged.

    - Fixed BUG#51776 - Connection.rollback() could swallow exceptions incorrectly.

    - Fixed BUG#52231 - Differences in definitions of which SQLExceptions trigger
      a failover event could result in failure to try more than a single host in 
      certain situations.
      
    - Fixed BUG#52534 - Performance regression using load-balanced connection.  

    - More aggressively purge the statement timeout timers after they've been cancelled to
      trade time for memory. This purge only happens if statement timeouts are in use.
      
    - Added management of running load-balanced connections.  Statistics can be obtained,
      and hosts added/dropped via com.mysql.jdbc.ConnectionGroupManager or the JMX
      implementation.  This functionality is enabled by setting the new paramenter,
      loadBalanceConnectionGroup to the name of the logical grouping of connections.
      All load-balanced connections sharing the same loadBalanceConnectionGroup value,
      regardless of how the application creates them, will be managed together.  To
      enable JMX-based management, set loadBalanceEnableJMX=true and ensure that remote
      JMX is enabled in the JRE (eg, use -Dcom.sun.management.jmxremote).
      
    - Added loadBalanceExceptionChecker property, which takes a fully-qualified class
      name implementing com.mysql.jdbc.LoadBalancedExceptionChecker interface.  This
      allows custom evaluation of SQLExceptions thrown to determine whether they should
      trigger failover to an alternate host in load-balanced deployments.  The default
      is com.mysql.jdbc.StandardLoadBalanceExceptionChecker.
      
    - Added two new properties which allow more flexibility in determining which
      SQLExceptions should trigger failover in a load-balanced deployment.  The new
      loadBalanceSQLStateFailover property takes a comma-delimited list of SQLState
      codes which are compared to the SQLState of the SQLException (matching done
      with trailing wildcard), while loadBalanceSQLExceptionSubclassFailover takes
      a comma-delimited list of fully-qualified class/interface names, against
      which the SQLException is checked to determine if it is an instance of any.
      Matches trigger failover to an alternate host.
      
    - Fixed Bug#51704 - Re-written batched statements don't honor escape processing 
      flag of their creator.
      
    - Fixed Bug#43576 - Sometimes not able to register OUT parameters for 
      CallableStatements.
      
    - Fixed Bug#54175 - Driver doesn't support utf8mb4 for servers 5.5.2 and newer. The
      driver now auto-detects servers configured with character_set_server=utf8mb4 or
      treats the Java encoding "utf-8" passed via "characterEncoding=..." as utf8mb4 in
      the "SET NAMES=" calls it makes when establishing the connection. 
    
02-18-10 - Version 5.1.12

    - NO_INDEX_USED and NO_GOOD_INDEX used were only being set when profileSQL 
      was set to "true", and in some cases their values were reversed.

    - Fix for Bug#51022 - conn.getMetaData().getProcedures("schema",null,"%"); 
      returns all stored procedures from all databases and not only for given 
      one.
	
    - Fixed Bug#50538 - ${svn.revno} shows up in DBMD.getDriverVersion().
    
    - Removed usage of timestamp nanoseconds in PreparedStatement.setTimestamp(),
      as long as Bug#50774 exists in the server and there's no real support
      for nanos/micros in TIMESTAMPs, avoid the performance regression usage of 
      them causes.

    
01-20-10 - Version 5.1.11
 
    - Fix for BUG#50288 - NullPointerException possible during invalidateCurrentConnection() for load-balanced
      connections.
 
    - Fix for BUG#49745 - deleteRow() for updatable result sets can cause full table scan because escaped hex 
      values are used for primary key identifiers.
 
    - Fix for BUG#49607 - Provide Connection context in ExceptionInterceptor.
 
    - Fix for BUG#48605 - Ping leaves closed connections in liveConnections, causing subsequent Exceptions when
      that connection is used.
 
    - Fix for BUG#48442 - Load-balanced Connection object returns inconsistent results for hashCode() and equals()
      dependent upon state of underlying connections.
 
    - Fix for BUG#48172 - Batch rewrite requires space immediately after "VALUES"
    
    - Statement Interceptors didn't completely intercept server-side prepared statements.
    
    - Fix for BUG#48486 Cannot use load balanced connections with MysqlConnectionPoolDataSource.
    
    - Fix for Bug#32525 - "noDatetimeStringSync" doesn't work for server-side prepared statements. Now it does.

    - Hooked up exception interceptors so they get called now.
    
    - Rev'd the statement interceptor interface to pass on some server flags, warning counts and errors. See 
      the com.mysql.jdbc.StatementInteceptorsV2 interface for more details. The driver will create adaptors to
      transparently convert older implementations to the newer interface at runtime.
      
    - Statement Interceptors are now enabled at connection instantiation, but 
      can not return result sets (they will be ignored)  until the connection 
      has bootstrapped itself. If during the init() method your interceptor 
      requires access to the connection itself, it should ensure that methods 
      that might throw exceptions if the connection is closed should handle 
      this in a robust manner.
      
    - "Replication" connections (those with URLs that start with 
      jdbc:mysql:replication) now use a jdbc:mysql:loadbalance connection
      under the hood for the slave "pool". This also means that one can set
      load balancing properties such as "loadBalanceBlacklistTimeout" and
      "loadBalanceStrategy" to choose a mechanism for balancing the load and
      failover/fault tolerance strategy for the slave pool. This work was done
      in order to fix Bug#49537.
      
    - Fixed Bug#36565 - permgen leak from java.util.Timer. Unfortunately no great
      fix exists that lets us keep the timer shared amongst connection instances, so
      instead it's lazily created if need be per-instance, and torn down when the 
      connection is closed.
      
    - Fixed BUG#49700 - Connections from ConnectionPoolDataSource don't
      maintain any values set with "sesssionVariables=...". This was a bug
      in Connection.changeUser()/resetServerState(), we now resubmit the
      session variables during the execution of these methods.
    
09-22-09 - Version 5.1.10

    - Fix for BUG#47494 - Non standard port numbers in the URL are not honored.

09-16-09 - Version 5.1.9

    - The driver has been OSGi-ified. The bundle symbolic name is "com.mysql.jdbc", see META-INF/MANIFEST.MF to see
      what interfaces we export.
      
    - Fixed BUG#45040, adding missing tags from SVN import to BZR branch for
      5.1.
      
    - Fix for a variant of Bug#41484 - ResultSet.find*(String) failed when using cached result set
      metadata.
      
    - Fixed BUG#46637 - When the driver encounters an error condition that causes it to create a 
      CommunicationsException, it tries to build a friendly error message that helps diagnose 
      what is wrong. However, if there has been no network packets received from the server, 
      the error message contains bogus information like:

      "The last packet successfully received from the server was 1,249,932,468,916 milliseconds ago.  
      The last packet sent successfully to the server was 0 milliseconds ago."
      
      Now the error message states that it has never received any packets from the server in this
      scenario.
      
    - Added a new option, "queryTimeoutKillsConnection", when set to "true" will cause timeouts set
      by Statement.setQueryTimeout() to forcibly kill the connection, not just the query.
      
    - Fixed BUG#32216, "PORT" property filled in by Driver.parseURL() not always present. The driver 
      will now always fill in the "PORT" (using 3306 if not specified) property, and the "HOST" property 
      (using "localhost" if not specified) when parseURL() is called. The driver also parses a list of hosts 
      into HOST.n and PORT.n properties as well as adding a property "NUM_HOSTS" for the number of hosts 
      it has found. If a list of hosts is passed to the driver, "HOST" and "PORT" will be set to the 
      values given by "HOST.1" and "PORT.1" respectively. This change has centralized and cleaned up a large
      swath of code used to generate lists of hosts, both for load-balanced and fault tolerant connections and
      their tests.
      
    - Fixed the ResultSet side of BUG#23584 - Calendar discared when retrieving dates from server-side prepared
      statements. The other cases of this bug were fixed when "useLegacyDatetimeCode=false" became the default.

    - Fixed Bug#44324 - Data truncation exceptions did not return the vendor error code from the server. Note that
      the vendor error code is not hard-coded to 1265 as in the bug report, because the server returns different
      error codes for different types of truncations, and we did not want to mask those.
      
    - Fixed Bug#27431 - ResultSet.deleteRow() advances the cursor. The driver now places the cursor on the prior
      row in the result set, or before the start of the result set if the result set is empty after the deletion.
      
    - Fixed Bug#43759 - ResultSet.deleteRow() generates corrupt DELETE statement for primary keys with binary
      data.
      
    - Fixed Bug#46925 - Suspendable XA connections were not pinned to the XID for the global transaction, leading
      to failure when attempting to suspend/resume/commit from different logical XA connections.
      
    - Fixed Bug#44508 - DatabaseMetadata.getSuperTypes() returns result set with incorrect column names.
      
    - Fixed Bug#46788 - Batched prepared statements with ON DUPLICATE KEY UPDATE are rewritten incorrectly when
      when there are parameters as part of the UPDATE clause. Statements of this form can not be rewritten
      as multi-value INSERTs so they are rewritten into multi-statements instead.

07-16-09 - Version 5.1.8
    - Fixed BUG#44588 - Fixed error message for connection exceptions when
      streaming result sets are used.
      
    - Modified/fixed test cases using UnreliableSocketFactory.

    - Fixed BUG#43421 - Made doPing() global blacklist-aware, so that it does not
      throw Exceptions when at least a single load-balanced server is available.

    - Fixed BUG#43071 - Specifying ASCII encoding for converting seed String to
      byte array; allowing system default encoding to be used causes auth failures
      on EBCDIC platforms.

    - Fixed BUG#43070 - traceProtocol parameter isn't configured early enough to
      capture handshake protocol.

    - Fixed BUG#41161 - PreparedStatement.addBatch() doesn't check for all parameters
      being set, which leads to a NullPointerException when calling executeBatch() and
      rewriting batched statements into multi-value or multi-statement statements.

    - Fixed BUG#42055 - ConcurrentModificationException possible when removing items
      from global blacklist.
      
    - Fixed Bug #42309 - Statement.getGeneratedKeys() returns 2 keys when
      using ON DUPLICATE KEY UPDATE
      
    - Fixed some quoting of substituted parameter issues in localized error messages.
    
    - Added a version check around getting the variable 'auto_increment_increment' for
      servers < 5.0.2, which quiets down a warning message that the driver would log
      when connecting to MySQL-4.1 or older.
      
    - The driver will automatically disable elideSetAutoCommit and useLocalTransactionState
      if it detects a MySQL server version older than 6.0.10 with the query cache enabled, due
      to Bug#36326 which can cause the server to report bogus transaction state.
      
    - Fixed a performance regression (Bug#41532) in rewritten batched inserts when "ON DUPLICATE KEY" 
      was present.
      
      Fixes include an improvement to token searching in the statement, and the ability for the driver
      to rewrite prepared statements that include "ON DUPLICATE KEY UPDATE" into multi-valued inserts as
      long as there is no use of LAST_INSERT_ID() in the update clause (as this would render 
      getGeneratedKey() values incorrect).
      
    - Fixed Bug#44056 - Statement.getGeneratedKeys() retains result set instances until statement is closed,
      thus causing memory leaks for long-lived statements, or statements used in tight loops.
      
    - Fixed issues with server-side prepared statement batch re-writing caused by the fix to Bug#41532.
      Rewriting of batched statements now works the same between normal prepared statements and server-side
      prepared statements.
      
    - Fixed Bug#44862 - getBestRowIdentifier does not return resultset as per JDBC API specifications

    - Fixed Bug#44683 - getVersionColumns does not return resultset as per JDBC API specifications

    - Fixed Bug#44865 - getColumns does not return resultset as per JDBC API specifications

    - Fixed Bug#44868 - getTypeInfo does not return resultset as per JDBC API specifications

    - Fixed Bug#44869 - getIndexInfo does not return resultset as per JDBC API specifications

    - Fixed Bug#44867 - getImportedKeys/exportedKeys/crossReference doesn't have correct type for DEFERRABILITY

    - Fixed Bug#41730 - SQL Injection when using U+00A5 and SJIS
    
    - Fixed Bug#43196 - Statement.getGeneratedKeys() doesn't return values for UNSIGNED BIGINTS with values > Long.MAX_VALUE.
      Unfortunately, because the server doesn't tell clients what TYPE the auto increment value is, the driver can't consistently 
      return BigIntegers for the result set returned from getGeneratedKeys(), it will only return them if the value is > Long.MAX_VALUE. 
      If your application needs this consistency, it will need to check the class of the return value from .getObject() on the 
      ResultSet returned by Statement.getGeneratedKeys() and if it's not a BigInteger, create one based on the java.lang.Long that 
      is returned.
      
    - Fixed Bug#38387 - "functionsNeverReturnBlobs=true" now works for SQL functions that return binary/binary collation VAR_STRINGS.

    - Fixed Bug#45171 - Connection.serverPrepareStatement() returns wrong default result set types
    
    - Fixed Bug #43714 - useInformationSchema with
      DatabaseMetaData.getExportedKeys() throws exception

    - Fixed Bug #42253 - multiple escaped quotes cause exception from
      EscapeProcessor

    - Fixed Bug #41566 - Quotes within comments not correctly ignored by
      statement parser

    - Fixed Bug #41269 - DatabaseMetadata.getProcedureColumns() returns
      wrong value for column length

    - Fixed Bug #40439 - Error rewriting batched statement if table name
      ends with "values".

    - Fixed Bug #41484 Accessing fields by name after the ResultSet is closed throws
      NullPointerException.

    - Fixed Bug #39426 - executeBatch passes most recent PreparedStatement params
      to StatementInterceptor
      
    - Support use of INFORMATION_SCHEMA.PARAMETERS when "useInformationSchema" is set "true" and the view exists
      for DatabaseMetaData.getProcedureColumns() and getFunctionColumns().
      
    - When "logSlowQueries" is set to "true", and the driver has made a connection to a server that has suport
      for the SERVER_QUERY_WAS_SLOW flag in the protocol, the query will be logged if the server indicates the
      query has passed the slow query threshold.

    - Added new property, "maxAllowedPacket" to set maximum allowed packet size to
      send to server.

10-22-08 - Version 5.1.7
	- Fixed BUG#33861 - Added global blacklist for LoadBalancingConnectionProxy and
	  implemented in RandomBalanceStrategy and BestResponseTimeBalanceStrategy.
	  Added new property, "loadBalanceBlacklistTimeout", to control how long a
	  server lives in the global blacklist.
	  
	- Fixed BUG#38782 - Possible IndexOutOfBoundsException in random load balancing
	  strategy.
	  
	- Fixed BUG#39784 - invalidateCurrentConnection() does not manage global blacklist
	  when handling connection exceptions.

	- Fixed BUG#40031 - Adding support for CallableStatement.execute() to call
	  stored procedures that are defined as NO SQL or SQL READ DATA when failed
	  over to a read-only slave with replication driver.

	- Fixed BUG#35170- ResultSet.isAfterLast() doesn't work with for
	  streaming result sets.
	  
	- Fixed BUG#35199 - Parse error for metadata in stored function.
	
	- Fixed BUG#35415 - When result set is from views without access to underlying
	  columns and is opened with CONCUR_UPDATABLE, don't throw SQLExceptions when
	  checking updatability due to access permissions, instead return
	  CONCUR_READONLY from getConcurrency.
	  
	- Fixed BUG#35666 - NullPointerException when using "logSlowQueries=true" with
	  server-side prepared statements enabled.
	  
	- Fixed BUG#35660 - Calling equals() on connections created with "jdbc:mysql:loadbalance:"
	  URLs did not have the same behavior as "plain" connections. The behavior we use
	  is the implementation in java.lang.Object, load-balanced connections just happened
	  to be using a java.lang.reflect.Proxy which required some custom behavior in 
	  equals() to make it work the same as "plain" connections.
	  
	  Note that there is no *specified* equals contract for JDBC connections in the
	  JDBC specification itself, but the test makes sure that our implementation is
	  at least consistent.
	    
	- Fixed BUG#35810 - Properties set in URLs and then passed to DataSources via setUrl() 
	  did not take effect in certain circumstances. This also fixes related bugs BUG#13261 and
	  BUG#35753.
	  
	- Fixed BUG#36051 - ResultSet.getTime() won't accept value of '24' for hours component of
	  a java.sql.Time.
	  
	- Fixed BUG#36830 - DBMD.getColumns() doesn't return correct COLUMN_SIZE for SET columns. The
	  logic wasn't accounting for the ","s in the column size.
	  
    - Fixed BUG#35610, BUG#35150- ResultSet.findColumn() and ResultSet.get...(String) doesn't allow
      column names to be used, and isn't congruent with ResultSetMetadata.getColumnName().
      
      By default, we follow the JDBC Specification here, in that the 4.0 behavior
	  is correct. Calling programs should use ResultSetMetaData.getColumnLabel() to dynamically determine
	  the correct "name" to pass to ResultSet.findColumn() or ResultSet.get...(String) whether or not the
	  query specifies an alias via "AS" for the column. ResultSetMetaData.getColumnName() will return the
	  actual name of the column, if it exists, and this name can *not* be used as input to ResultSet.findColumn()
	  or ResultSet.get...(String).
	  
	  The JDBC-3.0 (and earlier) specification has a bug, but you can get the buggy behavior
	  (allowing column names *and* labels to be used for ResultSet.findColumn() and get...(String)) by setting 
	  "useColumnNamesInFindColumn" to "true".
	
	- Fixed BUG#35489 - Prepared statements from pooled connections cause NPE when closed() under JDBC-4.0.
	
	- Added connection property "useLocalTransactionState" which configures if the driver use the in-transaction 
	  state provided by the MySQL protocol to determine if a commit() or rollback() should actually be sent to the database.
	  (disabled by default).
	  
	- Use socket timeouts for JDBC-4.0's Connection.isValid(int timeout) instead of timer tasks, for scalability. As a side effect
	  internally, any communications with the database can use a timeout different than the configured timeout, but this isn't currently
	  used.
	  
	- The number and position of columns for "SHOW INNODB STATUS" changed in MySQL-5.1, which caused the 
	  "includeInnodbStatusInDeadlockExceptions" feature to not show data about the deadlock.
	  
	- Implemented support of INFORMATION_SCHEMA for DatabaseMetadata.getTables() (views there are available as "SYSTEM TABLE"), and thus
	  also made INFORMATION_SCHEMA tables available via DatabaseMetadata.getColumns().
	  
	- Fixed BUG#39352, "INSERT ... ON DUPLICATE KEY UPDATE" doesn't return "0" for un-affected rows. This requires the driver to not
	  send the "CLIENT_FOUND_ROWS" flag to the server when it connects if the connection property "useAffectedRows" is set to "true", 
	  which breaks JDBC-compliance, but currently there is no other way to get correct return values from the server.
	  
	- Fixed BUG#38747 - ResultSets in "streaming" mode throw an exception when closed when the connection is set as "read-only".
	  
	- Fixed BUG#37570 - Can't use non-latin1 passwords. Added connection property "passwordCharacterEncoding". Leaving this set to 
	  the default value (null), uses the platform character set, which works for ISO8859_1 (i.e. "latin1") passwords. For passwords 
	  in other character encodings, the encoding will have to be specified with this property, as it's not possible for the driver to 
	  auto-detect this.
	  
	- Fixed BUG#39911 - We don't retrieve nanos correctly when -parsing- a string for a TIMESTAMP. MySQL itself doesn't support micros
	  or nanos in timestamp values, but if they're stored as strings, historically we try and parse the nanos portion as well. 
	  Unfortunately we -interpreted- them as micros. This fix includes correcting that behavior, and setting the milliseconds portion of
	  such TIMESTAMPs to a correct value as well.
	  
	- Fixed BUG#39962 - ResultSet.findColumn() is slow for applications that call it too often (we're looking at -you- Hibernate). We're
	  using TreeMaps to get case-insensitive comparisons (required for JDBC compliance), but they can be slower than hash maps, so using the
	  approach Alex Burgel points out in this bug seems to help.
	  
	- Fixed BUG#39956 - Statement.getGeneratedKeys() doesn't respect the 'auto_increment_increment' value. We now grab the *session-scoped* 
	  value, and use that. Beware that using "cacheServerConfig=true" will cause us to cache this value, so new connections won't see changes
	  that are applied via something like "init-sql".
	  
	- Fixed BUG#39611 - ReplicationConnection never sends queries to last host in slave list.
	
	- Fixed BUG#34185 - Statement.getGeneratedKeys() does not raise exception when statement was not 
	  created with Statement.RETURN_GENERATED_KEYS flags.
	  
	- Using autoGenerateTestcaseScript=true now logs all statements, regardless or not if they cause errors when processed by MySQL.
	  A "clock" value (millis since epoch) was added in the comment that is pre-pended with the idea that it can then be used
	  when post-processing output to sequence things correctly for a multi-threaded testcase, or to replay the test case with the
	  correct think times.
	
03-06-08 - Version 5.1.6

    - JDBC-4.0-ized XAConnections and datasources.
    
    - Fixed BUG#31790 MysqlValidConnectionChecker 
      doesn't properly handle ReplicationConnection
    
    - Fixed Bug#20491 - DatabaseMetadata.getColumns() doesn't
      return correct column names if connection character set
      isn't UTF-8. (There was a server-side component of this that
      was fixed late in the 5.0 development cycle, it seems, this
      is the last piece that fixes some loose ends in the JDBC
      driver). This fix touches *all* metadata information coming
      from the MySQL server itself.
      
    - Fixed MysqlIO.nextRowFast() to only attempt to read server
      warning counts and status if talking to a 4.1 or newer server
      (fixes a hang when reading data from 4.0 servers).
      
    - Made profiler event handling extensible via the "profilerEventHandler"
      connection property.
      
    - Fixed Bug#31823 - CallableStatement.setNull() on a stored function would 
      throw an ArrayIndexOutOfBounds when setting the last parameter to null when calling setNull().

    - Added SSL-related configuration property "verifyServerCertificate". If set to "false", the driver won't verify 
      the server's certificate when "useSSL" is set to "true".
      
      When using this feature, the keystore parameters should be specified by the 
      "clientCertificateKeyStore*" properties, rather than system properties, as the JSSE doesn't
      make it straightforward to have a non-verifying trust store and the "default" key store.
      
    - Fixed ResultSetMetadata.getColumnName() for result sets returned from
      Statement.getGeneratedKeys() - it was returning null instead of
      "GENERATED_KEY" as in 5.0.x.
      
    - More applicable fix for the "random" load balance strategy in the face
      of node non-responsive, it re-tries a *different* random node, rather 
      than waiting for the node to recover (for BUG#31053)
      
    - Fixed BUG#32577 - no way to store two timestamp/datetime values that happens
      over the DST switchover, as the hours end up being the same when sent as
      the literal that MySQL requires.

      Note that to get this scenario to work with MySQL (since it doesn't support
      per-value timezones), you need to configure your server (or session) to be in UTC,
      and tell the driver not to use the legacy date/time code by setting
      "useLegacyDatetimeCode" to "false". This will cause the driver to always convert
      to/from the server and client timezone consistently.
      
      This bug fix also fixes BUG#15604, by adding entirely new date/time handling
      code that can be switched on by "useLegacyDatetimeCode" being set to "false" as
      a JDBC configuration property. For Connector/J 5.1.x, the default is "true",
      in trunk and beyond it will be "false" (i.e. the old date/time handling code, warts
      and all will be deprecated).
      
    - Fixed BUG#32877 - Load balancing connection using best response time would incorrectly
      "stick" to hosts that were down when the connection was first created.
      
      We solve this problem with a black list that is used during the picking of new hosts.
      If the black list ends up including all configured hosts, the driver will retry for
      a configurable number of times (the "retriesAllDown" configuration property, with a default
      of 120 times), sleeping 250ms between attempts to pick a new connection.
      
      We've also went ahead and made the balancing strategy extensible. To create a new strategy,
      implement the interface com.mysql.jdbc.BalanceStrategy (which also includes our standard
      "extension" interface), and tell the driver to use it by passing in the
      class name via the "loadBalanceStrategy" configuration property. 
      
    - Fixed BUG#30508 - ResultSet returned by Statement.getGeneratedKeys() is not closed 
      automatically when statement that created it is closed.
      
    - Added two new connection properties, "selfDestructOnPingSecondsLifetime" and 
      "selfDestructOnPingMaxOperations" designed to control overall connection lifetime
      (useful to reclaim resources on the server side) for connection pools that don't have such a 
      facility. 
      
      The driver will consult the values of these properties when a ping is sent, either through 
      calling Connection.ping(), issuing the "ping marker" query (any query that starts with 
      "/* ping */"), or when using JDBC-4.0, calling Connection.isValid(). 
      
      If the connection has issued too many operations, or is too old, the driver will
      throw a SQLException with the SQLState of "08S01" at the time of the ping, which
      will cause the connection to be invalidated with most pools in use today.
      
    - Fixed issue where driver could send invalid server-side prepared statement 
      IDs to the server when the driver was setup to do auto-reconnect as the
      connection could get set up enough to start sending queries on one thread,
      while the thread that "noticed" the connection was down hasn't completed
      re-preparing all of the server-side prepared statements that were open when
      the connection died.
      
      Potentially fixes cause for bug 28934. Potentially fixes other possible race
      conditions where one thread that has created a connection "shares" it with other
      threads if the connection is reconnected due to auto-reconnect functionality.
      
    - Fixed BUG#33823 - Public interface ResultSetInternalMethods with reference to 
      non-public class com.mysql.jdbc.CachedResultSetMetaData.
      
    - For any SQLException caused by another Throwable, besides dumping the message or stack
      trace as a string into the message, set the underlying Throwable as the cause for
      the SQLException, making it accessible via getCause().  
     
    - Fixed BUG#34093 - Statements with batched values do not return correct values for 
      getGeneratedKeys() when "rewriteBatchedStatements" is set to "true", and the 
      statement has an "ON DUPLICATE KEY UPDATE" clause.

    - Fixed BUG#31192 - Encoding Issue retrieving serverVersion in MysqlIO in the 
      method doHandshake when encoding doesn't contain ASCII characters in the "standard"
      place (i.e. ebcdic).
      
    - Fixed issue where META-INF in the binary .jar file wasn't packed correctly,
      leading to failure of the JDBC-4.0 SPI mechanism.
       
    - CallableStatements that aren't really stored procedure or stored function calls can
      now be used, for tools such as Oracle JDeveloper ADF that issue statements such as 
      DDL through CallableStatements.
    
    - Fixed BUG#34518 - Statements using cursor fetch leaked internal prepared statements
      until connection was closed. The internal prepared statement is now held open while
      the result set is open, and closed by the result set itself being closed.

    - Fixed BUG#34677 - Blob.truncate() wouldn't take "0" as an argument.

    - CommunicationExceptions now carry information about the last time a packet
      was received from the MySQL server, as well as when the last packet was sent
      to one, in an effort to make it easier to debug communications errors caused
      by network timeouts.
      
    - Reverted a change to DatabaseMetadata.getColumns() from 5.0, where
      getColumns() would report NULL for COLUMN_SIZE for TIME, DATE, DATETIME
      and TIMESTAMP types. It now reports the column size, in the 
      DatabaseMetadata implementations that use "SHOW" commands, and the 
      INFORMATION_SCHEMA.
      
    - Fixed Bug#34762 - RowDataStatic does't always set the metadata in 
      ResultSetRow, which can lead to failures when unpacking DATE,
      TIME, DATETIME and TIMESTAMP types when using absolute, relative,
      and previous result set navigation methods.
      
    - Fixed BUG#34703 - Connection.isValid() invalidates connection after
      timeout, even if connection is actually valid.
      
    - Fixed BUG#34194 - ResultSetMetaData.getColumnTypeName() returns
      "UNKNOWN" for GEOMETRY type.
      
    - Fixed BUG#33162 - NullPointerException instead of SQLException 
      thrown for ResultSet.getTimestamp() when not positioned on a
      row.

    - The ConnectionLifecycleInterceptor interface now has callback methods for
      transaction initiation (transactionBegun()), and completion 
      (transactionCompleted()), as reported by the *server* (i.e. 
      calling Connection.setAutoCommit(false) will not trigger 
      transactionBegun() being called, however the first statement
      which causes a transaction to start on the server will cause
      transactionBegun() to be called *after* the statement has been processed
      on the server).

    - Fixed Bug#34913 - ResultSet.getTimestamp() returns incorrect
      values for month/day of TIMESTAMPs when using server-side
      prepared statements (not enabled by default).
      
    - Fixed BUG#34937 - MysqlConnectionPoolDataSource does not support 
      ReplicationConnection. Notice that we implemented com.mysql.jdbc.Connection
      for ReplicationConnection, however, only accessors from ConnectionProperties
      are implemented (not the mutators), and they return values from the currently
      active connection. All other methods from com.mysql.jdbc.Connection are
      implemented, and operate on the currently active connection, with the exception of
      resetServerState() and changeUser().
      
    - Connections created with jdbc:mysql:replication:// URLs now force
      roundRobinLoadBalance=true on the slaves, and round-robin loadbalancing
      now uses a "random" choice to more evenly distribute load across slave
      servers, especially in connection pools. Connections that are configured
      with "roundRobinLoadBalance=true" no longer set the failover state,
      as it's assumed that we're not attempting to fall-back to a master
      server. This fixes BUG#34963.
    
10-09-07 - Version 5.1.5

    - Released instead of 5.1.4 to pickup patch for BUG#31053
      from 5.0.8.
      
10-09-07 - Version 5.1.4 

    - Added "autoSlowLog" configuration property, overrides 
      "slowQueryThreshold*" properties, driver determines slow
      queries by those that are slower than 5 * stddev of the mean
      query time (outside the 96% percentile).
      
    - Fixed BUG#28256 - When connection is in read-only mode, 
      queries that are wrapped in parentheses incorrectly identified 
      as DML.
       
09-07-07 - Version 5.1.3 RC

	- Setting "useBlobToStoreUTF8OutsideBMP" to "true" tells the
	  driver to treat [MEDIUM/LONG/TINY]BLOB columns as [LONG]VARCHAR
	  columns holding text encoded in UTF-8 that has characters
	  outside the BMP (4-byte encodings), which MySQL server
	  can't handle natively.

	  Set "utf8OutsideBmpExcludedColumnNamePattern" to a regex so that
	  column names matching the given regex will still be treated
	  as BLOBs The regex must follow the patterns used for the
	  java.util.regex package. The default is to exclude no columns,
	  and include all columns.

	  Set "utf8OutsideBmpIncludedColumnNamePattern" to specify exclusion
	  rules to "utf8OutsideBmpExcludedColumnNamePattern". The regex must
	  follow the patterns used for the java.util.regex package.

	- New methods on com.mysql.jdbc.Statement: setLocalInfileInputStream()
	  and getLocalInfileInputStream().

	  setLocalInfileInputStream() sets an InputStream instance that will be used to send data
      to the MySQL server for a "LOAD DATA LOCAL INFILE" statement
      rather than a FileInputStream or URLInputStream that represents
      the path given as an argument to the statement.

      This stream will be read to completion upon execution of a
      "LOAD DATA LOCAL INFILE" statement, and will automatically
      be closed by the driver, so it needs to be reset
      before each call to execute*() that would cause the MySQL
      server to request data to fulfill the request for
      "LOAD DATA LOCAL INFILE".

      If this value is set to NULL, the driver will revert to using
      a FileInputStream or URLInputStream as required.

      getLocalInfileInputStream() returns the InputStream instance that will be used to send
      data in response to a "LOAD DATA LOCAL INFILE" statement.

      This method returns NULL if no such stream has been set
      via setLocalInfileInputStream().

    - The driver now connects with an initial character set
      of "utf-8" solely for the purposes of authentication to
      allow usernames and database names in any character set to
      be used in the JDBC URL.

    - Errors encountered during Statement/PreparedStatement/CallableStatement.executeBatch()
      when "rewriteBatchStatements" has been set to "true" now return
      BatchUpdateExceptions according to the setting of "continueBatchOnError".
      
      If "continueBatchOnError" is set to "true", the update counts for the
      "chunk" that were sent as one unit will all be set to EXECUTE_FAILED, but
      the driver will attempt to process the remainder of the batch. You can determine which
      "chunk" failed by looking at the update counts returned in the BatchUpdateException.
      
      If "continueBatchOnError" is set to "false", the update counts returned
      will contain the failed "chunk", and stop with the failed chunk, with all 
      counts for the failed "chunk" set to EXECUTE_FAILED.
      
      Since MySQL doesn't return multiple error codes for multiple-statements, or
      for multi-value INSERT/REPLACE, it is the application's responsibility to handle 
      determining which item(s) in the "chunk" actually failed.
      
    - Statement.setQueryTimeout()s now affect the entire batch for batched 
      statements, rather than the individual statements that make up the batch.
      
06-29-07 - Version 5.1.2 Beta

    - Setting the configuration property "rewriteBatchedStatements"
      to "true" will now cause the driver to rewrite batched prepared
      statements with more than 3 parameter sets in a batch into
      multi-statements (separated by ";") if they are not plain
      (i.e. without SELECT or ON DUPLICATE KEY UPDATE clauses) INSERT
      or REPLACE statements.

06-22-07 - Version 5.1.1 Alpha

    - Pulled vendor-extension methods of Connection implementation out
      into an interface to support java.sql.Wrapper functionality from
      ConnectionPoolDataSource. The vendor extensions are javadoc'd in
      the com.mysql.jdbc.Connection interface.

      For those looking further into the driver implementation, it is not
      an API that is used for plugability of implementations inside our driver
      (which is why there are still references to ConnectionImpl throughout the
      code).

      Incompatible change: Connection.serverPrepare(String) has been re-named
      to Connection.serverPrepareStatement() for consistency with
      Connection.clientPrepareStatement().

      We've also added server and client prepareStatement() methods that cover
      all of the variants in the JDBC API.

    - Similar to Connection, we pulled out vendor extensions to Statement
      into an interface named "com.mysql.Statement", and moved the Statement
      class into com.mysql.StatementImpl. The two methods (javadoc'd in
      "com.mysql.Statement" are enableStreamingResults(), which already existed,
      and disableStreamingResults() which sets the statement instance back to
      the fetch size and result set type it had before enableStreamingResults()
      was called.

    - Added experimental support for statement "interceptors" via the
      com.mysql.jdbc.StatementInterceptor interface, examples are
      in com/mysql/jdbc/interceptors.

      Implement this interface to be placed "in between" query execution, so that
      you can influence it. (currently experimental).

      StatementInterceptors are "chainable" when configured by the user, the
      results returned by the "current" interceptor will be passed on to the next
      on in the chain, from left-to-right order, as specified by the user in the
      JDBC configuration property "statementInterceptors".

      See the sources (fully javadoc'd) for com.mysql.jdbc.StatementInterceptor
      for more details until we iron out the API and get it documented in the
      manual.

    - Externalized the descriptions of connection properties.

    - The data (and how it's stored) for ResultSet rows are now behind an
      interface which allows us (in some cases) to allocate less memory
      per row, in that for "streaming" result sets, we re-use the packet
      used to read rows, since only one row at a time is ever active.

    - Made it possible to retrieve prepared statement parameter bindings
      (to be used in StatementInterceptors, primarily).

    - Row navigation now causes any streams/readers open on the result set
      to be closed, as in some cases we're reading directly from a shared network
      packet and it will be overwritten by the "next" row.

    - Setting "rewriteBatchedStatements" to "true" now causes CallableStatements
      with batched arguments to be re-written in the form "CALL (...); CALL (...); ..."
      to send the batch in as few client-server round trips as possible.

    - Driver now picks appropriate internal row representation (whole row in one
      buffer, or individual byte[]s for each column value) depending on heuristics,
      including whether or not the row has BLOB or TEXT types and the overall
      row-size. The threshold for row size that will cause the driver to
      use a buffer rather than individual byte[]s is configured by the
      configuration property "largeRowSizeThreshold", which has a default
      value of 2KB.

04-11-07 - Version 5.1.0 Alpha

	- Bumped JDBC Specification version number in jar-file manifest.

	- Re-worked Ant buildfile to build JDBC-4.0 classes separately, as well
	  as support building under Eclipse (since Eclipse can't mix/match JDKs).

	  To build, you must set JAVA_HOME to J2SDK-1.4.2 or Java-5, and set
	  the following properties on your Ant commandline:

	  com.mysql.jdbc.java6.javac - full path to your Java-6 javac executable
	  com.mysql.jdbc.java6.rtjar - full path to your Java-6 rt.jar file

	- New feature - driver will automatically adjust session variable
	  "net_write_timeout" when it determines its been asked for a "streaming"
	  result, and resets it to the previous value when the result set
	  has been consumed. (configuration property is named
	  "netTimeoutForStreamingResults", value has unit of seconds,
	  the value '0' means the driver will not try and adjust this value).

    - Added support for JDBC-4.0 categorized SQLExceptions.

	- Refactored CommunicationsException into a JDBC3 version, and a JDBC4
	  version (which extends SQLRecoverableException, now that it exists).

	  This change means that if you were catching
	  com.mysql.jdbc.CommunicationsException in your applications instead
	  of looking at the SQLState class of "08", and are moving to Java 6
	  (or newer), you need to change your imports to that exception
	  to be com.mysql.jdbc.exceptions.jdbc4.CommunicationsException, as
	  the old class will not be instantiated for communications link-related
	  errors under Java 6.

	- Added support for JDBC-4.0's client information. The backend storage
	  of information provided via Connection.setClientInfo() and retrieved
	  by Connection.getClientInfo() is pluggable by any class that implements
	  the com.mysql.jdbc.JDBC4ClientInfoProvider interface and has a no-args
	  constructor.

	  The implementation used by the driver is configured using the
	  "clientInfoProvider" configuration property (with a default of value
	  of "com.mysql.jdbc.JDBC4CommentClientInfoProvider", an implementation
	  which lists the client info as a comment prepended to every query
	  sent to the server).

	  This functionality is only available when using Java-6 or newer.

	- Added support for JDBC-4.0's SQLXML interfaces.

	- Added support for JDBC-4.0's Wrapper interface.

	- Added support for JDBC-4.0's NCLOB, and NCHAR/NVARCHAR types.

nn-nn-07 - Version 5.0.9

    - Driver now calls SocketFactory.afterHandshake() at appropriate time.
    
10-09-07 - Version 5.0.8

    - Fixed BUG#30550, executeBatch() would fail with an ArithmeticException
      and/or NullPointerException when the batch had zero members and
      "rewriteBatchedStatements" was set to "true" for the connection.
    
    - Added two configuration parameters (both default to "false")
    
            * blobsAreStrings  - Should the driver always treat BLOBs as Strings 
                                 specifically to work around dubious metadata returned 
                                 by the server for GROUP BY clauses?
            
            * functionsNeverReturnBlobs - Should the driver always treat data from 
                                          functions returning BLOBs as Strings - 
                                          specifically to work around dubious metadata 
                                          returned by the server for GROUP BY clauses?

    - Fixed BUG#29106 - Connection checker for JBoss didn't use same method parameters
      via reflection, causing connections to always seem "bad".
      
    - Fixed BUG#30664 - Note that this fix only works for MySQL server 
      versions 5.0.25 and newer, since earlier versions didn't consistently 
      return correct metadata for functions, and thus results from 
      subqueries and functions were indistinguishable from each other, 
      leading to type-related bugs.

    - Fixed BUG#28972 - DatabaseMetaData.getTypeInfo() for the types DECIMAL
      and NUMERIC will return a precision of 254 for server versions older than
      5.0.3, 64 for versions 5.0.3-5.0.5 and 65 for versions newer than 5.0.5.
    
    - Fixed BUG#29852 - Closing a load-balanced connection would cause a
      ClassCastException.
    
    - Fixed BUG#27867 - Schema objects with identifiers other than
      the connection character aren't retrieved correctly in 
      ResultSetMetadata.
      
    - Fixed BUG#28689 - CallableStatement.executeBatch() doesn't work when 
      connection property "noAccessToProcedureBodies" has been set to "true".
     
      The fix involves changing the behavior of "noAccessToProcedureBodies",in 
      that the driver will now report all paramters as "IN" paramters
      but allow callers to call registerOutParameter() on them without throwing
      an exception.
      
    - Fixed BUG#27182 - Connection.getServerCharacterEncoding() doesn't work
      for servers with version >= 4.1.

    - Fixed BUG#27915 - DatabaseMetaData.getColumns() doesn't
      contain SCOPE_* or IS_AUTOINCREMENT columns.

    - Fixed BUG#30851, NPE with null column values when
      "padCharsWithSpace" is set to "true".
    
    - Specifying a "validation query" in your connection pool 
      that starts with "/* ping */" _exactly_ will cause the driver to 
      instead send a ping to the server and return a fake result set (much 
      lighter weight), and when using a ReplicationConnection or a LoadBalancedConnection, 
      will send the ping across all active connections.
      
    - Fixed Bug#30892 setObject(int, Object, int, int) delegate in
      PreparedStatmentWrapper delegates to wrong method.
      
    - XAConnections now start in auto-commit mode (as per JDBC-4.0 specification
      clarification).
     
    - Fixed Bug#27412 - cached metadata with PreparedStatement.execute()
      throws NullPointerException.
      
    - Driver will now fall back to sane defaults for max_allowed_packet and
      net_buffer_length if the server reports them incorrectly (and will log
      this situation at WARN level, since it's actually an error condition).
    
    - Fixed BUG#27916 - UNSIGNED types not reported via DBMD.getTypeInfo(), and 
      capitalization of type names is not consistent between DBMD.getColumns(), 
      RSMD.getColumnTypeName() and DBMD.getTypeInfo().

      This fix also ensures that the precision of UNSIGNED MEDIUMINT
      and UNSIGNED BIGINT is reported correctly via DBMD.getColumns().

    - Fixed BUG#31053 - Connections established using URLs of the form
      "jdbc:mysql:loadbalance://" weren't doing failover if they tried to 
      connect to a MySQL server that was down. The driver now attempts
      connections to the next "best" (depending on the load balance strategy
      in use) server, and continues to attempt connecting to the next "best"
      server every 250 milliseconds until one is found that is up and running 
      or 5 minutes has passed.
      
      If the driver gives up, it will throw the last-received SQLException.
      
07-19-07 - Version 5.0.7

    - Setting the configuration parameter "useCursorFetch" to "true" for
      MySQL-5.0+ enables the use of cursors that allow Connector/J to save
      memory by fetching result set rows in chunks (where the chunk size
      is set by calling setFetchSize() on a Statement or ResultSet) by
      using fully-materialized cursors on the server.

      The driver will will now automatically set "useServerPrepStmts" to
      "true" when "useCursorFetch" has been set to "true", since the feature
      requires server-side prepared statements in order to function.

	- Fixed BUG#28469 - PreparedStatement.getMetaData() for statements
	  containing leading one-line comments is not returned correctly.

	  As part of this fix, we also overhauled detection of DML for
	  executeQuery() and SELECTs for executeUpdate() in plain and
	  prepared statements to be aware of the same  types of comments.

    - Added configuration property "useNanosForElapsedTime" - for
      profiling/debugging functionality that measures elapsed time,
      should the driver try to use nanoseconds resolution if available
      (requires JDK >= 1.5)?

    - Added configuration property "slowQueryThresholdNanos" - if
      "useNanosForElapsedTime" is set to "true", and this property
      is set to a non-zero value the driver will use this threshold
      (in nanosecond units) to determine if a query was slow, instead
      of using millisecond units.

      Note, that if "useNanosForElapsedTime" is set to "true", and this
      property is set to "0" (or left default), then elapsed times will
      still be measured in nanoseconds (if possible), but the slow query
      threshold will be converted from milliseconds to nanoseconds, and thus
      have an upper bound of approximately 2000 millesconds (as that threshold
      is represented as an integer, not a long).

	- Added configuration properties to allow tuning of TCP/IP socket
	  parameters:

	  	"tcpNoDelay" - Should the driver set SO_TCP_NODELAY (disabling the
	  	               Nagle Algorithm, default "true")?

		"tcpKeepAlive" - Should the driver set SO_KEEPALIVE (default "true")?

		"tcpRcvBuf" - Should the driver set SO_RCV_BUF to the given value?
		              The default value of '0', means use the platform default
		              value for this property.

		"tcpSndBuf" - Should the driver set SO_SND_BUF to the given value?
		              The default value of '0', means use the platform default
		              value for this property.

		"tcpTrafficClass" - Should the driver set traffic class or
		                    type-of-service fields? See the documentation
		                    for java.net.Socket.setTrafficClass() for more
		                    information.

	- Give more information in EOFExceptions thrown out of MysqlIO (how many
	  bytes the driver expected to read, how many it actually read, say that
	  communications with the server were unexpectedly lost).

	- Setting "useDynamicCharsetInfo" to "false" now causes driver to use
	  static lookups for collations as well (makes
	  ResultSetMetadata.isCaseSensitive() much more efficient, which leads
	  to performance increase for ColdFusion, which calls this method for
	  every column on every table it sees, it appears).

	- Driver detects when it is running in a ColdFusion MX server (tested
	  with version 7), and uses the configuration bundle "coldFusion",
	  which sets useDynamicCharsetInfo to "false" (see previous entry), and
	  sets useLocalSessionState and autoReconnect to "true".

	- Fixed BUG#28851 - parser in client-side prepared statements
	  eats character following '/' if it's not a multi-line comment.

	- Fixed BUG#28956 - parser in client-side prepared statements
	  runs to end of statement, rather than end-of-line for '#' comments.

	  Also added support for '--' single-line comments.

	- Don't send any file data in response to LOAD DATA LOCAL INFILE
	  if the feature is disabled at the client side. This is to prevent
	  a malicious server or man-in-the-middle from asking the client for
	  data that the client is not expecting. Thanks to Jan Kneschke for
	  discovering the exploit and Andrey "Poohie" Hristov, Konstantin Osipov
	  and Sergei Golubchik for discussions about implications and possible
	  fixes. This fixes BUG 29605 for JDBC.

	- Added new debugging functionality - Setting configuration property
	  "includeInnodbStatusInDeadlockExceptions" to "true" will cause the driver
	  to append the output of "SHOW ENGINE INNODB STATUS" to deadlock-related
	  exceptions, which will enumerate the current locks held inside InnoDB.

05-15-07 - Version 5.0.6

	- Fixed BUG#25545 - Client options not sent correctly when using SSL,
	  leading to stored procedures not being able to return results. Thanks
	  to Don Cohen for the bug report, testcase and patch.

	- Fixed BUG#26592 - PreparedStatement is not closed in
	  BlobFromLocator.getBytes().

	- Fixed BUG#25624 - Whitespace surrounding storage/size specifiers in
	  stored procedure parameters declaration causes NumberFormatException to
	  be thrown when calling stored procedure on JDK-1.5 or newer, as the Number
	  classes in JDK-1.5+ are whitespace intolerant.

	- Fixed BUG#26173 - When useCursorFetch=true, sometimes server would return
	  new, more exact metadata during the execution of the server-side prepared
	  statement that enables this functionality, which the driver ignored (using
	  the original metadata returned during prepare()), causing corrupt reading
	  of data due to type mismatch when the actual rows were returned.

	- Fixed BUG#26959 - comments in DDL of stored procedures/functions confuse
	  procedure parser, and thus metadata about them can not be created, leading to
	  inability to retrieve said metadata, or execute procedures that have certain
	  comments in them.

	- Give better error message when "streaming" result sets, and the connection
	  gets clobbered because of exceeding net_write_timeout on the server. (which is
	  basically what the error message says too).

	- Fixed BUG#26789 - fast date/time parsing doesn't take into
	  account 00:00:00 as a legal value.

	- Fixed BUG#27317 - ResultSet.get*() with a column index < 1 returns
	  misleading error message.

	- Fixed BUG#25517 - Statement.setMaxRows() is not effective on result
	  sets materialized from cursors.

	- New configuration property, "enableQueryTimeouts" (default "true").
	  When enabled, query timeouts set via Statement.setQueryTimeout() use a
	  shared java.util.Timer instance for scheduling. Even if the timeout
	  doesn't expire before the query is processed, there will be
	  memory used by the TimerTask for the given timeout which won't be
	  reclaimed until the time the timeout would have expired if it
	  hadn't been cancelled by the driver. High-load environments
	  might want to consider disabling this functionality. (this configuration
	  property is part of the "maxPerformance" configuration bundle).

	- Fixed BUG#27400 - CALL /* ... */ some_proc() doesn't work. As a side effect
	  of this fix, you can now use /* */ and # comments when preparing statements using
	  client-side prepared statement emulation.

	  If the comments happen to contain parameter markers '?', they will be treated
	  as belonging to the comment (i.e. not recognized) rather than being a parameter
	  of the statement.

	  Note that the statement when sent to the server will contain the comments
	  as-is, they're not stripped during the process of preparing the PreparedStatement
	  or CallableStatement.

	- Fixed BUG#25328 - BIT(> 1) is returned as java.lang.String from ResultSet.getObject()
	  rather than byte[].

	- Fixed BUG#25715 - CallableStatements with OUT/INOUT parameters that
	  are "binary" (blobs, bits, (var)binary, java_object) have extra 7 bytes
	  (which happens to be the _binary introducer!)

	- Added configuration property "padCharsWithSpace" (defaults to "false"). If set
	  to "true", and a result set column has the CHAR type and the value does not
	  fill the amount of characters specified in the DDL for the column, the driver
	  will pad the remaining characters with space (for ANSI compliance).

	- Fixed BUG#27655 - Connection.getTransactionIsolation() uses
	  "SHOW VARIABLES LIKE" which is very inefficient on MySQL-5.0+

	- Added configuration property "useDynamicCharsetInfo". If set to "false"
	  (the default), the driver will use a per-connection cache of character set
	  information queried from the server when necessary, or when set to "true",
	  use a built-in static mapping that is more efficient, but isn't aware of
	  custom character sets or character sets implemented after the release of
	  the JDBC driver.

	  Note: this only affects the "padCharsWithSpace" configuration property and the
            ResultSetMetaData.getColumnDisplayWidth() method.

	- More intelligent initial packet sizes for the "shared" packets are used
	  (512 bytes, rather than 16K), and initial packets used during handshake are
	  now sized appropriately as to not require reallocation.

	- Fixed issue where calling getGeneratedKeys() on a prepared statement after
	  calling execute() didn't always return the generated keys (executeUpdate()
	  worked fine however).

	- Fixed issue where a failed-over connection would let an application call
	  setReadOnly(false), when that call should be ignored until the connection
	  is reconnected to a writable master unless "failoverReadOnly" had been set
	  to "false".

	- Fixed BUG#28085 - Generate more useful error messages for diagnostics
	  when the driver thinks a result set isn't updatable. (Thanks to Ashley Martens
	  for the patch).

	- Driver will now use INSERT INTO ... VALUES (DEFAULT) form of statement
	  for updatable result sets for ResultSet.insertRow(), rather than
	  pre-populating the insert row with values from DatabaseMetaData.getColumns()
	  (which results in a "SHOW FULL COLUMNS" on the server for every result
	  set). If an application requires access to the default values before
	  insertRow() has been called, the JDBC URL should be configured with
	  "populateInsertRowWithDefaultValues" set to "true".

	  This fix specifically targets performance issues with ColdFusion and the
	  fact that it seems to ask for updatable result sets no matter what the
	  application does with them.

	- com.mysql.jdbc.[NonRegistering]Driver now understands URLs of the format
	  "jdbc:mysql:replication://" and "jdbc:mysql:loadbalance://" which will
	  create a ReplicationConnection (exactly like when
	  using [NonRegistering]ReplicationDriver) and an experimenal load-balanced
	  connection designed for use with SQL nodes in a MySQL Cluster/NDB environment,
	  respectively.

	  In an effort to simplify things, we're working on deprecating multiple
	  drivers, and instead specifying different core behavior based upon JDBC URL
	  prefixes, so watch for [NonRegistering]ReplicationDriver to eventually
	  disappear, to be replaced with com.mysql.jdbc[NonRegistering]Driver with
	  the new URL prefix.

	- Added an experimental load-balanced connection designed for use with SQL nodes
      in a MySQL Cluster/NDB environment (This is not for master-slave replication.
      For that, we suggest you look at ReplicationConnection or "lbpool").

	  If the JDBC URL starts with "jdbc:mysql:loadbalance://host-1,host-2,...host-n",
	  the driver will create an implementation of java.sql.Connection that load
	  balances requests across a series of MySQL JDBC connections to the given hosts,
	  where the balancing takes place after transaction commit.

      Therefore, for this to work (at all), you must use transactions, even if only
      reading data.

      Physical connections to the given hosts will not be created until needed.

      The driver will invalidate connections that it detects have had
      communication errors when processing a request. A new connection to the
      problematic host will be attempted the next time it is selected by the load
      balancing algorithm.

      There are two choices for load balancing algorithms, which may be specified
      by the "loadBalanceStrategy" JDBC URL configuration property:

      * "random" - the driver will pick a random host for each request. This tends
        to work better than round-robin, as the randomness will somewhat account for
        spreading loads where requests vary in response time, while round-robin
        can sometimes lead to overloaded nodes if there are variations in response times
        across the workload.

      * "bestResponseTime" - the driver will route the request to the host that had
        the best response time for the previous transaction.

    - When "useLocalSessionState" is set to "true" and connected to a MySQL-5.0 or
      later server, the JDBC driver will now determine whether an actual "commit" or
      "rollback" statement needs to be sent to the database when Connection.commit()
      or Connection.rollback() is called.

      This is especially helpful for high-load situations with connection pools that
      always call Connection.rollback() on connection check-in/check-out because it
      avoids a round-trip to the server.

03-01-07 - Version 5.0.5

    - Fixed BUG#23645 - Some collations/character sets reported as "unknown"
	  (specifically cias variants of existing character sets), and inability to override
	  the detected server character set.

	- Performance enhancement of initial character set configuration, driver
      will only send commands required to configure connection character set
      session variables if the current values on the server do not match
      what is required.

    - Fixed BUG#24360 .setFetchSize() breaks prepared SHOW and other commands.

    - Fixed BUG#24344 - useJDBCCompliantTimezoneShift with server-side prepared
	  statements gives different behavior than when using client-side prepared
	  statements. (this is now fixed if moving from server-side prepared statements
	  to client-side prepared statements by setting "useSSPSCompatibleTimezoneShift" to
	  true", as the driver can't tell if this is a new deployment that never used
	  server-side prepared statements, or if it is an existing deployment that is
	  switching to client-side prepared statements from server-side prepared statements.

    - Fixed BUG#23304 - DBMD using "show" and DBMD using information_schema do
      not return results consistent with each other. (note this fix only
      addresses the inconsistencies, not the issue that the driver is
      treating schemas differently than some users expect. We will revisit
      this behavior when there is full support for schemas in MySQL).

    - Fixed BUG#25073 - rewriting batched statements leaks internal statement
	  instances, and causes a memory leak.

	- Fixed issue where field-level for metadata from DatabaseMetaData when using
	  INFORMATION_SCHEMA didn't have references to current connections,
	  sometimes leading to NullPointerExceptions when intropsecting them via
	  ResultSetMetaData.

	- Fixed BUG#25025 - Client-side prepared statement parser gets confused by
	  in-line (/* ... */) comments and therefore can't rewrite batched statements
	  or reliably detect type of statements when they're used.

	- Fixed BUG#24065 - Better error message when server doesn't return enough
	  information to determine stored procedure/function parameter types.

	- Fixed BUG#21438 - Driver sending nanoseconds to server for timestamps when
	  using server-side prepared statements, when server expects microseconds.

	- Fixed BUG#25514 - Timer instance used for Statement.setQueryTimeout()
	  created per-connection, rather than per-VM, causing memory leak

	- Fixed BUG#25009 - Results from updates not handled correctly in
	  multi-statement queries, leading to erroneous "Result is from UPDATE"
	  exceptions.

	- Fixed BUG#25047 - StringUtils.indexOfIgnoreCaseRespectQuotes() isn't
	  case-insensitive on the first character of the target. This bug broke
	  rewriteBatchedStatements functionality when prepared statements don't
	  use upper-case for the VALUES clause in their statements.

	- Fixed BUG#21480 - Some exceptions thrown out of StandardSocketFactory
	  were needlessly wrapped, obscurring their true cause, especially when
	  using socket timeouts.

	- Fixed BUG#23303 - DatabaseMetaData.getSchemas() doesn't return a
	  TABLE_CATALOG column.

    - Fixed BUG#25399 - EscapeProcessor gets confused by multiple
      backslashes. We now push the responsibility of syntax errors back
      on to the server for most escape sequences.

	- Fixed BUG#25379 - INOUT parameters in CallableStatements get
	  doubly-escaped.

	- Removed non-short-circuited logical ORs from "if" statements.

	- Re-worked stored procedure parameter parser to be more robust. Driver no
	  longer requires "BEGIN" in stored procedure definition, but does have
	  requirement that if a stored function begins with a label directly after the
	  "returns" clause, that the label is not a quoted identifier.
    - Reverted back to internal character conversion routines for single-byte
      character sets, as the ones internal to the JVM are using much more CPU
      time than our internal implementation.

	- Changed cached result set metadata (when using
	  "cacheResultSetMetadata=true") to be cached per-connection rather
	  than per-statement as previously implemented.

	- Use a java.util.TreeMap to map column names to ordinal indexes for
	  ResultSet.findColumn() instead of a HashMap. This allows us to have
	  case-insensitive lookups (required by the JDBC specification) without
	  resorting to the many transient object instances needed to support this
	  requirement with a normal HashMap with either case-adjusted keys, or
	  case-insensitive keys. (In the worst case scenario for lookups of a 1000
	  column result set, TreeMaps are about half as fast wall-clock time as
	  a HashMap, however in normal applications their use gives many orders
	  of magnitude reduction in transient object instance creation which pays
	  off later for CPU usage in garbage collection).

	- Avoid static synchronized code in JVM class libraries for dealing with
	  default timezones.

	- Fixed cases where ServerPreparedStatements weren't using cached metadata
	  when "cacheResultSetMetadata=true" was configured.

	- Use faster datetime parsing for ResultSets that come from plain or
	  non-server-side prepared statements. (Enable old implementation with
	  "useFastDateParsing=false" as a configuration parameter).

	- Fixed BUG#24794 - DatabaseMetaData.getSQLKeywords() doesn't return
	  all reserved words for current MySQL version. The current fix/implementation
	  returns keywords for MySQL-5.1, and doesn't distinguish between different
	  versions of the server.

	- When using cached metadata, skip field-level metadata packets coming from
	  the server, rather than reading them and discarding them without creating
	  com.mysql.jdbc.Field instances.

	- Fixed BUG#25836 - Statement execution which timed out doesn't always
	  throw MySQLTimeoutException.

	- Throw exceptions encountered during timeout to thread
	  calling Statement.execute*(), rather than RuntimeException.

	- Added configuration property "localSocketAddress",which is the hostname or
	  IP address given to explicitly configure the interface that the driver will
	  bind the client side of the TCP/IP connection to when connecting.

	- Take "localSocketAddress" property into account when creating instances
	  of CommunicationsException when the underyling exception is a
	  java.net.BindException, so that a friendlier error message is given with
	  a little internal diagnostics.

	- Fixed some NPEs when cached metadata was used with UpdatableResultSets.

	- The "rewriteBatchedStatements" feature can now be used with server-side
	  prepared statements.

	- Fixed BUG#26326 - Connection property "socketFactory" wasn't exposed via
	  correctly named mutator/accessor, causing data source implementations that
	  use JavaBean naming conventions to set properties to fail to set the property
	  (and in the case of SJAS, fail silently when trying to set this parameter).

	- Fixed BUG#25787 - java.util.Date should be serialized for
	  PreparedStatement.setObject().

	  We've added a new configuration option "treatUtilDateAsTimestamp", which is
	  false by default, as (1) We already had specific behavior to treat
	  java.util.Date as a java.sql.Timestamp because it's useful to many folks,
	  and (2) that behavior will very likely be required for drivers JDBC-post-4.0.

    - Fixed BUG#22628 - Driver.getPropertyInfo() throws NullPointerException for
      URL that only specifies host and/or port.

	- Fixed BUG#21267, ParameterMetaData throws NullPointerException when
	  prepared SQL actually has a syntax error. Added
	  "generateSimpleParameterMetadata" configuration property, which when set
	  to "true" will generate metadata reflecting VARCHAR for every parameter
	  (the default is "false", which will cause an exception to be thrown if no
	  parameter metadata for the statement is actually available).

	- When extracting foreign key information from "SHOW CREATE TABLE " in
	  DatabaseMetaData, ignore exceptions relating to tables being missing
	  (which could happen for cross-reference or imported-key requests, as
	  the list of tables is generated first, then iterated).

	- Fixed logging of XA commands sent to server, it's now configurable
	  via "logXaCommands" property (defaults to "false").

	- Fixed issue where XADataSources couldn't be bound into JNDI,
	  as the DataSourceFactory didn't know how to create instances
	  of them.

	- Fixed issue where XADataSources couldn't be bound into JNDI,
	  as the DataSourceFactory didn't know how to create instances
	  of them.

	- Usage advisor will now issue warnings for result sets with large numbers
	  of rows (size configured by "resultSetSizeThreshold" property, default
	  value is 100).

10-20-06 - Version 5.0.4

    - Fixed BUG#21379 - column names don't match metadata in cases
      where server doesn't return original column names (column functions)
	  thus breaking compatibility with applications that expect 1-1 mappings
	  between findColumn() and rsmd.getColumnName(), usually manifests itself
	  as "Can't find column ('')" exceptions.

    - Fixed BUG#21544 - When using information_schema for metadata,
	  COLUMN_SIZE for getColumns() is not clamped to range of
	  java.lang.Integer as is the case when not using
	  information_schema, thus leading to a truncation exception that
	  isn't present when not using information_schema.

    - Fixed configuration property "jdbcCompliantTruncation" was not
      being used for reads of result set values.

    - Fixed BUG#22024 - Newlines causing whitespace to span confuse
	  procedure parser when getting parameter metadata for stored
	  procedures.

	- Driver now supports {call sp} (without "()" if procedure has no
	  arguments).

	- Fixed BUG#22359 - Driver was using milliseconds for
	  Statement.setQueryTimeout() when specification says argument is
	  to be in seconds.

	- Workaround for server crash when calling stored procedures
	  via a server-side prepared statement (driver now detects
	  prepare(stored procedure) and substitutes client-side prepared
	  statement), addresses BUG#22297.

	- Added new _ci collations to CharsetMapping, fixing
	  Bug#22456 - utf8_unicode_ci not working.

	- Fixed BUG#22290 - Driver issues truncation on write exception when
	  it shouldn't (due to sending big decimal incorrectly to server with
	  server-side prepared statement).

	- Fixed BUG#22613 - DBMD.getColumns() does not return expected
	  COLUMN_SIZE for the SET type, now returns length of largest possible
	  set disregarding whitespace or the "," delimitters to be consistent
	  with the ODBC driver.

	- Driver now sends numeric 1 or 0 for client-prepared statement
	  setBoolean() calls instead of '1' or '0'.

	- DatabaseMetaData correctly reports true for supportsCatalog*()
	  methods.

07-26-06 - Version 5.0.3

    - Fixed BUG#20650 - Statement.cancel() causes NullPointerException
      if underlying connection has been closed due to server failure.

    - Added configuration option "noAccessToProcedureBodies" which will
      cause the driver to create basic parameter metadata for
      CallableStatements when the user does not have access to procedure
      bodies via "SHOW CREATE PROCEDURE" or selecting from mysql.proc
      instead of throwing an exception. The default value for this option
      is "false".

07-11-06 - Version 5.0.2-beta (5.0.1 not released due to packaging error)

    - Fixed BUG#17401 - Can't use XAConnection for local transactions when
      no global transaction is in progress.

    - Fixed BUG#18086 - Driver fails on non-ASCII platforms. The driver
      was assuming that the platform character set would be a superset
      of MySQL's "latin1" when doing the handshake for authentication,
      and when reading error messages. We now use Cp1252 for all strings
      sent to the server during the handshake phase, and a hard-coded mapping
      of the "language" server variable to the character set that
      is used for error messages.

    - Fixed BUG#19169 - ConnectionProperties (and thus some
	  subclasses) are not serializable, even though some J2EE containers
	  expect them to be.

	- Fixed BUG#20242 - MysqlValidConnectionChecker for JBoss doesn't
	  work with MySQLXADataSources.

	- Better caching of character set converters (per-connection)
	  to remove a bottleneck for multibyte character sets.

	- Added connection/datasource property  "pinGlobalTxToPhysicalConnection"
	  (defaults to "false"). When set to "true", when using XAConnections, the
	  driver ensures that operations on a given XID are always routed to the
	  same physical connection. This allows the XAConnection to support
	  "XA START ... JOIN" after "XA END" has been called, and is also a
	  workaround for transaction managers that don't maintain thread affinity
	  for a global transaction (most either always maintain thread affinity,
	  or have it as a configuration option).

	- MysqlXaConnection.recover(int flags) now allows combinations of
	  XAResource.TMSTARTRSCAN and TMENDRSCAN. To simulate the "scanning"
	  nature of the interface, we return all prepared XIDs for TMSTARTRSCAN,
	  and no new XIDs for calls with TMNOFLAGS, or TMENDRSCAN when not in
	  combination with TMSTARTRSCAN. This change was made for API compliance,
	  as well as integration with IBM WebSphere's transaction manager.

12-23-05 - Version 5.0.0-beta

    - XADataSource implemented (ported from 3.2 branch which won't be
      released as a product). Use
      "com.mysql.jdbc.jdbc2.optional.MysqlXADataSource" as your datasource
      class name in your application server to utilize XA transactions
      in MySQL-5.0.10 and newer.

    - PreparedStatement.setString() didn't work correctly when
      sql_mode on server contained NO_BACKSLASH_ESCAPES, and no characters
      that needed escaping were present in the string.

    - Attempt detection of the MySQL type "BINARY" (it's an alias, so this isn't
      always reliable), and use the java.sql.Types.BINARY type mapping for it.

    - Moved -bin-g.jar file into separate "debug" subdirectory to avoid confusion.

    - Don't allow .setAutoCommit(true), or .commit() or .rollback() on an XA-managed
      connection as-per the JDBC specification.

    - If the connection "useTimezone" is set to "true", then also respect timezone
      conversions in escape-processed string literals (e.g. "{ts ...}" and
      "{t ...}").

    - Return original column name for RSMD.getColumnName() if the column was aliased,
      alias name for .getColumnLabel() (if aliased), and original table name
      for .getTableName(). Note this only works for MySQL-4.1 and newer, as
      older servers don't make this information available to clients.

    - Setting "useJDBCCompliantTimezoneShift=true" (it's not the default)
      causes the driver to use GMT for _all_ TIMESTAMP/DATETIME timezones,
      and the current VM timezone for any other type that refers to timezones.
      This feature can not be used when "useTimezone=true" to convert between
      server and client timezones.

    - Add one level of indirection of internal representation of CallableStatement
      parameter metadata to avoid class not found issues on JDK-1.3 for
      ParameterMetadata interface (which doesn't exist prior to JDBC-3.0).

    - Added unit tests for XADatasource, as well as friendlier exceptions
      for XA failures compared to the "stock" XAException (which has no
      messages).

    - Fixed BUG#14279 - Idle timeouts cause XAConnections to whine about rolling
      themselves back

    - Added support for Connector/MXJ integration via url subprotocol
      "jdbc:mysql:mxj://....".

    - Moved all SQLException constructor usage to a factory in SQLError
      (ground-work for JDBC-4.0 SQLState-based exception classes).

    - Removed Java5-specific calls to BigDecimal constructor (when
      result set value is '', (int)0 was being used as an argument
      in-directly via method return value. This signature doesn't exist
      prior to Java5.)

    - Moved all SQLException creation to a factory method in SQLError,
      groundwork for JDBC-4.0 SQLState class-based exceptions.

    - Added service-provider entry to META-INF/services/java.sql.Driver
      for JDBC-4.0 support.

    - Return "[VAR]BINARY" for RSMD.getColumnTypeName() when that is actually
      the type, and it can be distinguished (MySQL-4.1 and newer).

    - When fix for BUG#14562 was merged from 3.1.12, added functionality
      for CallableStatement's parameter metadata to return correct
      information for .getParameterClassName().

    - Fuller synchronization of Connection to avoid deadlocks when
      using multithreaded frameworks that multithread a single connection
      (usually not recommended, but the JDBC spec allows it anyways),
      part of fix to BUG#14972).

    - Implementation of Statement.cancel() and Statement.setQueryTimeout().
      Both require MySQL-5.0.0 or newer server, require a separate connection
      to issue the "KILL QUERY" command, and in the case of setQueryTimeout()
      creates an additional thread to handle the timeout functionality.

      Note: Failures to cancel the statement for setQueryTimeout() may manifest
      themselves as RuntimeExceptions rather than failing silently, as there
      is currently no way to unblock the thread that is executing the query being
      cancelled due to timeout expiration and have it throw the exception
      instead.

    - Removed dead code in com.mysql.jdbc.Connection.

    - Made construction of com.mysql.jdbc.Field (result set metadata)
      instances more efficient for non-string types by not doing
      character set initialization, or detection of type changes due to
      temporary tables.

    - Removed redundant code in com.mysql.jdbc.MysqlIO.

    - Removed work done for BUG#14652, and instead loosened synchronization
      to solve a number of deadlock issues in BUG#18719, BUG#18367, BUG#17709
      and BUG#15067. New strategy basically makes Connection instances threadsafe
      and thus shareable across threads, and anything else threadsafe, but not
      necessarily shareable across threads due to JDBC API interactions that
      can cause non-obvious behavior and/or deadlock scenarios to occur since
      the API is not designed to be used from multiple threads at once.

      Therefore, unless external synchronization is provided, clients should
      not allow multiple threads to share a given statement or result set. Examples
      of issues with the API itself not being multi-thread suitable include,
      but are not limited to race conditions between modifiers and execution and
      retrieval methods on statements and result sets that are not synchronizable
      such as ResultSet.get*() and traversal methods, or Statement.execute*() closing
      result sets without effectively making the driver itself serializable across the
      board.

      These changes should not have any effect on "normal" J(2)EE use cases
      where only one thread ever uses a connection instance and the objects created by
      it.

    - Use a java.util.Timer to schedule cancellation of queries via
      Statement.setQueryTimeout() rather than one thread per potential cancellation.

      A new thread will be used to actually cancel a running query, as there's potential
      for a cancel request to block other cancel requests if all run from the
      same thread.

nn-nn-07 - Version 3.1.15

	- Fixed BUG#23281 - Downed slave caused round-robin load balance to
	  not cycle back to first host in list.

	- Disabled use of server-side prepared statements by default.

	- Handle YYYY-MM-DD hh:mm:ss format of timestamp in
	  ResultSet.getTimeFromString().

	- Fixed BUG#24840 - character encoding of "US-ASCII" doesn't map correctly
	  for 4.1 or newer

	- Added Implementation-Vendor-Id attribute to jar manifest per request
	  in BUG#15641.

	- C3P0 >= version 0.9.1 passes non-proxied connections to
	  MysqlConnectionTester,  thus it began throwing ClassCastExceptions.
	  MysqlConnectionTester now checks if it has a plain Connection and uses
	  that if possible. Thanks to Brian Skrab for the fix.

10-19-06 - Version 3.1.14

    - Fixed BUG#20479 - Updatable result set throws ClassCastException
	  when there is row data and moveToInsertRow() is called.

	- Fixed BUG#20485 - Updatable result set that contains
	  a BIT column fails when server-side prepared statements are used.

	- Fixed BUG#16987 - Memory leak with profileSQL=true.

	- Fixed BUG#19726 - Connection fails to localhost when using
	  timeout and IPv6 is configured.

	- Fixed BUG#16791 - NullPointerException in MysqlDataSourceFactory
	  due to Reference containing RefAddrs with null content.

	- Fixed BUG#20306 - ResultSet.getShort() for UNSIGNED TINYINT
	  returns incorrect values when using server-side prepared statements.

	- Fixed BUG#20687 - Can't pool server-side prepared statements, exception
	  raised when re-using them.

	- Fixed BUG#21062 - ResultSet.getSomeInteger() doesn't work for BIT(>1).

	- Fixed BUG#18880 - ResultSet.getFloatFromString() can't retrieve
	  values near Float.MIN/MAX_VALUE.

	- Fixed BUG#20888 - escape of quotes in client-side prepared
	  statements parsing not respected. Patch covers more than bug report,
	  including NO_BACKSLASH_ESCAPES being set, and stacked quote characters
	  forms of escaping (i.e. '' or "").

	- Fixed BUG#19993 - ReplicationDriver does not always round-robin load
	  balance depending on URL used for slaves list.

	- Fixed calling toString() on ResultSetMetaData for driver-generated
	  (i.e. from DatabaseMetaData method calls, or from getGeneratedKeys())
	  result sets would raise a NullPointerException.

	- Fixed Bug#21207 - Driver throws NPE when tracing prepared statements that
	  have been closed (in asSQL()).

	- Removed logger autodectection altogether, must now specify logger
	  explitly if you want to use a logger other than one that logs
	  to STDERR.

	- Fixed BUG#22290 - Driver issues truncation on write exception when
	  it shouldn't (due to sending big decimal incorrectly to server with
	  server-side prepared statement).

	- Driver now sends numeric 1 or 0 for client-prepared statement
	  setBoolean() calls instead of '1' or '0'.

	- Fixed bug where driver would not advance to next host if
	  roundRobinLoadBalance=true and the last host in the list is down.

	- Fixed BUG#18258 - DatabaseMetaData.getTables(), columns() with bad
	  catalog parameter threw exception rather than return empty result
	  set (as required by spec).

	- Check and store value for continueBatchOnError property in constructor
      of Statements, rather than when executing batches, so that Connections
      closed out from underneath statements don't cause NullPointerExceptions
      when it's required to check this property.

    - Fixed bug when calling stored functions, where parameters weren't
      numbered correctly (first parameter is now the return value, subsequent
      parameters if specified start at index "2").

	- Fixed BUG#21814 - time values outside valid range silently wrap.

05-26-06 - Version 3.1.13

    - Fixed BUG#15464 - INOUT parameter does not store IN value.

    - Fixed BUG#14609 - Exception thrown for new decimal type when
      using updatable result sets.

    - Fixed BUG#15544, no "dos" character set in MySQL > 4.1.0

    - Fixed BUG#15383 - PreparedStatement.setObject() serializes
      BigInteger as object, rather than sending as numeric value
      (and is thus not complementary to .getObject() on an UNSIGNED
      LONG type).

    - Fixed BUG#11874 - ResultSet.getShort() for UNSIGNED TINYINT
      returned wrong values.

    - Fixed BUG#15676 - lib-nodist directory missing from
      package breaks out-of-box build

    - Fixed BUG#15854 - DBMD.getColumns() returns wrong type for BIT.

    - Fixed BUG#16169 - ResultSet.getNativeShort() causes stack overflow error
      via recurisve calls.

    - Fixed BUG#14938 - Unable to initialize character set mapping tables.
      Removed reliance on .properties files to hold this information, as it
      turns out to be too problematic to code around class loader hierarchies
      that change depending on how an application is deployed. Moved information
      back into the CharsetMapping class.

    - Fixed BUG#16841 - updatable result set doesn't return AUTO_INCREMENT
      values for insertRow() when multiple column primary keys are used. (the
      driver was checking for the existence of single-column primary keys and
      an autoincrement value > 0 instead of a straightforward isAutoIncrement()
      check).

    - Fixed BUG#17099 - Statement.getGeneratedKeys() throws NullPointerException
      when no query has been processed.

    - Fixed BUG#13469 - Driver tries to call methods that don't exist on older and
      newer versions of Log4j. The fix is not trying to auto-detect presense of log4j,
      too many different incompatible versions out there in the wild to do this reliably.

      If you relied on autodetection before, you will need to add
      "logger=com.mysql.jdbc.log.Log4JLogger" to your JDBC URL to enable Log4J usage,
      or alternatively use the new "CommonsLogger" class to take care of this.

    - Added support for Apache Commons logging, use "com.mysql.jdbc.log.CommonsLogger"
      as the value for the "logger" configuration property.

    - LogFactory now prepends "com.mysql.jdbc.log" to log class name if it can't be
      found as-specified. This allows you to use "short names" for the built-in log
      factories, for example "logger=CommonsLogger" instead of
      "logger=com.mysql.jdbc.log.CommonsLogger".

    - Fixed BUG#15570 - ReplicationConnection incorrectly copies state,
	  doesn't transfer connection context correctly when transitioning between
	  the same read-only states.

	- Fixed BUG#18041 - Server-side prepared statements don't cause
	  truncation exceptions to be thrown when truncation happens.

	- Added performance feature, re-writing of batched executes for
	  Statement.executeBatch() (for all DML statements) and
	  PreparedStatement.executeBatch() (for INSERTs with VALUE clauses
	  only). Enable by using "rewriteBatchedStatements=true" in your JDBC URL.

	- Fixed BUG#17898 - registerOutParameter not working when some
	  parameters pre-populated. Still waiting for feedback from JDBC experts
	  group to determine what correct parameter count from getMetaData()
	  should be, however.

	- Fixed BUG#17587 - clearParameters() on a closed prepared statement
	  causes NPE.

	- Map "latin1" on MySQL server to CP1252 for MySQL > 4.1.0.

	- Added additional accessor and mutator methods on ConnectionProperties
	  so that DataSource users can use same naming as regular URL properties.

	- Fixed BUG#18740 - Data truncation and getWarnings() only returns last
	  warning in set.

	- Improved performance of retrieving BigDecimal, Time, Timestamp and Date
	  values from server-side prepared statements by creating fewer short-lived
	  instances of Strings when the native type is not an exact match for
	  the requested type. Fixes BUG#18496 for BigDecimals.

	- Fixed BUG#18554 - Aliased column names where length of name > 251
	  are corrupted.

	- Fixed BUG#17450 - ResultSet.wasNull() not always reset
	  correctly for booleans when done via conversion for server-side
	  prepared statements.

	- Fixed BUG#16277 - Invalid classname returned for
	  RSMD.getColumnClassName() for BIGINT type.

	- Fixed case where driver wasn't reading server status correctly when
	  fetching server-side prepared statement rows, which in some cases
	  could cause warning counts to be off, or multiple result sets to not
	  be read off the wire.

	- Driver now aware of fix for BIT type metadata that went into
	  MySQL-5.0.21 for server not reporting length consistently (bug
	  number 13601).

	- Fixed BUG#19282 - ResultSet.wasNull() returns incorrect value
	  when extracting native string from server-side prepared statement
	  generated result set.

11-30-05 - Version 3.1.12

    - Fixed client-side prepared statement bug with embedded ? inside
      quoted identifiers (it was recognized as a placeholder, when it
      was not).

    - Don't allow executeBatch() for CallableStatements with registered
      OUT/INOUT parameters (JDBC compliance).

    - Fall back to platform-encoding for URLDecoder.decode() when
      parsing driver URL properties if the platform doesn't have a
      two-argument version of this method.

    - Fixed BUG#14562 - Java type conversion may be incorrect for
      mediumint.

    - Added configuration property "useGmtMillisForDatetimes" which
      when set to true causes ResultSet.getDate(), .getTimestamp() to
      return correct millis-since GMT when .getTime() is called on
      the return value (currently default is "false" for legacy
      behavior).

    - Fixed DatabaseMetaData.stores*Identifiers():

        * if lower_case_table_names=0 (on server):

            storesLowerCaseIdentifiers() returns false
            storesLowerCaseQuotedIdentifiers() returns false
            storesMixedCaseIdentifiers() returns true
            storesMixedCaseQuotedIdentifiers() returns true
            storesUpperCaseIdentifiers() returns false
            storesUpperCaseQuotedIdentifiers() returns true

        * if lower_case_table_names=1 (on server):

            storesLowerCaseIdentifiers() returns true
            storesLowerCaseQuotedIdentifiers() returns true
            storesMixedCaseIdentifiers() returns false
            storesMixedCaseQuotedIdentifiers() returns false
            storesUpperCaseIdentifiers() returns false
            storesUpperCaseQuotedIdentifiers() returns true

    - Fixed BUG#14815 - DatabaseMetaData.getColumns() doesn't
      return TABLE_NAME correctly.

    - Fixed BUG#14909 - escape processor replaces quote character
      in quoted string with string delimiter.

    - Fixed BUG#12975 - OpenOffice expects
      DBMD.supportsIntegrityEnhancementFacility() to return "true"
      if foreign keys are supported by the datasource, even though
      this method also covers support for check constraints,
	  which MySQL _doesn't_ have. Setting the configuration property
	  "overrideSupportsIntegrityEnhancementFacility" to "true" causes
	  the driver to return "true" for this method.

    - Added "com.mysql.jdbc.testsuite.url.default" system property to
	  set default JDBC url for testsuite (to speed up bug resolution
	  when I'm working in Eclipse).

	- Fixed BUG#14938 - Unable to initialize character set mapping
	  tables (due to J2EE classloader differences).

	- Fixed BUG#14972 - Deadlock while closing server-side prepared
	  statements from multiple threads sharing one connection.

	- Fixed BUG#12230 -	logSlowQueries should give better info.

	- Fixed BUG#13775 - Extraneous sleep on autoReconnect.

	- Fixed BUG#15024 - Driver incorrectly closes streams passed as
	  arguments to PreparedStatements. Reverts to legacy behavior by
	  setting the JDBC configuration property "autoClosePStmtStreams"
	  to "true" (also included in the 3-0-Compat configuration "bundle").

	- Fixed BUG#13048 - maxQuerySizeToLog is not respected. Added logging of
	  bound values for execute() phase of server-side prepared statements
	  when profileSQL=true as well.

	- Fixed BUG#15065 - Usage advisor complains about unreferenced
	  columns, even though they've been referenced.

	- Don't increase timeout for failover/reconnect (BUG#6577)

	- Process escape tokens in Connection.prepareStatement(...), fix
	  for BUG#15141. You can disable this behavior by setting
	  the JDBC URL configuration property "processEscapeCodesForPrepStmts"
	  to "false".

	- Fixed BUG#13255 - Reconnect during middle of executeBatch()
	  should not occur if autoReconnect is enabled.

10-07-05 - Version 3.1.11

    - Fixed BUG#11629 - Spurious "!" on console when character
      encoding is "utf8".

    - Fixed statements generated for testcases missing ";" for
      "plain" statements.

    - Fixed BUG#11663 - Incorrect generation of testcase scripts
      for server-side prepared statements.

    - Fixed regression caused by fix for BUG#11552 that caused driver
      to return incorrect values for unsigned integers when those
      integers where within the range of the positive signed type.

    - Moved source code to svn repo.

    - Fixed BUG#11797 - Escape tokenizer doesn't respect stacked single quotes
	  for escapes.

	- GEOMETRY type not recognized when using server-side prepared statements.

    - Fixed BUG#11879 -- ReplicationConnection won't switch to slave, throws
      "Catalog can't be null" exception.

    - Fixed BUG#12218, properties shared between master and slave with
      replication connection.

    - Fixed BUG#10630, Statement.getWarnings() fails with NPE if statement
      has been closed.

    - Only get char[] from SQL in PreparedStatement.ParseInfo() when needed.

    - Fixed BUG#12104 - Geometry types not handled with server-side prepared
      statements.

    - Fixed BUG#11614 - StringUtils.getBytes() doesn't work when using
      multibyte character encodings and a length in  _characters_ is
      specified.

    - Fixed BUG#11798 - Pstmt.setObject(...., Types.BOOLEAN) throws exception.

    - Fixed BUG#11976 - maxPerformance.properties mis-spells
	  "elideSetAutoCommits".

	- Fixed BUG#11575 -- DBMD.storesLower/Mixed/UpperIdentifiers()
	  reports incorrect values for servers deployed on Windows.

	- Fixed BUG#11190 - ResultSet.moveToCurrentRow() fails to work when
	  preceeded by a call to ResultSet.moveToInsertRow().

	- Fixed BUG#11115, VARBINARY data corrupted when using server-side
	  prepared statements and .setBytes().

	- Fixed BUG#12229 - explainSlowQueries hangs with server-side
	  prepared statements.

	- Fixed BUG#11498 - Escape processor didn't honor strings demarcated
	  with double quotes.

	- Lifted restriction of changing streaming parameters with server-side
	  prepared statements. As long as _all_ streaming parameters were set
	  before execution, .clearParameters() does not have to be called.
	  (due to limitation of client/server protocol, prepared statements
	   can not reset _individual_ stream data on the server side).

	- Reworked Field class, *Buffer, and MysqlIO to be aware of field
	  lengths > Integer.MAX_VALUE.

	- Updated DBMD.supportsCorrelatedQueries() to return true for versions >
	  4.1, supportsGroupByUnrelated() to return true and
	  getResultSetHoldability() to return HOLD_CURSORS_OVER_COMMIT.

	- Fixed BUG#12541 - Handling of catalog argument in
	  DatabaseMetaData.getIndexInfo(), which also means changes to the following
	  methods in DatabaseMetaData:

	    - getBestRowIdentifier()
	    - getColumns()
	    - getCrossReference()
	    - getExportedKeys()
	    - getImportedKeys()
	    - getIndexInfo()
	    - getPrimaryKeys()
	    - getProcedures() (and thus indirectly getProcedureColumns())
	    - getTables()

	  The "catalog" argument in all of these methods now behaves in the following
	  way:

	    - Specifying NULL means that catalog will not be used to filter the
	      results (thus all databases will be searched), unless you've
	      set "nullCatalogMeansCurrent=true" in your JDBC URL properties.

	    - Specifying "" means "current" catalog, even though this isn't quite
	      JDBC spec compliant, it's there for legacy users.

	    - Specifying a catalog works as stated in the API docs.

	- Made Connection.clientPrepare() available from "wrapped" connections
	  in the jdbc2.optional package (connections built by
	  ConnectionPoolDataSource instances).

    - Added Connection.isMasterConnection() for clients to be able to determine
      if a multi-host master/slave connection is connected to the first host
      in the list.

    - Fixed BUG#12753 - Tokenizer for "=" in URL properties was causing
      sessionVariables=.... to be parameterized incorrectly.

    - Fixed BUG#11781, foreign key information that is quoted is
      parsed incorrectly when DatabaseMetaData methods use that
      information.

    - The "sendBlobChunkSize" property is now clamped to "max_allowed_packet"
      with consideration of stream buffer size and packet headers to avoid
      PacketTooBigExceptions when "max_allowed_packet" is similar in size
      to the default "sendBlobChunkSize" which is 1M.

    - CallableStatement.clearParameters() now clears resources associated
      with INOUT/OUTPUT parameters as well as INPUT parameters.

    - Fixed BUG#12417 - Connection.prepareCall() is database name
      case-sensitive (on Windows systems).

    - Fixed BUG#12752 - Cp1251 incorrectly mapped to win1251 for
      servers newer than 4.0.x.

    - Fixed BUG#12970 - java.sql.Types.OTHER returned for
	  BINARY and VARBINARY columns when using
	  DatabaseMetaData.getColumns().

	- ServerPreparedStatement.getBinding() now checks if the statement
	  is closed before attempting to reference the list of parameter
	  bindings, to avoid throwing a NullPointerException.

    - Fixed BUG#13277 - ResultSetMetaData from
      Statement.getGeneratedKeys() caused NullPointerExceptions to be
      thrown whenever a method that required a connection reference
      was called.

    - Removed support for java.nio I/O. Too many implementations
      turned out to be buggy, and there was no performance difference
      since MySQL is a blocking protocol anyway.

06-23-05 - Version 3.1.10-stable

	- Fixed connecting without a database specified raised an exception
	  in MysqlIO.changeDatabaseTo().

	- Initial implemention of ParameterMetadata for
	  PreparedStatement.getParameterMetadata(). Only works fully
	  for CallableStatements, as current server-side prepared statements
	  return every parameter as a VARCHAR type.

	- Fixed BUG#11552 - Server-side prepared statements return incorrect
	  values for unsigned TINYINT, SMALLINT, INT and Long.

	- Fixed BUG#11540 - Incorrect year conversion in setDate(..) for
	  system that use B.E. year in default locale.

06-22-05 - Version 3.1.9-stable

	- Overhaul of character set configuration, everything now
	  lives in a properties file.

	- Driver now correctly uses CP932 if available on the server
	  for Windows-31J, CP932 and MS932 java encoding names,
	  otherwise it resorts to SJIS, which is only a close
	  approximation. Currently only MySQL-5.0.3 and newer (and
	  MySQL-4.1.12 or .13, depending on when the character set
	  gets backported) can reliably support any variant of CP932.

	- Fixed BUG#9064 - com.mysql.jdbc.PreparedStatement.ParseInfo
	  does unnecessary call to toCharArray().

	- Fixed Bug#10144 - Memory leak in ServerPreparedStatement if
	  serverPrepare() fails.

	- Actually write manifest file to correct place so it ends up
	  in the binary jar file.

	- Added "createDatabaseIfNotExist" property (default is "false"),
	  which will cause the driver to ask the server to create the
	  database specified in the URL if it doesn't exist. You must have
	  the appropriate privileges for database creation for this to
	  work.

	- Fixed BUG#10156 - Unsigned SMALLINT treated as signed for ResultSet.getInt(),
	  fixed all cases for UNSIGNED integer values and server-side prepared statements,
	  as well as ResultSet.getObject() for UNSIGNED TINYINT.

	- Fixed BUG#10155, double quotes not recognized when parsing
	  client-side prepared statements.

	- Made enableStreamingResults() visible on
	  com.mysql.jdbc.jdbc2.optional.StatementWrapper.

	- Made ServerPreparedStatement.asSql() work correctly so auto-explain
	  functionality would work with server-side prepared statements.

	- Made JDBC2-compliant wrappers public in order to allow access to
	  vendor extensions.

	- Cleaned up logging of profiler events, moved code to dump a profiler
	  event as a string to com.mysql.jdbc.log.LogUtils so that third
	  parties can use it.

	- DatabaseMetaData.supportsMultipleOpenResults() now returns true. The
	  driver has supported this for some time, DBMD just missed that fact.

	- Fixed BUG#10310 - Driver doesn't support {?=CALL(...)} for calling
	  stored functions. This involved adding support for function retrieval
	  to DatabaseMetaData.getProcedures() and getProcedureColumns() as well.

	- Fixed BUG#10485, SQLException thrown when retrieving YEAR(2)
	  with ResultSet.getString(). The driver will now always treat YEAR types
	  as java.sql.Dates and return the correct values for getString().
	  Alternatively, the "yearIsDateType" connection property can be set to
	  "false" and the values will be treated as SHORTs.

	- The datatype returned for TINYINT(1) columns when "tinyInt1isBit=true"
	  (the default) can be switched between Types.BOOLEAN and Types.BIT
	  using the new configuration property "transformedBitIsBoolean", which
	  defaults to "false". If set to "false" (the default),
	  DatabaseMetaData.getColumns() and ResultSetMetaData.getColumnType()
	  will return Types.BOOLEAN for TINYINT(1) columns. If "true",
	  Types.BOOLEAN will be returned instead. Irregardless of this configuration
	  property, if "tinyInt1isBit" is enabled, columns with the type TINYINT(1)
	  will be returned as java.lang.Boolean instances from
	  ResultSet.getObject(..), and ResultSetMetaData.getColumnClassName()
	  will return "java.lang.Boolean".

	- Fixed BUG#10496 - SQLException is thrown when using property
	  "characterSetResults" with cp932 or eucjpms.

	- Reorganized directory layout, sources now in "src" folder,
	  don't pollute parent directory when building, now output goes
	  to "./build", distribution goes to "./dist".

	- Added support/bug hunting feature that generates .sql test
	  scripts to STDERR when "autoGenerateTestcaseScript" is set
	  to "true".

	- Fixed BUG#10850 - 0-length streams not sent to server when
	  using server-side prepared statements.

	- Setting "cachePrepStmts=true" now causes the Connection to also
	  cache the check the driver performs to determine if a prepared
	  statement can be server-side or not, as well as caches server-side
	  prepared statements for the lifetime of a connection. As before,
	  the "prepStmtCacheSize" parameter controls the size of these
	  caches.

	- Try to handle OutOfMemoryErrors more gracefully. Although not
	  much can be done, they will in most cases close the connection
	  they happened on so that further operations don't run into
	  a connection in some unknown state. When an OOM has happened,
	  any further operations on the connection will fail with a
	  "Connection closed" exception that will also list the OOM exception
	  as the reason for the implicit connection close event.

	- Don't send COM_RESET_STMT for each execution of a server-side
	  prepared statement if it isn't required.

	- Driver detects if you're running MySQL-5.0.7 or later, and does
	  not scan for "LIMIT ?[,?]" in statements being prepared, as the
	  server supports those types of queries now.

	- Fixed BUG#11115, Varbinary data corrupted when using server-side
	  prepared statements and ResultSet.getBytes().

	- Connection.setCatalog() is now aware of the "useLocalSessionState"
	  configuration property, which when set to true will prevent
	  the driver from sending "USE ..." to the server if the requested
	  catalog is the same as the current catalog.

	- Added the following configuration bundles, use one or many via
	  the "useConfigs" configuration property:

	    * maxPerformance -- maximum performance without being reckless
	    * solarisMaxPerformance -- maximum performance for Solaris,
	                               avoids syscalls where it can
	    * 3-0-Compat -- Compatibility with Connector/J 3.0.x functionality

	- Added "maintainTimeStats" configuration property (defaults to "true"),
	  which tells the driver whether or not to keep track of the last query time
	  and the last successful packet sent to the server's time. If set to
	  false, removes two syscalls per query.

	- Fixed BUG#11259, autoReconnect ping causes exception on connection
	  startup.

	- Fixed BUG#11360 Connector/J dumping query into SQLException twice

	- Fixed PreparedStatement.setClob() not accepting null as a parameter.

	- Fixed BUG#11411 - Production package doesn't include JBoss integration
	  classes.

	- Removed nonsensical "costly type conversion" warnings when using
	  usage advisor.

04-14-05 - Version 3.1.8-stable

	- Fixed DatabaseMetaData.getTables() returning views when they were
	  not asked for as one of the requested table types.

	- Added support for new precision-math DECIMAL type in MySQL >= 5.0.3.

	- Fixed ResultSet.getTime() on a NULL value for server-side prepared
	  statements throws NPE.

	- Made Connection.ping() a public method.

	- Fixed Bug#8868, DATE_FORMAT() queries returned as BLOBs from getObject().

	- ServerPreparedStatements now correctly 'stream' BLOB/CLOB data to the
	  server. You can configure the threshold chunk size using the
	  JDBC URL property 'blobSendChunkSize' (the default is one megabyte).

    - BlobFromLocator now uses correct identifier quoting when generating
      prepared statements.

    - Server-side session variables can be preset at connection time by
      passing them as a comma-delimited list for the connection property
      'sessionVariables'.

	- Fixed regression in ping() for users using autoReconnect=true.

	- Fixed BUG#9040 - PreparedStatement.addBatch() doesn't work with server-side
	  prepared statements and streaming BINARY data.

	- Fixed BUG#8800 - DBMD.supportsMixedCase*Identifiers() returns wrong
	  value on servers running on case-sensitive filesystems.

	- Fixed BUG#9206, can not use 'UTF-8' for characterSetResults
      configuration property.

    - Fixed BUG#9236, a continuation of BUG#8868, where functions used in queries
      that should return non-string types when resolved by temporary tables suddenly
      become opaque binary strings (work-around for server limitation). Also fixed
      fields with type of CHAR(n) CHARACTER SET BINARY to return correct/matching
      classes for RSMD.getColumnClassName() and ResultSet.getObject().

    - Fixed BUG#8792 - DBMD.supportsResultSetConcurrency() not returning
	  true for forward-only/read-only result sets (we obviously support this).

	- Fixed BUG#8803, 'DATA_TYPE' column from DBMD.getBestRowIdentifier()
	  causes ArrayIndexOutOfBoundsException when accessed (and in fact, didn't
	  return any value).

	- Check for empty strings ('') when converting char/varchar column data to numbers,
	  throw exception if 'emptyStringsConvertToZero' configuration property is set
	  to 'false' (for backwards-compatibility with 3.0, it is now set to 'true'
	  by default, but will most likely default to 'false' in 3.2).

	- Fixed BUG#9320 - PreparedStatement.getMetaData() inserts blank row in database
	  under certain conditions when not using server-side prepared statements.

	- Connection.canHandleAsPreparedStatement() now makes 'best effort' to distinguish
	  LIMIT clauses with placeholders in them from ones without in order to have fewer
	  false positives when generating work-arounds for statements the server cannot
	  currently handle as server-side prepared statements.

	- Fixed build.xml to not compile log4j logging if log4j not available.

	- Added support for the c3p0 connection pool's (http://c3p0.sf.net/)
	  validation/connection checker interface which uses the lightweight
	  'COM_PING' call to the server if available. To use it, configure your
	  c3p0 connection pool's 'connectionTesterClassName' property to use
	  'com.mysql.jdbc.integration.c3p0.MysqlConnectionTester'.

	- Better detection of LIMIT inside/outside of quoted strings so that
	  the driver can more correctly determine whether a prepared statement
	  can be prepared on the server or not.

	- Fixed BUG#9319 - Stored procedures with same name in
	  different databases confuse the driver when it tries to determine
	  parameter counts/types.

    - Added finalizers to ResultSet and Statement implementations to be JDBC
      spec-compliant, which requires that if not explicitly closed, these
      resources should be closed upon garbage collection.

    - Fixed BUG#9682 - Stored procedures with DECIMAL parameters with
	  storage specifications that contained "," in them would fail.

	- PreparedStatement.setObject(int, Object, int type, int scale) now
	  uses scale value for BigDecimal instances.

	- Fixed BUG#9704 - Statement.getMoreResults() could throw NPE when
	  existing result set was .close()d.

	- The performance metrics feature now gathers information about
	  number of tables referenced in a SELECT.

	- The logging system is now automatically configured. If the value has
	  been set by the user, via the URL property "logger" or the system
	  property "com.mysql.jdbc.logger", then use that, otherwise, autodetect
	  it using the following steps:

    	 Log4j, if it's available,
    	 Then JDK1.4 logging,
    	 Then fallback to our STDERR logging.

   	- Fixed BUG#9778, DBMD.getTables() shouldn't return tables if views
	  are asked for, even if the database version doesn't support views.

	- Fixed driver not returning 'true' for '-1' when ResultSet.getBoolean()
	  was called on result sets returned from server-side prepared statements.

	- Added a Manifest.MF file with implementation information to the .jar
	  file.

	- More tests in Field.isOpaqueBinary() to distinguish opaque binary (i.e.
	  fields with type CHAR(n) and CHARACTER SET BINARY) from output of
	  various scalar and aggregate functions that return strings.

	- Fixed BUG#9917 - Should accept null for catalog (meaning use current)
	  in DBMD methods, even though it's not JDBC-compliant for legacy's sake.
	  Disable by setting connection property "nullCatalogMeansCurrent" to "false"
	  (which will be the default value in C/J 3.2.x).

	- Fixed BUG#9769 - Should accept null for name patterns in DBMD (meaning "%"),
	  even though it isn't JDBC compliant, for legacy's sake. Disable by setting
	  connection property "nullNamePatternMatchesAll" to "false" (which will be
	  the default value in C/J 3.2.x).

02-18-05 - Version 3.1.7-stable


    - Fixed BUG#7686, Timestamp key column data needed "_binary'"
      stripped for UpdatableResultSet.refreshRow().

    - Fixed BUG#7715 - Timestamps converted incorrectly to strings
      with Server-side prepared statements and updatable result sets.

    - Detect new sql_mode variable in string form (it used to be
      integer) and adjust quoting method for strings appropriately.

    - Added 'holdResultsOpenOverStatementClose' property (default is
      false), that keeps result sets open over statement.close() or new
      execution on same statement (suggested by Kevin Burton).

    - Fixed BUG#7952 -- Infinite recursion when 'falling back' to master
      in failover configuration.

    - Disable multi-statements (if enabled) for MySQL-4.1 versions prior
      to version 4.1.10 if the query cache is enabled, as the server
      returns wrong results in this configuration.

    - Fixed duplicated code in configureClientCharset() that prevented
      useOldUTF8Behavior=true from working properly.

    - Removed 'dontUnpackBinaryResults' functionality, the driver now
      always stores results from server-side prepared statements as-is
      from the server and unpacks them on demand.

    - Fixed BUG#8096 where emulated locators corrupt binary data
      when using server-side prepared statements.

    - Fixed synchronization issue with
      ServerPreparedStatement.serverPrepare() that could cause
      deadlocks/crashes if connection was shared between threads.

    - By default, the driver now scans SQL you are preparing via all
      variants of Connection.prepareStatement() to determine if it is a
      supported type of statement to prepare on the server side, and if
      it is not supported by the server, it instead prepares it as a
      client-side emulated prepared statement (BUG#4718). You can
      disable this by passing 'emulateUnsupportedPstmts=false' in your
      JDBC URL.

    - Remove _binary introducer from parameters used as in/out
      parameters in CallableStatement.

    - Always return byte[]s for output parameters registered as *BINARY.

    - Send correct value for 'boolean' "true" to server for
      PreparedStatement.setObject(n, "true", Types.BIT).

    - Fixed bug with Connection not caching statements from
      prepareStatement() when the statement wasn't a server-side
      prepared statement.

    - Choose correct 'direction' to apply time adjustments when both
      client and server are in GMT timezone when using
      ResultSet.get(..., cal) and PreparedStatement.set(...., cal).

    - Added 'dontTrackOpenResources' option (default is false, to be
      JDBC compliant), which helps with memory use for non-well-behaved
      apps (i.e applications which don't close Statements when they
      should).

    - Fixed BUG#8428 - ResultSet.getString() doesn't maintain format
      stored on server, bug fix only enabled when 'noDatetimeStringSync'
      property is set to 'true' (the default is 'false').

    - Fixed NPE in ResultSet.realClose() when using usage advisor and
      result set was already closed.

    - Fixed BUG#8487 - PreparedStatements not creating streaming result
      sets.

    - Don't pass NULL to String.valueOf() in
      ResultSet.getNativeConvertToString(), as it stringifies it (i.e.
      returns "null"), which is not correct for the method in question.

    - Fixed BUG#8484 - ResultSet.getBigDecimal() throws exception
      when rounding would need to occur to set scale. The driver now
      chooses a rounding mode of 'half up' if non-rounding
      BigDecimal.setScale() fails.

    - Added 'useLocalSessionState' configuration property, when set to
      'true' the JDBC driver trusts that the application is well-behaved
      and only sets autocommit and transaction isolation levels using
      the methods provided on java.sql.Connection, and therefore can
      manipulate these values in many cases without incurring
      round-trips to the database server.

    - Added enableStreamingResults() to Statement for connection pool
      implementations that check Statement.setFetchSize() for
      specification-compliant values. Call Statement.setFetchSize(>=0)
      to disable the streaming results for that statement.

    - Added support for BIT type in MySQL-5.0.3. The driver will treat
      BIT(1-8) as the JDBC standard BIT type (which maps to
      java.lang.Boolean), as the server does not currently send enough
      information to determine the size of a bitfield when < 9 bits are
      declared. BIT(>9) will be treated as VARBINARY, and will return
      byte[] when getObject() is called.

12-23-04 - Version 3.1.6-stable

    - Fixed hang on SocketInputStream.read() with Statement.setMaxRows() and
      multiple result sets when driver has to truncate result set directly,
      rather than tacking a 'LIMIT n' on the end of it.

    - Fixed BUG#7026 - DBMD.getProcedures() doesn't respect catalog parameter.

    - Respect bytes-per-character for RSMD.getPrecision().

12-02-04 - Version 3.1.5-gamma

	- Fix comparisons made between string constants and dynamic strings that
	  are either toUpperCase()d or toLowerCase()d to use Locale.ENGLISH, as
	  some locales 'override' case rules for English. Also use
	  StringUtils.indexOfIgnoreCase() instead of .toUpperCase().indexOf(),
	  avoids creating a very short-lived transient String instance.

	- Fixed BUG#5235 - Server-side prepared statements did not honor
      'zeroDateTimeBehavior' property, and would cause class-cast
      exceptions when using ResultSet.getObject(), as the all-zero string
      was always returned.

    - Fixed batched updates with server prepared statements weren't looking if
      the types had changed for a given batched set of parameters compared
      to the previous set, causing the server to return the error
      'Wrong arguments to mysql_stmt_execute()'.

    - Handle case when string representation of timestamp contains trailing '.'
      with no numbers following it.

    - Fixed BUG#5706 - Inefficient detection of pre-existing string instances
      in ResultSet.getNativeString().

    - Don't throw exceptions for Connection.releaseSavepoint().

    - Use a per-session Calendar instance by default when decoding dates
      from ServerPreparedStatements (set to old, less performant behavior by
      setting property 'dynamicCalendars=true').

    - Added experimental configuration property 'dontUnpackBinaryResults',
      which delays unpacking binary result set values until they're asked for,
      and only creates object instances for non-numerical values (it is set
      to 'false' by default). For some usecase/jvm combinations, this is
      friendlier on the garbage collector.

    - Fixed BUG#5729 - UNSIGNED BIGINT unpacked incorrectly from
      server-side prepared statement result sets.

    - Fixed BUG#6225 - ServerSidePreparedStatement allocating short-lived
      objects un-necessarily.

    - Removed un-wanted new Throwable() in ResultSet constructor due to bad
      merge (caused a new object instance that was never used for every result
      set created) - Found while profiling for BUG#6359.

    - Fixed too-early creation of StringBuffer in EscapeProcessor.escapeSQL(),
      also return String when escaping not needed (to avoid unnecssary object
      allocations). Found while profiling for BUG#6359.

    - Use null-safe-equals for key comparisons in updatable result sets.

    - Fixed BUG#6537, SUM() on Decimal with server-side prepared statement ignores
      scale if zero-padding is needed (this ends up being due to conversion to DOUBLE
      by server, which when converted to a string to parse into BigDecimal, loses all
      'padding' zeros).

    - Use DatabaseMetaData.getIdentifierQuoteString() when building DBMD
      queries.

    - Use 1MB packet for sending file for LOAD DATA LOCAL INFILE if that
      is < 'max_allowed_packet' on server.

    - Fixed BUG#6399, ResultSetMetaData.getColumnDisplaySize() returns incorrect
      values for multibyte charsets.

    - Make auto-deserialization of java.lang.Objects stored in BLOBs
      configurable via 'autoDeserialize' property (defaults to 'false').

    - Re-work Field.isOpaqueBinary() to detect 'CHAR(n) CHARACTER SET BINARY'
      to support fixed-length binary fields for ResultSet.getObject().

    - Use our own implementation of buffered input streams to get around
      blocking behavior of java.io.BufferedInputStream. Disable this with
      'useReadAheadInput=false'.

    - Fixed BUG#6348, failing to connect to the server when one of the
      addresses for the given host name is IPV6 (which the server does
      not yet bind on). The driver now loops through _all_ IP addresses
      for a given host, and stops on the first one that accepts() a
      socket.connect().

09-04-04 - Version 3.1.4-beta

    - Fixed BUG#4510 - connector/j 3.1.3 beta does not handle integers
      correctly (caused by changes to support unsigned reads in
      Buffer.readInt() -> Buffer.readShort()).

    - Added support in DatabaseMetaData.getTables() and getTableTypes()
      for VIEWs which are now available in MySQL server version 5.0.x.

    - Fixed BUG#4642 -- ServerPreparedStatement.execute*() sometimes
      threw ArrayIndexOutOfBoundsException when unpacking field metadata.

    - Optimized integer number parsing, enable 'old' slower integer parsing
      using JDK classes via 'useFastIntParsing=false' property.

    - Added 'useOnlyServerErrorMessages' property, which causes message text
      in exceptions generated by the server to only contain the text sent by
      the server (as opposed to the SQLState's 'standard' description, followed
      by the server's error message). This property is set to 'true' by default.

    - Fixed BUG#4689 - ResultSet.wasNull() does not work for primatives if a
      previous null was returned.

    - Track packet sequence numbers if enablePacketDebug=true, and throw an
      exception if packets received out-of-order.

    - Fixed BUG#4482, ResultSet.getObject() returns wrong type for strings
      when using prepared statements.

    - Calling MysqlPooledConnection.close() twice (even though an application
      error), caused NPE. Fixed.

    - Fixed BUG#5012 -- ServerPreparedStatements dealing with return of
	  DECIMAL type don't work.

	- Fixed BUG#5032 -- ResultSet.getObject() doesn't return
      type Boolean for pseudo-bit types from prepared statements on 4.1.x
      (shortcut for avoiding extra type conversion when using binary-encoded
      result sets obscurred test in getObject() for 'pseudo' bit type)

    - You can now use URLs in 'LOAD DATA LOCAL INFILE' statements, and the
      driver will use Java's built-in handlers for retreiving the data and
      sending it to the server. This feature is not enabled by default,
      you must set the 'allowUrlInLocalInfile' connection property to 'true'.

    - The driver is more strict about truncation of numerics on
      ResultSet.get*(), and will throw a SQLException when truncation is
      detected. You can disable this by setting 'jdbcCompliantTruncation' to
      false (it is enabled by default, as this functionality is required
      for JDBC compliance).

    - Added three ways to deal with all-zero datetimes when reading them from
      a ResultSet, 'exception' (the default), which throws a SQLException
      with a SQLState of 'S1009', 'convertToNull', which returns NULL instead of
      the date, and 'round', which rounds the date to the nearest closest value
      which is '0001-01-01'.

    - Fixed ServerPreparedStatement to read prepared statement metadata off
      the wire, even though it's currently a placeholder instead of using
      MysqlIO.clearInputStream() which didn't work at various times because
      data wasn't available to read from the server yet. This fixes sporadic
      errors users were having with ServerPreparedStatements throwing
      ArrayIndexOutOfBoundExceptions.

    - Use com.mysql.jdbc.Message's classloader when loading resource bundle,
      should fix sporadic issues when the caller's classloader can't locate
      the resource bundle.

07-07-04 - Version 3.1.3-beta

	- Mangle output parameter names for CallableStatements so they
	  will not clash with user variable names.

	- Added support for INOUT parameters in CallableStatements.

	- Fix for BUG#4119, null bitmask sent for server-side prepared
	  statements was incorrect.

	- Use SQL Standard SQL states by default, unless 'useSqlStateCodes'
	  property is set to 'false'.

	- Added packet debuging code (see the 'enablePacketDebug' property
	  documentation).

	- Added constants for MySQL error numbers (publicly-accessible,
	  see com.mysql.jdbc.MysqlErrorNumbers), and the ability to
	  generate the mappings of vendor error codes to SQLStates
	  that the driver uses (for documentation purposes).

	- Externalized more messages (on-going effort).

	- Fix for BUG#4311 - Error in retrieval of mediumint column with
	  prepared statements and binary protocol.

	- Support new timezone variables in MySQL-4.1.3 when
	  'useTimezone=true'

	- Support for unsigned numerics as return types from prepared statements.
	  This also causes a change in ResultSet.getObject() for the 'bigint unsigned'
	  type, which used to return BigDecimal instances, it now returns instances
	  of java.lang.BigInteger.

06-09-04 - Version 3.1.2-alpha

	- Fixed stored procedure parameter parsing info when size was
	  specified for a parameter (i.e. char(), varchar()).

	- Enabled callable statement caching via 'cacheCallableStmts'
	  property.

	- Fixed case when no output parameters specified for a
	  stored procedure caused a bogus query to be issued
	  to retrieve out parameters, leading to a syntax error
	  from the server.

	- Fixed case when no parameters could cause a NullPointerException
	  in CallableStatement.setOutputParameters().

	- Removed wrapping of exceptions in MysqlIO.changeUser().

	- Fixed sending of split packets for large queries, enabled nio
	  ability to send large packets as well.

	- Added .toString() functionality to ServerPreparedStatement,
	  which should help if you're trying to debug a query that is
	  a prepared statement (it shows SQL as the server would process).

	- Added 'gatherPerformanceMetrics' property, along with properties
	  to control when/where this info gets logged (see docs for more
	  info).

	- ServerPreparedStatements weren't actually de-allocating
	  server-side resources when .close() was called.

	- Added 'logSlowQueries' property, along with property
	  'slowQueriesThresholdMillis' to control when a query should
	  be considered 'slow'.

	- Correctly map output parameters to position given in
	  prepareCall() vs. order implied during registerOutParameter() -
	  fixes BUG#3146.

	- Correctly detect initial character set for servers >= 4.1.0

	- Cleaned up detection of server properties.

	- Support placeholder for parameter metadata for server >= 4.1.2

	- Fix for BUG#3539 getProcedures() does not return any procedures in
	  result set

	- Fix for BUG#3540 getProcedureColumns() doesn't work with wildcards
	  for procedure name

	- Fixed BUG#3520 -- DBMD.getSQLStateType() returns incorrect value.

	- Added 'connectionCollation' property to cause driver to issue
	  'set collation_connection=...' query on connection init if default
	  collation for given charset is not appropriate.

	- Fixed DatabaseMetaData.getProcedures() when run on MySQL-5.0.0 (output of
	'show procedure status' changed between 5.0.1 and 5.0.0.

	- Fixed BUG#3804 -- getWarnings() returns SQLWarning instead of DataTruncation

	- Don't enable server-side prepared statements for server version 5.0.0 or 5.0.1,
	as they aren't compatible with the '4.1.2+' style that the driver uses (the driver
	expects information to come back that isn't there, so it hangs).


02-14-04 - Version 3.1.1-alpha

    - Fixed bug with UpdatableResultSets not using client-side
	  prepared statements.

	- Fixed character encoding issues when converting bytes to
	  ASCII when MySQL doesn't provide the character set, and
	  the JVM is set to a multibyte encoding (usually affecting
	  retrieval of numeric values).

	- Unpack 'unknown' data types from server prepared statements
	  as Strings.

	- Implemented long data (Blobs, Clobs, InputStreams, Readers)
	  for server prepared statements.

	- Implemented Statement.getWarnings() for MySQL-4.1 and newer
	  (using 'SHOW WARNINGS').

	- Default result set type changed to TYPE_FORWARD_ONLY
	  (JDBC compliance).

	- Centralized setting of result set type and concurrency.

	- Re-factored how connection properties are set and exposed
	  as DriverPropertyInfo as well as Connection and DataSource
	  properties.

	- Support for NIO. Use 'useNIO=true' on platforms that support
	  NIO.

	- Support for SAVEPOINTs (MySQL >= 4.0.14 or 4.1.1).

	- Support for mysql_change_user()...See the changeUser() method
	  in com.mysql.jdbc.Connection.

	- Reduced number of methods called in average query to be more
	  efficient.

	- Prepared Statements will be re-prepared on auto-reconnect. Any errors
	  encountered are postponed until first attempt to re-execute the
	  re-prepared statement.

	- Ensure that warnings are cleared before executing queries
	  on prepared statements, as-per JDBC spec (now that we support
	  warnings).

	- Support 'old' profileSql capitalization in ConnectionProperties.
	  This property is deprecated, you should use 'profileSQL' if possible.

	- Optimized Buffer.readLenByteArray() to return shared empty byte array
	  when length is 0.

	- Allow contents of PreparedStatement.setBlob() to be retained
	  between calls to .execute*().

	- Deal with 0-length tokens in EscapeProcessor (caused by callable
	  statement escape syntax).

	- Check for closed connection on delete/update/insert row operations in
	  UpdatableResultSet.

	- Fix support for table aliases when checking for all primary keys in
	  UpdatableResultSet.

	- Removed useFastDates connection property.

	- Correctly initialize datasource properties from JNDI Refs, including
	  explicitly specified URLs.

	- DatabaseMetaData now reports supportsStoredProcedures() for
	  MySQL versions >= 5.0.0

	- Fixed stack overflow in Connection.prepareCall() (bad merge).

	- Fixed IllegalAccessError to Calendar.getTimeInMillis() in DateTimeValue
	  (for JDK < 1.4).

	- Fix for BUG#1673, where DatabaseMetaData.getColumns() is not
      returning correct column ordinal info for non '%' column name patterns.

    - Merged fix of datatype mapping from MySQL type 'FLOAT' to
      java.sql.Types.REAL from 3.0 branch.

    - Detect collation of column for RSMD.isCaseSensitive().

    - Fixed sending of queries > 16M.

    - Added named and indexed input/output parameter support to CallableStatement.
      MySQL-5.0.x or newer.

    - Fixed NullPointerException in ServerPreparedStatement.setTimestamp(),
      as well as year and month descrepencies in
      ServerPreparedStatement.setTimestamp(), setDate().

    - Added ability to have multiple database/JVM targets for compliance
      and regression/unit tests in build.xml.

    - Fixed NPE and year/month bad conversions when accessing some
      datetime functionality in ServerPreparedStatements and their
      resultant result sets.

    - Display where/why a connection was implicitly closed (to
      aid debugging).

    - CommunicationsException implemented, that tries to determine
      why communications was lost with a server, and displays
      possible reasons when .getMessage() is called.

    - Fixed BUG#2359, NULL values for numeric types in binary
      encoded result sets causing NullPointerExceptions.

    - Implemented Connection.prepareCall(), and DatabaseMetaData.
      getProcedures() and getProcedureColumns().

    - Reset 'long binary' parameters in ServerPreparedStatement when
      clearParameters() is called, by sending COM_RESET_STMT to the
      server.

    - Merged prepared statement caching, and .getMetaData() support
      from 3.0 branch.

    - Fixed off-by-1900 error in some cases for
      years in TimeUtil.fastDate/TimeCreate() when unpacking results
      from server-side prepared statements.

    - Fixed BUG#2502 -- charset conversion issue in getTables().

    - Implemented multiple result sets returned from a statement
      or stored procedure.

    - Fixed BUG#2606 -- Server side prepared statements not returning
      datatype 'YEAR' correctly.

    - Enabled streaming of result sets from server-side prepared
      statements.

    - Fixed BUG#2623 -- Class-cast exception when using
      scrolling result sets and server-side prepared statements.

	- Merged unbuffered input code from 3.0.

	- Fixed ConnectionProperties that weren't properly exposed
	  via accessors, cleaned up ConnectionProperties code.

	- Fixed BUG#2671, NULL fields not being encoded correctly in
	  all cases in server side prepared statements.

	- Fixed rare buffer underflow when writing numbers into buffers
	  for sending prepared statement execution requests.

	- Use DocBook version of docs for shipped versions of drivers.


02-18-03 - Version 3.1.0-alpha

    - Added 'requireSSL' property.

    - Added 'useServerPrepStmts' property (default 'false'). The
      driver will use server-side prepared statements when the
      server version supports them (4.1 and newer) when this
      property is set to 'true'. It is currently set to 'false'
      by default until all bind/fetch functionality has been
      implemented. Currently only DML prepared statements are
      implemented for 4.1 server-side prepared statements.

    - Track open Statements, close all when Connection.close()
      is called (JDBC compliance).

06-22-05 - Version 3.0.17-ga

    - Fixed BUG#5874, Timestamp/Time conversion goes in the wrong 'direction'
      when useTimeZone='true' and server timezone differs from client timezone.

	- Fixed BUG#7081, DatabaseMetaData.getIndexInfo() ignoring 'unique'
	  parameter.

	- Support new protocol type 'MYSQL_TYPE_VARCHAR'.

	- Added 'useOldUTF8Behavoior' configuration property, which causes
	  JDBC driver to act like it did with MySQL-4.0.x and earlier when
	  the character encoding is 'utf-8' when connected to MySQL-4.1 or
	  newer.

	- Fixed BUG#7316 - Statements created from a pooled connection were
	  returning physical connection instead of logical connection when
	  getConnection() was called.

	- Fixed BUG#7033 - PreparedStatements don't encode Big5 (and other
	  multibyte) character sets correctly in static SQL strings.

	- Fixed BUG#6966, connections starting up failed-over (due to down master)
      never retry master.

    - Fixed BUG#7061, PreparedStatement.fixDecimalExponent() adding extra
      '+', making number unparseable by MySQL server.

    - Fixed BUG#7686, Timestamp key column data needed "_binary'" stripped for
      UpdatableResultSet.refreshRow().

    - Backported SQLState codes mapping from Connector/J 3.1, enable with
      'useSqlStateCodes=true' as a connection property, it defaults to
      'false' in this release, so that we don't break legacy applications (it
      defaults to 'true' starting with Connector/J 3.1).

    - Fixed BUG#7601, PreparedStatement.fixDecimalExponent() adding extra
      '+', making number unparseable by MySQL server.

    - Escape sequence {fn convert(..., type)} now supports ODBC-style types
      that are prepended by 'SQL_'.

    - Fixed duplicated code in configureClientCharset() that prevented
      useOldUTF8Behavior=true from working properly.

    - Handle streaming result sets with > 2 billion rows properly by fixing
      wraparound of row number counter.

    - Fixed BUG#7607 - MS932, SHIFT_JIS and Windows_31J not recog. as
      aliases for sjis.

    - Fixed BUG#6549 (while fixing #7607), adding 'CP943' to aliases for
      sjis.

    - Fixed BUG#8064, which requires hex escaping of binary data when using
      multibyte charsets with prepared statements.

    - Fixed BUG#8812, NON_UNIQUE column from DBMD.getIndexInfo() returned
      inverted value.

    - Workaround for server BUG#9098 - default values of CURRENT_* for
      DATE/TIME/TIMESTAMP/TIMESTAMP columns can't be distinguished from
      'string' values, so UpdatableResultSet.moveToInsertRow() generates
      bad SQL for inserting default values.

    - Fixed BUG#8629 - 'EUCKR' charset is sent as 'SET NAMES euc_kr' which
      MySQL-4.1 and newer doesn't understand.

    - DatabaseMetaData.supportsSelectForUpdate() returns correct value based
      on server version.

    - Use hex escapes for PreparedStatement.setBytes() for double-byte charsets
      including 'aliases' Windows-31J, CP934, MS932.

    - Added support for the "EUC_JP_Solaris" character encoding, which maps
      to a MySQL encoding of "eucjpms" (backported from 3.1 branch). This only
      works on servers that support eucjpms, namely 5.0.3 or later.

11-15-04 - Version 3.0.16-ga

	- Re-issue character set configuration commands when re-using pooled
	  connections and/or Connection.changeUser() when connected to MySQL-4.1
	  or newer.

	- Fixed ResultSetMetaData.isReadOnly() to detect non-writable columns
	  when connected to MySQL-4.1 or newer, based on existence of 'original'
	  table and column names.

	- Fixed BUG#5664, ResultSet.updateByte() when on insert row
      throws ArrayOutOfBoundsException.

    - Fixed DatabaseMetaData.getTypes() returning incorrect (i.e. non-negative)
      scale for the 'NUMERIC' type.

    - Fixed BUG#6198, off-by-one bug in Buffer.readString(string).

    - Made TINYINT(1) -> BIT/Boolean conversion configurable via 'tinyInt1isBit'
      property (default 'true' to be JDBC compliant out of the box).

    - Only set 'character_set_results' during connection establishment if
      server version >= 4.1.1.

    - Fixed regression where useUnbufferedInput was defaulting to 'false'.

    - Fixed BUG#6231, ResultSet.getTimestamp() on a column with TIME in it
      fails.

09-04-04 - Version 3.0.15-ga

	- Fixed BUG#4010 - StringUtils.escapeEasternUnicodeByteStream is still
	  broken for GBK

	- Fixed BUG#4334 - Failover for autoReconnect not using port #'s for any
	  hosts, and not retrying all hosts. (WARN: This required a change to
	  the SocketFactory connect() method signature, which is now

	    public Socket connect(String host, int portNumber, Properties props),

	  therefore any third-party socket factories will have to be changed
	  to support this signature.

	- Logical connections created by MysqlConnectionPoolDataSource will
	  now issue a rollback() when they are closed and sent back to the pool.
	  If your application server/connection pool already does this for you, you
	  can set the 'rollbackOnPooledClose' property to false to avoid the
	  overhead of an extra rollback().

	- Removed redundant calls to checkRowPos() in ResultSet.

	- Fixed BUG#4742, 'DOUBLE' mapped twice in DBMD.getTypeInfo().

	- Added FLOSS license exemption.

	- Fixed BUG#4808, calling .close() twice on a PooledConnection causes NPE.

	- Fixed BUG#4138 and BUG#4860, DBMD.getColumns() returns incorrect JDBC
	  type for unsigned columns. This affects type mappings for all numeric
	  types in the RSMD.getColumnType() and RSMD.getColumnTypeNames() methods
	  as well, to ensure that 'like' types from DBMD.getColumns() match up
	  with what RSMD.getColumnType() and getColumnTypeNames() return.

	- 'Production' - 'GA' in naming scheme of distributions.

	- Fix for BUG#4880, RSMD.getPrecision() returning 0 for non-numeric types
	  (should return max length in chars for non-binary types, max length
	  in bytes for binary types). This fix also fixes mapping of
	  RSMD.getColumnType() and RSMD.getColumnTypeName() for the BLOB types based
	  on the length sent from the server (the server doesn't distinguish between
	  TINYBLOB, BLOB, MEDIUMBLOB or LONGBLOB at the network protocol level).

	- Fixed BUG#5022 - ResultSet should release Field[] instance in .close().

    - Fixed BUG#5069 -- ResultSet.getMetaData() should not return
	  incorrectly-initialized metadata if the result set has been closed, but
	  should instead throw a SQLException. Also fixed for getRow() and
	  getWarnings() and traversal methods by calling checkClosed() before
	  operating on instance-level fields that are nullified during .close().

	- Parse new timezone variables from 4.1.x servers.

	- Use _binary introducer for PreparedStatement.setBytes() and
	  set*Stream() when connected to MySQL-4.1.x or newer to avoid
	  misinterpretation during character conversion.

05-28-04 - Version 3.0.14-production

	- Fixed URL parsing error

05-27-04 - Version 3.0.13-production

	- Fixed BUG#3848 - Using a MySQLDatasource without server name fails

	- Fixed BUG#3920 - "No Database Selected" when using
	  MysqlConnectionPoolDataSource.

	- Fixed BUG#3873 - PreparedStatement.getGeneratedKeys() method returns only
	  1 result for batched insertions

05-18-04 - Version 3.0.12-production

	- Add unsigned attribute to DatabaseMetaData.getColumns() output
	  in the TYPE_NAME column.

	- Added 'failOverReadOnly' property, to allow end-user to configure
	  state of connection (read-only/writable) when failed over.

	- Backported 'change user' and 'reset server state' functionality
      from 3.1 branch, to allow clients of MysqlConnectionPoolDataSource
      to reset server state on getConnection() on a pooled connection.

    - Don't escape SJIS/GBK/BIG5 when using MySQL-4.1 or newer.

    - Allow 'url' parameter for MysqlDataSource and MysqlConnectionPool
      DataSource so that passing of other properties is possible from
      inside appservers.

    - Map duplicate key and foreign key errors to SQLState of
      '23000'.

    - Backport documentation tooling from 3.1 branch.

    - Return creating statement for ResultSets created by
      getGeneratedKeys() (BUG#2957)

    - Allow java.util.Date to be sent in as parameter to
      PreparedStatement.setObject(), converting it to a Timestamp
      to maintain full precision (BUG#3103).

    - Don't truncate BLOBs/CLOBs when using setBytes() and/or
      setBinary/CharacterStream() (BUG#2670).

    - Dynamically configure character set mappings for field-level
      character sets on MySQL-4.1.0 and newer using 'SHOW COLLATION'
      when connecting.

    - Map 'binary' character set to 'US-ASCII' to support DATETIME
      charset recognition for servers >= 4.1.2

    - Use 'SET character_set_results" during initialization to allow any
      charset to be returned to the driver for result sets.

    - Use charsetnr returned during connect to encode queries before
      issuing 'SET NAMES' on MySQL >= 4.1.0.

    - Add helper methods to ResultSetMetaData (getColumnCharacterEncoding()
      and getColumnCharacterSet()) to allow end-users to see what charset
      the driver thinks it should be using for the column.

    - Only set character_set_results for MySQL >= 4.1.0.

    - Fixed BUG#3511, StringUtils.escapeSJISByteStream() not covering all
      eastern double-byte charsets correctly.

    - Renamed StringUtils.escapeSJISByteStream() to more appropriate
      escapeEasternUnicodeByteStream().

    - Fixed BUG#3554 - Not specifying database in URL caused MalformedURL
      exception.

    - Auto-convert MySQL encoding names to Java encoding names if used
      for characterEncoding property.

    - Added encoding names that are recognized on some JVMs to fix case
      where they were reverse-mapped to MySQL encoding names incorrectly.

    - Use junit.textui.TestRunner for all unit tests (to allow them to be
      run from the command line outside of Ant or Eclipse).

    - Fixed BUG#3557 - UpdatableResultSet not picking up default values
      for moveToInsertRow().

    - Fixed BUG#3570 - inconsistent reporting of column type. The server
      still doesn't return all types for *BLOBs *TEXT correctly, so the
      driver won't return those correctly.

    - Fixed BUG#3520 -- DBMD.getSQLStateType() returns incorrect value.

    - Fixed regression in PreparedStatement.setString() and eastern character
      encodings.

    - Made StringRegressionTest 4.1-unicode aware.

02-19-04 - Version 3.0.11-stable

	- Trigger a 'SET NAMES utf8' when encoding is forced to 'utf8' _or_
	  'utf-8' via the 'characterEncoding' property. Previously, only the
	  Java-style encoding name of 'utf-8' would trigger this.

	- AutoReconnect time was growing faster than exponentially (BUG#2447).

	- Fixed failover always going to last host in list (BUG#2578)

	- Added 'useUnbufferedInput' parameter, and now use it by default
	  (due to JVM issue
	  http://developer.java.sun.com/developer/bugParade/bugs/4401235.html)

	- Detect 'on/off' or '1','2','3' form of lower_case_table_names on
	  server.

	- Return 'java.lang.Integer' for TINYINT and SMALLINT types from
	  ResultSetMetaData.getColumnClassName() (fix for BUG#2852).

	- Return 'java.lang.Double' for FLOAT type from ResultSetMetaData.
	  getColumnClassName() (fix for BUG#2855).

	- Return '[B' instead of java.lang.Object for BINARY, VARBINARY and
	  LONGVARBINARY types from ResultSetMetaData.getColumnClassName()
	  (JDBC compliance).

01-13-04 - Version 3.0.10-stable

    - Don't count quoted id's when inside a 'string' in PreparedStatement
      parsing (fix for BUG#1511).

    - 'Friendlier' exception message for PacketTooLargeException
       (BUG#1534).

    - Backported fix for aliased tables and UpdatableResultSets in
      checkUpdatability() method from 3.1 branch.

    - Fix for ArrayIndexOutOfBounds exception when using Statement.setMaxRows()
      (BUG#1695).

    - Fixed BUG#1576, dealing with large blobs and split packets not being
      read correctly.

    - Fixed regression of Statement.getGeneratedKeys() and REPLACE statements.

    - Fixed BUG#1630, subsequent call to ResultSet.updateFoo() causes NPE if
      result set is not updatable.

    - Fix for 4.1.1-style auth with no password.

    - Fix for BUG#1731, Foreign Keys column sequence is not consistent in
      DatabaseMetaData.getImported/Exported/CrossReference().

    - Fix for BUG#1775 - DatabaseMetaData.getSystemFunction() returning
      bad function 'VResultsSion'.

    - Fix for BUG#1592 -- cross-database updatable result sets
      are not checked for updatability correctly.

    - DatabaseMetaData.getColumns() should return Types.LONGVARCHAR for
      MySQL LONGTEXT type.

    - ResultSet.getObject() on TINYINT and SMALLINT columns should return
      Java type 'Integer' (BUG#1913)

    - Added 'alwaysClearStream' connection property, which causes the driver
      to always empty any remaining data on the input stream before
      each query.

    - Added more descriptive error message 'Server Configuration Denies
      Access to DataSource', as well as retrieval of message from server.

    - Autoreconnect code didn't set catalog upon reconnect if it had been
      changed.

    - Implement ResultSet.updateClob().

    - ResultSetMetaData.isCaseSensitive() returned wrong value for CHAR/VARCHAR
      columns.

    - Fix for BUG#1933 -- Connection property "maxRows" not honored.

    - Fix for BUG#1925 -- Statements being created too many times in
      DBMD.extractForeignKeyFromCreateTable().

    - Fix for BUG#1914 -- Support escape sequence {fn convert ... }

    - Fix for BUG#1958 -- ArrayIndexOutOfBounds when parameter number ==
      number of parameters + 1.

    - Fix for BUG#2006 -- ResultSet.findColumn() should use first matching
      column name when there are duplicate column names in SELECT query
      (JDBC-compliance).

    - Removed static synchronization bottleneck from
      PreparedStatement.setTimestamp().

    - Removed static synchronization bottleneck from instance factory
      method of SingleByteCharsetConverter.

    - Enable caching of the parsing stage of prepared statements via
      the 'cachePrepStmts', 'prepStmtCacheSize' and 'prepStmtCacheSqlLimit'
      properties (disabled by default).

    - Speed up parsing of PreparedStatements, try to use one-pass whenever
      possible.

    - Fixed security exception when used in Applets (applets can't
      read the system property 'file.encoding' which is needed
      for LOAD DATA LOCAL INFILE).

    - Use constants for SQLStates.

    - Map charset 'ko18_ru' to 'ko18r' when connected to MySQL-4.1.0 or
      newer.

    - Ensure that Buffer.writeString() saves room for the \0.

    - Fixed exception 'Unknown character set 'danish' on connect w/ JDK-1.4.0

    - Fixed mappings in SQLError to report deadlocks with SQLStates of '41000'.

    - 'maxRows' property would affect internal statements, so check it for all
      statement creation internal to the driver, and set to 0 when it is not.

10-07-03 - Version 3.0.9-stable

	- Faster date handling code in ResultSet and PreparedStatement (no longer
	  uses Date methods that synchronize on static calendars).

	- Fixed test for end of buffer in Buffer.readString().

	- Fixed ResultSet.previous() behavior to move current
	  position to before result set when on first row
	  of result set (bugs.mysql.com BUG#496)

	- Fixed Statement and PreparedStatement issuing bogus queries
	  when setMaxRows() had been used and a LIMIT clause was present
	  in the query.

	- Fixed BUG#661 - refreshRow didn't work when primary key values
	  contained values that needed to be escaped (they ended up being
	  doubly-escaped).

	- Support InnoDB contraint names when extracting foreign key info
	  in DatabaseMetaData BUG#517 and BUG#664
	  (impl. ideas from Parwinder Sekhon)

	- Backported 4.1 protocol changes from 3.1 branch (server-side SQL
	  states, new field info, larger client capability flags,
	  connect-with-database, etc).

	- Fix UpdatableResultSet to return values for getXXX() when on
	  insert row (BUG#675).

	- The insertRow in an UpdatableResultSet is now loaded with
	  the default column values when moveToInsertRow() is called
	  (BUG#688)

	- DatabaseMetaData.getColumns() wasn't returning NULL for
	  default values that are specified as NULL.

	- Change default statement type/concurrency to TYPE_FORWARD_ONLY
	  and CONCUR_READ_ONLY (spec compliance).

	- Don't try and reset isolation level on reconnect if MySQL doesn't
	  support them.

	- Don't wrap SQLExceptions in RowDataDynamic.

	- Don't change timestamp TZ twice if useTimezone==true (BUG#774)

	- Fixed regression in large split-packet handling (BUG#848).

	- Better diagnostic error messages in exceptions for 'streaming'
	  result sets.

	- Issue exception on ResultSet.getXXX() on empty result set (wasn't
	  caught in some cases).

	- Don't hide messages from exceptions thrown in I/O layers.

	- Don't fire connection closed events when closing pooled connections, or
	  on PooledConnection.getConnection() with already open connections (BUG#884).

	- Clip +/- INF (to smallest and largest representative values for the type in
	  MySQL) and NaN (to 0) for setDouble/setFloat(), and issue a warning on the
	  statement when the server does not support +/- INF or NaN.

	- Fix for BUG#879, double-escaping of '\' when charset is SJIS or GBK and '\'
	  appears in non-escaped input.

	- When emptying input stream of unused rows for 'streaming' result sets,
	  have the current thread yield() every 100 rows in order to not monopolize
	  CPU time.

	- Fixed BUG#1099, DatabaseMetaData.getColumns() getting confused about the
	  keyword 'set' in character columns.

	- Fixed deadlock issue with Statement.setMaxRows().

	- Fixed CLOB.truncate(), BUG#1130

	- Optimized CLOB.setChracterStream(), BUG#1131

	- Made databaseName, portNumber and serverName optional parameters
	  for MysqlDataSourceFactory (BUG#1246)

	- Fix for BUG#1247 -- ResultSet.get/setString mashing char 127

	- Backported auth. changes for 4.1.1 and newer from 3.1 branch.

	- Added com.mysql.jdbc.util.BaseBugReport to help creation of testcases
	  for bug reports.

	- Added property to 'clobber' streaming results, by setting the
	  'clobberStreamingResults' property to 'true' (the default is 'false').
	  This will cause a 'streaming' ResultSet to be automatically
	  closed, and any oustanding data still streaming from the server to
	  be discarded if another query is executed before all the data has been
	  read from the server.

05-23-03 - Version 3.0.8-stable

	- Allow bogus URLs in Driver.getPropertyInfo().

	- Return list of generated keys when using multi-value INSERTS
	  with Statement.getGeneratedKeys().

	- Use JVM charset with filenames and 'LOAD DATA [LOCAL] INFILE'

	- Fix infinite loop with Connection.cleanup().

	- Changed Ant target 'compile-core' to 'compile-driver', and
	  made testsuite compilation a separate target.

	- Fixed result set not getting set for Statement.executeUpdate(),
	  which affected getGeneratedKeys() and getUpdateCount() in
	  some cases.

	- Unicode character 0xFFFF in a string would cause the driver to
	  throw an ArrayOutOfBoundsException (Bug #378)

	- Return correct amount of generated keys when using 'REPLACE'
	  statements.

	- Fix problem detecting server character set in some cases.

	- Fix row data decoding error when using _very_ large packets.

	- Optimized row data decoding.

	- Issue exception when operating on an already-closed
	  prepared statement.

	- Fixed SJIS encoding bug, thanks to Naoto Sato.

    - Optimized usage of EscapeProcessor.

    - Allow multiple calls to Statement.close()

04-08-03 - Version 3.0.7-stable

    - Fixed MysqlPooledConnection.close() calling wrong event type.

    - Fixed StringIndexOutOfBoundsException in PreparedStatement.
      setClob().

    - 4.1 Column Metadata fixes

    - Remove synchronization from Driver.connect() and
      Driver.acceptsUrl().

    - IOExceptions during a transaction now cause the Connection to
      be closed.

    - Fixed missing conversion for 'YEAR' type in ResultSetMetaData.
      getColumnTypeName().

    - Don't pick up indexes that start with 'pri' as primary keys
      for DBMD.getPrimaryKeys().

    - Throw SQLExceptions when trying to do operations on a forcefully
      closed Connection (i.e. when a communication link failure occurs).

    - You can now toggle profiling on/off using
      Connection.setProfileSql(boolean).

    - Fixed charset issues with database metadata (charset was not
      getting set correctly).

    - Updatable ResultSets can now be created for aliased tables/columns
      when connected to MySQL-4.1 or newer.

    - Fixed 'LOAD DATA LOCAL INFILE' bug when file > max_allowed_packet.

    - Fixed escaping of 0x5c ('\') character for GBK and Big5 charsets.

    - Fixed ResultSet.getTimestamp() when underlying field is of type DATE.

    - Ensure that packet size from alignPacketSize() does not
      exceed MAX_ALLOWED_PACKET (JVM bug)

    - Don't reset Connection.isReadOnly() when autoReconnecting.

02-18-03 - Version 3.0.6-stable

    - Fixed ResultSetMetaData to return "" when catalog not known.
      Fixes NullPointerExceptions with Sun's CachedRowSet.

    - Fixed DBMD.getTypeInfo() and DBMD.getColumns() returning
      different value for precision in TEXT/BLOB types.

    - Allow ignoring of warning for 'non transactional tables' during
      rollback (compliance/usability) by setting 'ignoreNonTxTables'
      property to 'true'.

    - Fixed SQLExceptions getting swallowed on initial connect.

    - Fixed Statement.setMaxRows() to stop sending 'LIMIT' type queries
      when not needed (performance)

    - Clean up Statement query/method mismatch tests (i.e. INSERT not
      allowed with .executeQuery()).

    - More checks added in ResultSet traversal method to catch
      when in closed state.

    - Fixed ResultSetMetaData.isWritable() to return correct value.

    - Add 'window' of different NULL sorting behavior to
      DBMD.nullsAreSortedAtStart (4.0.2 to 4.0.10, true, otherwise,
      no).

    - Implemented Blob.setBytes(). You still need to pass the
      resultant Blob back into an updatable ResultSet or
      PreparedStatement to persist the changes, as MySQL does
      not support 'locators'.

    - Backported 4.1 charset field info changes from Connector/J 3.1

01-22-03 - Version 3.0.5-gamma

    - Fixed Buffer.fastSkipLenString() causing ArrayIndexOutOfBounds
      exceptions with some queries when unpacking fields.

    - Implemented an empty TypeMap for Connection.getTypeMap() so that
      some third-party apps work with MySQL (IBM WebSphere 5.0 Connection
      pool).

    - Added missing LONGTEXT type to DBMD.getColumns().

    - Retrieve TX_ISOLATION from database for
      Connection.getTransactionIsolation() when the MySQL version
      supports it, instead of an instance variable.

    - Quote table names in DatabaseMetaData.getColumns(),
      getPrimaryKeys(), getIndexInfo(), getBestRowIdentifier()

    - Greatly reduce memory required for setBinaryStream() in
      PreparedStatements.

    - Fixed ResultSet.isBeforeFirst() for empty result sets.

    - Added update options for foreign key metadata.


01-06-03 - Version 3.0.4-gamma

    - Added quoted identifiers to database names for
      Connection.setCatalog.

    - Added support for quoted identifiers in PreparedStatement
      parser.

    - Streamlined character conversion and byte[] handling in
      PreparedStatements for setByte().

    - Reduce memory footprint of PreparedStatements by sharing
      outbound packet with MysqlIO.

    - Added 'strictUpdates' property to allow control of amount
      of checking for 'correctness' of updatable result sets. Set this
      to 'false' if you want faster updatable result sets and you know
      that you create them from SELECTs on tables with primary keys and
      that you have selected all primary keys in your query.

    - Added support for 4.0.8-style large packets.

    - Fixed PreparedStatement.executeBatch() parameter overwriting.

12-17-02 - Version 3.0.3-dev

    - Changed charsToByte in SingleByteCharConverter to be non-static

    - Changed SingleByteCharConverter to use lazy initialization of each
      converter.

    - Fixed charset handling in Fields.java

    - Implemented Connection.nativeSQL()

    - More robust escape tokenizer -- recognize '--' comments, and allow
      nested escape sequences (see testsuite.EscapeProcessingTest)

    - DBMD.getImported/ExportedKeys() now handles multiple foreign keys
      per table.

    - Fixed ResultSetMetaData.getPrecision() returning incorrect values
      for some floating point types.

    - Fixed ResultSetMetaData.getColumnTypeName() returning BLOB for
      TEXT and TEXT for BLOB types.

    - Fixed Buffer.isLastDataPacket() for 4.1 and newer servers.

    - Added CLIENT_LONG_FLAG to be able to get more column flags
      (isAutoIncrement() being the most important)

    - Because of above, implemented ResultSetMetaData.isAutoIncrement()
      to use Field.isAutoIncrement().

    - Honor 'lower_case_table_names' when enabled in the server when
      doing table name comparisons in DatabaseMetaData methods.

    - Some MySQL-4.1 protocol support (extended field info from selects)

    - Use non-aliased table/column names and database names to fullly
      qualify tables and columns in UpdatableResultSet (requires
      MySQL-4.1 or newer)

    - Allow user to alter behavior of Statement/
      PreparedStatement.executeBatch() via 'continueBatchOnError' property
      (defaults to 'true').

    - Check for connection closed in more Connection methods
      (createStatement, prepareStatement, setTransactionIsolation,
      setAutoCommit).

    - More robust implementation of updatable result sets. Checks that
      _all_ primary keys of the table have been selected.

    - 'LOAD DATA LOCAL INFILE ...' now works, if your server is configured
      to allow it. Can be turned off with the 'allowLoadLocalInfile'
      property (see the README).

    - Substitute '?' for unknown character conversions in single-byte
      character sets instead of '\0'.

    - NamedPipeSocketFactory now works (only intended for Windows), see
      README for instructions.

11-08-02 - Version 3.0.2-dev

    - Fixed issue with updatable result sets and PreparedStatements not
      working

    - Fixed ResultSet.setFetchDirection(FETCH_UNKNOWN)

    - Fixed issue when calling Statement.setFetchSize() when using
      arbitrary values

    - Fixed incorrect conversion in ResultSet.getLong()

    - Implemented ResultSet.updateBlob().

    - Removed duplicate code from UpdatableResultSet (it can be inherited
      from ResultSet, the extra code for each method to handle updatability
      I thought might someday be necessary has not been needed).

    - Fixed "UnsupportedEncodingException" thrown when "forcing" a
      character encoding via properties.

    - Fixed various non-ASCII character encoding issues.

    - Added driver property 'useHostsInPrivileges'. Defaults to true.
      Affects whether or not '@hostname' will be used in
      DBMD.getColumn/TablePrivileges.

    - All DBMD result set columns describing schemas now return NULL
      to be more compliant with the behavior of other JDBC drivers
      for other databases (MySQL does not support schemas).

    - Added SSL support. See README for information on how to use it.

    - Properly restore connection properties when autoReconnecting
      or failing-over, including autoCommit state, and isolation level.

    - Use 'SHOW CREATE TABLE' when possible for determining foreign key
      information for DatabaseMetaData...also allows cascade options for
      DELETE information to be returned

    - Escape 0x5c character in strings for the SJIS charset.

    - Fixed start position off-by-1 error in Clob.getSubString()

    - Implemented Clob.truncate()

    - Implemented Clob.setString()

    - Implemented Clob.setAsciiStream()

    - Implemented Clob.setCharacterStream()

    - Added com.mysql.jdbc.MiniAdmin class, which allows you to send
      'shutdown' command to MySQL server...Intended to be used when 'embedding'
      Java and MySQL server together in an end-user application.

    - Added 'connectTimeout' parameter that allows users of JDK-1.4 and newer
      to specify a maxium time to wait to establish a connection.

    - Failover and autoReconnect only work when the connection is in a
      autoCommit(false) state, in order to stay transaction safe

    - Added 'queriesBeforeRetryMaster' property that specifies how many
      queries to issue when failed over before attempting to reconnect
      to the master (defaults to 50)

    - Fixed DBMD.supportsResultSetConcurrency() so that it returns true
      for ResultSet.TYPE_SCROLL_INSENSITIVE and ResultSet.CONCUR_READ_ONLY or
      ResultSet.CONCUR_UPDATABLE

    - Fixed ResultSet.isLast() for empty result sets (should return false).

    - PreparedStatement now honors stream lengths in setBinary/Ascii/Character
      Stream() unless you set the connection property
      'useStreamLengthsInPrepStmts' to 'false'.

    - Removed some not-needed temporary object creation by using Strings
      smarter in EscapeProcessor, Connection and DatabaseMetaData classes.

09-21-02 - Version 3.0.1-dev

    - Fixed ResultSet.getRow() off-by-one bug.

    - Fixed RowDataStatic.getAt() off-by-one bug.

    - Added limited Clob functionality (ResultSet.getClob(),
      PreparedStatemtent.setClob(),
      PreparedStatement.setObject(Clob).

    - Added socketTimeout parameter to URL.

    - Connection.isClosed() no longer "pings" the server.

    - Connection.close() issues rollback() when getAutoCommit() == false

    - Added "paranoid" parameter...sanitizes error messages removing
      "sensitive" information from them (i.e. hostnames, ports,
      usernames, etc.), as well as clearing "sensitive" data structures
      when possible.

    - Fixed ResultSetMetaData.isSigned() for TINYINT and BIGINT.

    - Charsets now automatically detected. Optimized code for single-byte
      character set conversion.

    - Implemented ResultSet.getCharacterStream()

    - Added "LOCAL TEMPORARY" to table types in DatabaseMetaData.getTableTypes()

    - Massive code clean-up to follow Java coding conventions (the time had come)


07-31-02 - Version 3.0.0-dev

    - !!! LICENSE CHANGE !!! The driver is now GPL. If you need
      non-GPL licenses, please contact me <mark@mysql.com>

    - JDBC-3.0 functionality including
      Statement/PreparedStatement.getGeneratedKeys() and
      ResultSet.getURL()

    - Performance enchancements - driver is now 50-100% faster
      in most situations, and creates fewer temporary objects

    - Repackaging...new driver name is "com.mysql.jdbc.Driver",
      old name still works, though (the driver is now provided
      by MySQL-AB)

    - Better checking for closed connections in Statement
      and PreparedStatement.

    - Support for streaming (row-by-row) result sets (see README)
      Thanks to Doron.

    - Support for large packets (new addition to MySQL-4.0 protocol),
      see README for more information.

    - JDBC Compliance -- Passes all tests besides stored procedure tests


    - Fix and sort primary key names in DBMetaData (SF bugs 582086 and 582086)

    - Float types now reported as java.sql.Types.FLOAT (SF bug 579573)

    - ResultSet.getTimestamp() now works for DATE types (SF bug 559134)

    - ResultSet.getDate/Time/Timestamp now recognizes all forms of invalid
      values that have been set to all zeroes by MySQL (SF bug 586058)

    - Testsuite now uses Junit (which you can get from www.junit.org)

    - The driver now only works with JDK-1.2 or newer.

    - Added multi-host failover support (see README)

    - General source-code cleanup.

    - Overall speed improvements via controlling transient object
      creation in MysqlIO class when reading packets

    - Performance improvements in  string handling and field
      metadata creation (lazily instantiated) contributed by
      Alex Twisleton-Wykeham-Fiennes


05-16-02 - Version 2.0.14

    - More code cleanup

    - PreparedStatement now releases resources on .close() (SF bug 553268)

    - Quoted identifiers not used if server version does not support them. Also,
      if server started with --ansi or --sql-mode=ANSI_QUOTES then '"' will be
      used as an identifier quote, otherwise '`' will be used.

    - ResultSet.getDouble() now uses code built into JDK to be more precise (but slower)

    - LogicalHandle.isClosed() calls through to physical connection

    - Added SQL profiling (to STDERR). Set "profileSql=true" in your JDBC url.
      See README for more information.

    - Fixed typo for relaxAutoCommit parameter.

04-24-02 - Version 2.0.13

    - More code cleanup.

    - Fixed unicode chars being read incorrectly (SF bug 541088)

    - Faster blob escaping for PrepStmt

    - Added set/getPortNumber() to DataSource(s) (SF bug 548167)

    - Added setURL() to MySQLXADataSource (SF bug 546019)

    - PreparedStatement.toString() fixed (SF bug 534026)

    - ResultSetMetaData.getColumnClassName() now implemented

    - Rudimentary version of Statement.getGeneratedKeys() from JDBC-3.0
      now implemented (you need to be using JDK-1.4 for this to work, I
      believe)

    - DBMetaData.getIndexInfo() - bad PAGES fixed (SF BUG 542201)

04-07-02 - Version 2.0.12

    - General code cleanup.

    - Added getIdleFor() method to Connection and MysqlLogicalHandle.

    - Relaxed synchronization in all classes, should fix 520615 and 520393.

    - Added getTable/ColumnPrivileges() to DBMD (fixes 484502).

    - Added new types to getTypeInfo(), fixed existing types thanks to
      Al Davis and Kid Kalanon.

    - Added support for BIT types (51870) to PreparedStatement.

    - Fixed getRow() bug (527165) in ResultSet

    - Fixes for ResultSet updatability in PreparedStatement.
    - Fixed timezone off by 1-hour bug in PreparedStatement (538286, 528785).

    - ResultSet: Fixed updatability (values being set to null
      if not updated).

    - DataSources - fixed setUrl bug (511614, 525565),
      wrong datasource class name (532816, 528767)

    - Added identifier quoting to all DatabaseMetaData methods
      that need them (should fix 518108)

    - Added support for YEAR type (533556)

    - ResultSet.insertRow() should now detect auto_increment fields
      in most cases and use that value in the new row. This detection
      will not work in multi-valued keys, however, due to the fact that
      the MySQL protocol does not return this information.

    - ResultSet.refreshRow() implemented.

    - Fixed testsuite.Traversal afterLast() bug, thanks to Igor Lastric.

01-27-02 - Version 2.0.11

    - Fixed missing DELETE_RULE value in
      DBMD.getImported/ExportedKeys() and getCrossReference().

    - Full synchronization of Statement.java.

    - More changes to fix "Unexpected end of input stream"
      errors when reading BLOBs. This should be the last fix.

01-24-02 - Version 2.0.10

     - Fixed spurious "Unexpected end of input stream" errors in
       MysqlIO (bug 507456).

     - Fixed null-pointer-exceptions when using
       MysqlConnectionPoolDataSource with Websphere 4 (bug 505839).

01-13-02 - Version 2.0.9

     - Ant build was corrupting included jar files, fixed
       (bug 487669).

     - Fixed extra memory allocation in MysqlIO.readPacket()
       (bug 488663).

     - Implementation of DatabaseMetaData.getExported/ImportedKeys() and
       getCrossReference().

     - Full synchronization on methods modifying instance and class-shared
       references, driver should be entirely thread-safe now (please
       let me know if you have problems)

     - DataSource implementations moved to org.gjt.mm.mysql.jdbc2.optional
       package, and (initial) implementations of PooledConnectionDataSource
       and XADataSource are in place (thanks to Todd Wolff for the
       implementation and testing of PooledConnectionDataSource with
       IBM WebSphere 4).

     - Added detection of network connection being closed when reading packets
       (thanks to Todd Lizambri).

     - Fixed quoting error with escape processor (bug 486265).

     - Report batch update support through DatabaseMetaData (bug 495101).

     - Fixed off-by-one-hour error in PreparedStatement.setTimestamp()
       (bug 491577).

     - Removed concatenation support from driver (the '||' operator),
       as older versions of VisualAge seem to be the only thing that
       use it, and it conflicts with the logical '||' operator. You will
       need to start mysqld with the "--ansi" flag to use the '||'
       operator as concatenation (bug 491680)

     - Fixed casting bug in PreparedStatement (bug 488663).

11-25-01 - Version 2.0.8

     - Batch updates now supported (thanks to some inspiration
       from Daniel Rall).

     - XADataSource/ConnectionPoolDataSource code (experimental)

     - PreparedStatement.setAnyNumericType() now handles positive
       exponents correctly (adds "+" so MySQL can understand it).

     - DatabaseMetaData.getPrimaryKeys() and getBestRowIdentifier()
       are now more robust in identifying primary keys (matches
       regardless of case or abbreviation/full spelling of Primary Key
       in Key_type column).

10-24-01 - Version 2.0.7

     - PreparedStatement.setCharacterStream() now implemented

     - Fixed dangling socket problem when in high availability
       (autoReconnect=true) mode, and finalizer for Connection will
       close any dangling sockets on GC.

     - Fixed ResultSetMetaData.getPrecision() returning one
       less than actual on newer versions of MySQL.

     - ResultSet.getBlob() now returns null if column value
       was null.

     - Character sets read from database if useUnicode=true
       and characterEncoding is not set. (thanks to
       Dmitry Vereshchagin)

     - Initial transaction isolation level read from
       database (if avaialable) (thanks to Dmitry Vereshchagin)

     - Fixed DatabaseMetaData.supportsTransactions(), and
       supportsTransactionIsolationLevel() and getTypeInfo()
       SQL_DATETIME_SUB and SQL_DATA_TYPE fields not being
       readable.

     - Fixed PreparedStatement generating SQL that would end
       up with syntax errors for some queries.

     - Fixed ResultSet.isAfterLast() always returning false.

     - Fixed timezone issue in PreparedStatement.setTimestamp()
       (thanks to Erik Olofsson)

     - Captialize type names when "captializeTypeNames=true"
       is passed in URL or properties (for WebObjects, thanks
       to Anjo Krank)

     - Updatable result sets now correctly handle NULL
       values in fields.

     - PreparedStatement.setDouble() now uses full-precision
       doubles (reverting a fix made earlier to truncate them).

     - PreparedStatement.setBoolean() will use 1/0 for values
       if your MySQL Version >= 3.21.23.

06-16-01 - Version 2.0.6

Fixed PreparedStatement parameter checking

     - Fixed case-sensitive column names in ResultSet.java

06-13-01 - Version 2.0.5

     - Fixed ResultSet.getBlob() ArrayIndex out-of-bounds

     - Fixed ResultSetMetaData.getColumnTypeName for TEXT/BLOB

     - Fixed ArrayIndexOutOfBounds when sending large BLOB queries
       (Max size packet was not being set)

     - Added ISOLATION level support to Connection.setIsolationLevel()

     - Fixed NPE on PreparedStatement.executeUpdate() when all columns
       have not been set.

     - Fixed data parsing of TIMESTAMPs with 2-digit years

     - Added Byte to PreparedStatement.setObject()

     - ResultSet.getBoolean() now recognizes '-1' as 'true'

     - ResultSet has +/-Inf/inf support

     - ResultSet.insertRow() works now, even if not all columns are
       set (they will be set to "NULL")

     - DataBaseMetaData.getCrossReference() no longer ArrayIndexOOB

     - getObject() on ResultSet correctly does TINYINT->Byte and
       SMALLINT->Short

12-03-00 - Version 2.0.3

     - Implemented getBigDecimal() without scale component
       for JDBC2.

     - Fixed composite key problem with updateable result sets.

     - Added detection of -/+INF for doubles.

     - Faster ASCII string operations.

     - Fixed incorrect detection of MAX_ALLOWED_PACKET, so sending
       large blobs should work now.

     - Fixed off-by-one error in java.sql.Blob implementation code.

     - Added "ultraDevHack" URL parameter, set to "true" to allow
       (broken) Macromedia UltraDev to use the driver.

04-06-00 - Version 2.0.1

     - Fixed RSMD.isWritable() returning wrong value.
       Thanks to Moritz Maass.

     - Cleaned up exception handling when driver connects

     - Columns that are of type TEXT now return as Strings
       when you use getObject()

     - DatabaseMetaData.getPrimaryKeys() now works correctly wrt
       to key_seq. Thanks to Brian Slesinsky.

     - No escape processing is done on PreparedStatements anymore
       per JDBC spec.

     - Fixed many JDBC-2.0 traversal, positioning bugs, especially
       wrt to empty result sets. Thanks to Ron Smits, Nick Brook,
       Cessar Garcia and Carlos Martinez.

     - Fixed some issues with updatability support in ResultSet when
       using multiple primary keys.

02-21-00 - Version 2.0pre5

     - Fixed Bad Handshake problem.

01-10-00 - Version 2.0pre4

     - Fixes to ResultSet for insertRow() - Thanks to
       Cesar Garcia

     - Fix to Driver to recognize JDBC-2.0 by loading a JDBC-2.0
       class, instead of relying on JDK version numbers. Thanks
       to John Baker.

     - Fixed ResultSet to return correct row numbers

     - Statement.getUpdateCount() now returns rows matched,
       instead of rows actually updated, which is more SQL-92
       like.

10-29-99

     - Statement/PreparedStatement.getMoreResults() bug fixed.
       Thanks to Noel J. Bergman.

     - Added Short as a type to PreparedStatement.setObject().
       Thanks to Jeff Crowder

     - Driver now automagically configures maximum/preferred packet
       sizes by querying server.

     - Autoreconnect code uses fast ping command if server supports
       it.

     - Fixed various bugs wrt. to packet sizing when reading from
       the server and when alloc'ing to write to the server.

08-17-99 - Version 2.0pre

     - Now compiles under JDK-1.2. The driver supports both JDK-1.1
       and JDK-1.2 at the same time through a core set of classes.
       The driver will load the appropriate interface classes at
       runtime by figuring out which JVM version you are using.

     - Fixes for result sets with all nulls in the first row.
       (Pointed out by Tim Endres)

     - Fixes to column numbers in SQLExceptions in ResultSet
       (Thanks to Blas Rodriguez Somoza)

     - The database no longer needs to specified to connect.
       (Thanks to Christian Motschke)

07-04-99 - Version 1.2b

     - Better Documentation (in progress), in doc/mm.doc/book1.html

     - DBMD now allows null for a column name pattern (not in
       spec), which it changes to '%'.

     - DBMD now has correct types/lengths for getXXX().

     - ResultSet.getDate(), getTime(), and getTimestamp() fixes.
       (contributed by Alan Wilken)

     - EscapeProcessor now handles \{ \} and { or } inside quotes
       correctly. (thanks to Alik for some ideas on how to fix it)

     - Fixes to properties handling in Connection.
       (contributed by Juho Tikkala)

     - ResultSet.getObject() now returns null for NULL columns
       in the table, rather than bombing out.
       (thanks to Ben Grosman)

     - ResultSet.getObject() now returns Strings for types
       from MySQL that it doesn't know about. (Suggested by
       Chris Perdue)

     - Removed DataInput/Output streams, not needed, 1/2 number
       of method calls per IO operation.

     - Use default character encoding if one is not specified. This
       is a work-around for broken JVMs, because according to spec,
       EVERY JVM must support "ISO8859_1", but they don't.

     - Fixed Connection to use the platform character encoding
       instead of "ISO8859_1" if one isn't explicitly set. This
       fixes problems people were having loading the character-
       converter classes that didn't always exist (JVM bug).
       (thanks to Fritz Elfert for pointing out this problem)

     - Changed MysqlIO to re-use packets where possible to reduce
       memory usage.

     - Fixed escape-processor bugs pertaining to {} inside
       quotes.

04-14-99 - Version 1.2a

     - Fixed character-set support for non-Javasoft JVMs
       (thanks to many people for pointing it out)

     - Fixed ResultSet.getBoolean() to recognize 'y' & 'n'
       as well as '1' & '0' as boolean flags.
       (thanks to Tim Pizey)

     - Fixed ResultSet.getTimestamp() to give better performance.
       (thanks to Richard Swift)

     - Fixed getByte() for numeric types.
       (thanks to Ray Bellis)

     - Fixed DatabaseMetaData.getTypeInfo() for DATE type.
       (thanks to Paul Johnston)

     - Fixed EscapeProcessor for "fn" calls.
       (thanks to Piyush Shah at locomotive.org)

     - Fixed EscapeProcessor to not do extraneous work if there
       are no escape codes.
       (thanks to Ryan Gustafson)

     - Fixed Driver to parse URLs of the form "jdbc:mysql://host:port"
       (thanks to Richard Lobb)

03-24-99 - Version 1.1i

     - Fixed Timestamps for PreparedStatements

     - Fixed null pointer exceptions in RSMD and RS

     - Re-compiled with jikes for valid class files (thanks ms!)

03-08-99 - Version 1.1h

     - Fixed escape processor to deal with un-matched { and }
       (thanks to Craig Coles)

     - Fixed escape processor to create more portable (between
       DATETIME and TIMESTAMP types) representations so that
       it will work with BETWEEN clauses.
       (thanks to Craig Longman)

     - MysqlIO.quit() now closes the socket connection. Before,
       after many failed connections some OS's would run out
       of file descriptors. (thanks to Michael Brinkman)

     - Fixed NullPointerException in Driver.getPropertyInfo.
       (thanks to Dave Potts)

     - Fixes to MysqlDefs to allow all *text fields to be
       retrieved as Strings.
       (thanks to Chris at Leverage)

     - Fixed setDouble in PreparedStatement for large numbers
       to avoid sending scientific notation to the database.
       (thanks to J.S. Ferguson)

     - Fixed getScale() and getPrecision() in RSMD.
       (contrib'd by James Klicman)

     - Fixed getObject() when field was DECIMAL or NUMERIC
       (thanks to Bert Hobbs)

     - DBMD.getTables() bombed when passed a null table-name
       pattern. Fixed. (thanks to Richard Lobb)

     - Added check for "client not authorized" errors during
       connect. (thanks to Hannes Wallnoefer)

02-19-99 - Version 1.1g

     - Result set rows are now byte arrays. Blobs and Unicode
       work bidriectonally now. The useUnicode and encoding
       options are implemented now.

     - Fixes to PreparedStatement to send binary set by
       setXXXStream to be sent un-touched to the MySQL server.

     - Fixes to getDriverPropertyInfo().

12-31-98 - Version 1.1f

     - Changed all ResultSet fields to Strings, this should allow
       Unicode to work, but your JVM must be able to convert
       between the character sets. This should also make reading
       data from the server be a bit quicker, because there is now
       no conversion from StringBuffer to String.

     - Changed PreparedStatement.streamToString() to be more
       efficient (code from Uwe Schaefer).

     - URL parsing is more robust (throws SQL exceptions on errors
       rather than NullPointerExceptions)

     - PreparedStatement now can convert Strings to Time/Date values
       via setObject() (code from Robert Currey).

     - IO no longer hangs in Buffer.readInt(), that bug was
       introduced in 1.1d when changing to all byte-arrays for
       result sets. (Pointed out by Samo Login)

11-03-98 - Version 1.1b

     - Fixes to DatabaseMetaData to allow both IBM VA and J-Builder
       to work. Let me know how it goes. (thanks to Jac Kersing)

     - Fix to ResultSet.getBoolean() for NULL strings
       (thanks to Barry Lagerweij)

     - Beginning of code cleanup, and formatting. Getting ready
       to branch this off to a parallel JDBC-2.0 source tree.

     - Added "final" modifier to critical sections in MysqlIO and
       Buffer to allow compiler to inline methods for speed.

9-29-98

     - If object references passed to setXXX() in PreparedStatement are
       null, setNull() is automatically called for you. (Thanks for the
       suggestion goes to Erik Ostrom)

     - setObject() in PreparedStatement will now attempt to write a
       serialized  representation of the object to the database for
       objects of Types.OTHER and objects of unknown type.

     - Util now has a static method readObject() which given a ResultSet
       and a column index will re-instantiate an object serialized in
       the above manner.

9-02-98 - Vesion 1.1

     - Got rid of "ugly hack" in MysqlIO.nextRow(). Rather than
       catch an exception, Buffer.isLastDataPacket() was fixed.

     - Connection.getCatalog() and Connection.setCatalog()
       should work now.

     - Statement.setMaxRows() works, as well as setting
       by property maxRows. Statement.setMaxRows() overrides
       maxRows set via properties or url parameters.

     - Automatic re-connection is available. Because it has
       to "ping" the database before each query, it is
       turned off by default. To use it, pass in "autoReconnect=true"
       in the connection URL. You may also change the number of
       reconnect tries, and the initial timeout value via
       "maxReconnects=n" (default 3) and "initialTimeout=n"
       (seconds, default 2) parameters. The timeout is an
       exponential backoff type of timeout, e.g. if you have initial
       timeout of 2 seconds, and maxReconnects of 3, then the driver
       will timeout 2 seconds, 4 seconds, then 16 seconds between each
       re-connection attempt.

8-24-98 - Version 1.0

     - Fixed handling of blob data in Buffer.java

     - Fixed bug with authentication packet being
       sized too small.

     - The JDBC Driver is now under the LPGL

8-14-98 -

     - Fixed Buffer.readLenString() to correctly
          read data for BLOBS.

     - Fixed PreparedStatement.stringToStream to
          correctly read data for BLOBS.

     - Fixed PreparedStatement.setDate() to not
       add a day.
       (above fixes thanks to Vincent Partington)

     - Added URL parameter parsing (?user=... etc).


8-04-98 - Version 0.9d

     - Big news! New package name. Tim Endres from ICE
       Engineering is starting a new source tree for
       GNU GPL'd Java software. He's graciously given
       me the org.gjt.mm package directory to use, so now
       the driver is in the org.gjt.mm.mysql package scheme.
       I'm "legal" now. Look for more information on Tim's
       project soon.

     - Now using dynamically sized packets to reduce
       memory usage when sending commands to the DB.

     - Small fixes to getTypeInfo() for parameters, etc.

     - DatabaseMetaData is now fully implemented. Let me
       know if these drivers work with the various IDEs
       out there. I've heard that they're working with
       JBuilder right now.

     - Added JavaDoc documentation to the package.

     - Package now available in .zip or .tar.gz.

7-28-98 - Version 0.9

     - Implemented getTypeInfo().
       Connection.rollback() now throws an SQLException
       per the JDBC spec.

     - Added PreparedStatement that supports all JDBC API
       methods for PreparedStatement including InputStreams.
       Please check this out and let me know if anything is
       broken.

     - Fixed a bug in ResultSet that would break some
       queries that only returned 1 row.

     - Fixed bugs in DatabaseMetaData.getTables(),
       DatabaseMetaData.getColumns() and
       DatabaseMetaData.getCatalogs().

     - Added functionality to Statement that allows
       executeUpdate() to store values for IDs that are
       automatically generated for AUTO_INCREMENT fields.
       Basically, after an executeUpdate(), look at the
       SQLWarnings for warnings like "LAST_INSERTED_ID =
       'some number', COMMAND = 'your SQL query'".

       If you are using AUTO_INCREMENT fields in your
       tables and are executing a lot of executeUpdate()s
       on one Statement, be sure to clearWarnings() every
       so often to save memory.

7-06-98 - Version 0.8

     - Split MysqlIO and Buffer to separate classes. Some
       ClassLoaders gave an IllegalAccess error for some
       fields in those two classes. Now mm.mysql works in
       applets and all classloaders.

       Thanks to Joe Ennis <jce@mail.boone.com> for pointing
       out the problem and working on a fix with me.

7-01-98 - Version 0.7

     - Fixed DatabaseMetadata problems in getColumns() and
       bug in switch statement in the Field constructor.

       Thanks to Costin Manolache <costin@tdiinc.com> for
       pointing these out.

5-21-98 - Version 0.6

     - Incorporated efficiency changes from
       Richard Swift <Richard.Swift@kanatek.ca> in
       MysqlIO.java and ResultSet.java

     - We're now 15% faster than gwe's driver.

     - Started working on DatabaseMetaData.

       The following methods are implemented:
        * getTables()
        * getTableTypes()
        * getColumns
        * getCatalogs()<|MERGE_RESOLUTION|>--- conflicted
+++ resolved
@@ -2,21 +2,16 @@
 # $Id$
 
 nn-nn-11 - Version 5.1.18
-<<<<<<< HEAD
   - Fix for Bug#12784170, "process fork failure" errors while running test suite via ant on Windows.
     Added new ant flag, com.mysql.jdbc.junit.fork, which controls whether JUnit will fork new processes
     for testing ("on", default and legacy behavior) or not ("off", required for Windows).  
 
-  - Added function MYSQL_INDEX_TO_MYSQL_CHARSET to retrieve server charset name using index instead of parsing
-    variables to CharsetMapping.java
-=======
   - Reverting changes made to ConnectionImpl.java,
     private boolean characterSetNamesMatches function.
 
   - Added function MYSQL_INDEX_TO_MYSQL_CHARSET to retrieve server charset name
     using index instead of parsing variables to CharsetMapping.java
->>>>>>> 6a0ab52b
-  
+
   - Completed fix for Bug#61201/12649557, fixed tests failures.
   
   - Fix for Bug#61201/12649557, Can't establish connection when url has
