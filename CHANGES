--- conflicted
+++ resolved
@@ -1,18 +1,12 @@
 # Changelog
 # $Id$
-<<<<<<< HEAD
 mm-dd-15 - Version 5.1.37
 
+  - Fix for Bug#76187 (20675539), getTypeInfo report maximum precision of 255 for varchar.
+
 06-30-15 - Version 5.1.36
 
   - Add test for new syntax 'ALTER TABLE ... DISCARD|IMPORT PARTITION ...' introduced in MySQL 5.7.4.
-=======
-nn-nn-15 - Version 5.1.37
-
-  - Fix for Bug#76187 (20675539), getTypeInfo report maximum precision of 255 for varchar.
-
-nn-nn-15 - Version 5.1.36
->>>>>>> 07ca2ce4
 
   - Fix for Bug#20727196, GETPROCEDURECOLUMNS() RETURNS EXCEPTION FOR FUNCTION WHICH RETURNS ENUM/SET TYPE.
 
