# Changelog
# $Id$
<<<<<<< HEAD
mm-dd-yy - Version 6.0.5
=======
mm-dd-yy - Version 5.1.41

09-30-16 - Version 5.1.40

  - Fix for Bug#24619829, NEW FAILURES IN C/JAVA UNITTESTS AGAINST MYSQL 8.0.

  - Fix for Bug#75209 (20212882), Set useLocalTransactionState may result in partially committed transaction.

  - Fix for Bug#23197238, EXECUTEQUERY() FAILS FOR JSON DATA WHEN RESULTSETCONCURRENCY=CONCUR_UPDATABLE.

  - Fix for Bug#48346 (11756431), Communications link failure when reading compressed data with compressed=true.
    Thanks to Ryosuke Yamazaki for his contribution.

  - Fix for Bug#74711 (19974685), FORGOTTEN WORKAROUND FOR BUG#36326.

  - Fix for Bug#80631 (22891845), ResultSet.getString return garbled result with json type data.
    Thanks to Dong SongLing for his contribution.

  - Fix for Bug#64188 (13702433), MysqlXAConnection.MYSQL_ERROR_CODES_TO_XA_ERROR_CODES is missing XA error codes.

  - Fix for Bug#81072 (23103408), FabricMySQLConnectionProxy method nativeSQL does nothing.

  - Fix for Bug#81056 (23103406), Connector/J with Fabric always returns lower_case_table_names false.

  - Fix for Bug#77649 (21389278), URL start with word "address",JDBC can't parse the "host:port" Correctly.

  - Fix for Bug#72632 (18759269), NullPointerException for invalid JDBC URL.

  - Fix for Bug#22750465, CONNECTOR/J HANGS WHEN FABRIC NODE IS DOWN.

  - Fix for Bug#82094 (23738636), ConcurrentModificationException on Fabric connections after topology changes.

  - Fix for Bug#82115 (23743956), Some exceptions are intercepted twice or fail to set the init cause.

  - Fix for Bug#78685 (21938551), Wrong results when retrieving the value of a BIT column as an integer.

  - Fix for Bug#80615 (22954007), prepared statement leak when rewriteBatchedStatements=true and useServerPrepStmt.
>>>>>>> 17a35d20

  - Extended X DevAPI with flexible parameter lists.
  
  - Added a virtual NodeSession to X DevAPI. 

09-05-16 - Version 6.0.4

  - X DevAPI URL prefix changed from "mysql:x:" to "mysqlx:".

  - Fix for Bug#24301468 X DEVAPI SSL CONNECTION FAILS ON WINDOWS

  - The X DevAPI Table object now represents both database tables and views.

  - Added support for matching against pattern for X DevAPI list_objects calls.
    Added Schema.getCollections(String pattern) and Schema.getTables(String pattern) interface methods.

  - Switched to "mysqlx" namespace for X DevAPI StmtExecute messages. This change is incompatible to MySQL server versions < 5.7.14.

  - Fix for Bug#82046 (23743947), MYSQL CONNECTOR JAVA OSGI METADATA BROKEN.

  - Fix for Bug#21690043, CONNECT FAILS WHEN PASSWORD IS BLANK.

  - Fix for Bug#22931433, GETTING VALUE OF BIT COLUMN RESULTS IN EXCEPTION.

06-17-16 - Version 6.0.3

  - Fix for Bug#23535571, EXCESSIVE MEMORY USAGE WHEN ENABLEPACKETDEBUG=TRUE.

  - Fix for Bug#23212347, ALL API CALLS ON RESULTSET METADATA RESULTS IN NPE WHEN USESERVERPREPSTMTS=TRUE.

  - Fix for Bug#23201930, CLIENT HANG WHEN RSLT CUNCURRENCY=CONCUR_UPDATABLE AND RSLTSET TYPE=FORWARD_ONLY.

  - Fix for Bug#23188498, CLIENT HANG WHILE USING SERVERPREPSTMT WHEN PROFILESQL=TRUE AND USEIS=TRUE.

  - Fix for Bug#22678872, NPE DURING UPDATE WITH FABRIC.
    New property 'loadBalanceHostRemovalGracePeriod' sets the grace period when removing hosts from a load-balanced connection.

  - Fix for Bug#71131 (18068303), Poor error message in CallableStatement.java.

  - Fix for Bug#59462 (16736619), ConcurrentModificationException inside ConnectionImpl.closeAllOpenStatements().

  - Fix for Bug#22848249, LOADBALANCECONNECTIONGROUPMANAGER.REMOVEHOST() NOT WORKING AS EXPECTED.

  - Fix for Bug#22730682, ARRAYINDEXOUTOFBOUNDSEXCEPTION FROM CONNECTIONGROUPMANAGER.REMOVEHOST().

  - Fix for Bug#77171 (21181466), On every connect getting sql_mode from server creates unnecessary exception.

  - Fix for Bug#79343 (22353759), NPE in TimeUtil.loadTimeZoneMappings causing server time zone value unrecognized.

  - Fix for Bug#22038729, X DevAPI: Any API call after a failed CALL PROC() results in hang

  - Remove Schema.drop(), Collection.drop() and replaced with X DevAPI's session.dropSchema() and session.dropCollection().
    Also added session.dropTable().

  - Fix for Bug#22932078, GETTIMESTAMP() RETURNS WRONG VALUE FOR FRACTIONAL PART

  - Extracted packet readers from MysqlaProtocol.

  - Fix for Bug#22972057, X protocol CLIENT HANGS AFTER CONNECTION FAILURE

  - Fix for Bug#23044312, NullPointerException in X protocol AsyncMessageReader due to race condition

  - Returned support for MySQL 5.5 and 5.6.

04-05-16 - Version 6.0.2

  - Deprecate the EOF packet.

  - Fix for Bug#75956, Inserting timestamps using a server PreparedStatement and useLegacyDatetimeCode=false

  - Fix for Bug#22385172, CONNECTOR/J MANIFEST DOES NOT EXPOSE FABRIC (OSGi).

  - Fix for Bug#22598938, FABRICMYSQLDATASOURCE.GETCONNECTION() NPE AFTER SWITCHOVER.

  - Merged version 5.1.38.

  - Fix for Bug#21286268, CONNECTOR/J REPLICATION USE MASTER IF SLAVE IS UNAVAILABLE.

  - Fix for Bug#21296840 & Bug#17910835, Server information in a group from Fabric is not refreshed after expired TTL.

  - Fix for Bug#56122 (11763419), JDBC4 functionality failure when using replication connections.

  - Added support for TLSv1.1 and TLSv1.2

  - Fix for Bug#78961 (22096981), Can't call MySQL procedure with InOut parameters in Fabric environment.

  - Fix for Bug#56100 (11763401), Replication driver routes DML statements to read-only slaves.

  - StandardSSLSocketFactory implements SocketMetadata.

  - Fix for Bug#21978216, GETTYPEINFO REPORT MAXIMUM PRECISION OF 255 FOR VARBINARY.

  - Fix for Bug#78706 (21947042), Prefer TLS where supported by MySQL Server.

  - Fix for Bug#21934573, FABRIC CODE INVOLVED IN THREAD DEADLOCK.
    Duplicate: Bug#78710 (21966391), Deadlock on ReplicationConnection and ReplicationConnectionGroup when failover.

  - Merged version 5.1.37.

  - Fix for Bug#21876798, CONNECTOR/J WITH MYSQL FABRIC AND SPRING PRODUCES PROXY ERROR.

10-19-15 - Version 6.0.1

  - Removed useJvmCharsetConverters connection property. JVM charset converters are now used in all cases.

  - Refactored value decoding and removed all date/time connection properties

  - Refactored connection properties

  - Assume existence of INFORMATION_SCHEMA.PARAMETERS (and thus MySQL 5.5) when preparing stored procedure calls.

  - Removed retainStatementAfterResultSetClose connection property.

  - Null-merge of Bug#54095 (11761585) fix.

  - Removed support code for MySQL server versions < 5.7.

  - Merged version 5.1.37.

  - Fix for Bug#76859 (20969312), DBMD getColumns using I_S doesn't have column IS_GENERATEDCOLUMN as per JDBC 4.1.
    Added support for GENERATED COLUMNS.

  - Update Time Zone mappings with IANA Time Zone database tsdata2015f and Unicode CLDR v.28.

  - Update DatabaseMetaData SQL keywords.

  - Added tests for Optimizer hints syntax introduced in MySQL 5.7.7.

  - Fix for Bug#21860833, JSON DATA TYPE DOESN'T WORK WITH SSPS.
    Added support for JSON data type.

  - Added support for JDBC 4.2 new features.
    New property 'enableEscapeProcessing' sets the default escape processing behavior for Statement objects.

  - Fix for Bug#16634180, LOCK WAIT TIMEOUT EXCEEDED CAUSES SQLEXCEPTION, SHOULD CAUSE SQLTRANSIENTEXCEPTION

  - Fix for Bug#75849 (20536592), NPE in abortInternal() method on line 1358 of ConnectionImpl.

  - Fix for Bug#78106 (21648826), Potential memory leak with inflater.

  - Fix for Bug#78225 (21697684), DEFAULT NO_AUTO_CREATE_USER SQL_MODE BEHAVIOR BROKE SOME TESTS

  - Fix for Bug#77665 (21415165), JDBC fails to connect with MySQL 5.0.

  - Fix for Bug#77681 (21429909), rewrite replace sql like insert when rewriteBatchedStatements=true (contribution).
    Thanks to Jie Han for his contribution.

  - Fix for Bug#77449 (21304726) Add 'truncateFractionalSeconds=true|false' property (contribution).
    The property 'sendFractionalSeconds' was added instead of the proposed 'truncateFractionalSeconds'.
    Thanks to KwonNam for his contribution.

  - Fix for Bug#50348 (11758179), mysql connector/j 5.1.10 render the wrong value for dateTime column in GMT DB.

  - Fix for Bug#75670 (20433047), Connection fails with "Public Key Retrieval is not allowed" for native auth.

  - Fix for Bug#76187 (20675539), getTypeInfo report maximum precision of 255 for varchar.

  - Merged version 5.1.36.

  - Add test for new syntax 'ALTER TABLE ... DISCARD|IMPORT PARTITION ...' introduced in MySQL 5.7.4.

  - Fix for Bug#20727196, GETPROCEDURECOLUMNS() RETURNS EXCEPTION FOR FUNCTION WHICH RETURNS ENUM/SET TYPE.

  - Fix for Bug#19803348, GETPROCEDURES() RETURNS INCORRECT OUTPUT WHEN USEINFORMATIONSCHEMA=FALSE.

  - Fix for Bug#21215151, DATABASEMETADATA.GETCATALOGS() FAILS TO SORT RESULTS.

  - Fix for Bug#72630 (18758686), NullPointerException during handshake in some situations

  - Fix for Bug#20825727, CONNECT FAILURE WHEN TRY TO CONNECT SHA USER WITH DIFFERENT CHARSET.

  - Flag RowDataDynamic.isInterrupted removed as it isn't needed.

  - Fix for Bug#20518653, XSL FILES IN PACKAGES

  - Fix for Bug#20804635, GETTIME() AND GETDATE() FUNCTIONS FAILS WHEN FRACTIONAL PART EXISTS

  - Fix for Bug#62452 (16444069), NPE thrown in JDBC4MySQLPooledException when statement is closed.

  - Fix for BUG#70927 (17810800), Connector/J COM_CHANGE_USER handling is broken

  - Fix for Bug#75335 (20283655), Maven artifact for Connector/J is missing source jar.

  - Fix for BUG#75592 (20408891), "SHOW VARIABLES WHERE" is expensive.

  - Fix for Bug#75113 (20821888), Fail in failover of the connection in MySQL fabric

  - Fix for Bug#72077 (18425861), Fabric connection with username to a server with disabled auth throws NPE

  - Add test for already fixed Bug#72546 (18719760), C/J Fabric createGroup() throws ClassCastException

  - Fix for Bug#77217 (21184949), ClassCastException when executing a streaming PreparedStatement with Fabric

  - Merged version 5.1.35.

  - Fix for Bug#19536760, GETSTRING() CALL AFTER RS.RELATIVE() RETURNS NULLPOINTEREXCEPTION

  - Fix for BUG#20453712, CLOB.SETSTRING() WITH VALID INPUT RETURNS EXCEPTION

  - Fix for BUG#20453671, CLOB.POSITION() API CALL WITH CLOB INPUT RETURNS EXCEPTION

  - Fix for Bug#20685022, SSL CONNECTION TO MYSQL 5.7.6 COMMUNITY SERVER FAILS.

  - Fix for Bug#20606107, TEST FAILURES WHEN RUNNING AGAINST 5.7.6 SERVER VERSION

  - Fix for Bug#20533907, BUG#20204783 FIX EXPOSES WRONG BEAHAVIORS IN FAILOVER CONNECTIONS.
    This fix is a refactoring of the default failover feature which is no longer attached to load-balancing support.

  - Fix for Bug#20504139, GETFUNCTIONCOLUMNS() AND GETPROCEDURECOLUMNS() RETURNS ERROR FOR VALID INPUTS.

  - Expose PreparedStatment.ParseInfo for external usage, with no capture of the connection, which allows for global, highly-concurrent parse caches to be
    implemented.

  - Fix for Bug#75309 (20272931), mysql connector/J driver in streaming mode will in the blocking state.

  - New property 'readOnlyPropagatesToServer' controls the implicit propagation of read only transaction access mode to server.

  - Fix for Bug#54095 (11761585), Unnecessary call in newSetTimestampInternal.
    Test case only. The bug was fixed as a consequence of the patch for Bug#71084.

  - Fix for Bug#67760 (15936413), Deadlock when concurrently executing prepared statements with Timestamp objects.

  - Fix for Bug#71084 (18028319), Wrong java.sql.Date stored if client and server time zones differ.
    Two connection properties added, "noTimezoneConversionForDateType" and "cacheDefaultTimezone", to define if and how time zone conversions are available to
    DATE data type values. 

  - Fix for Bug#75080 (20217686), NullPointerException during setTimestamp on Fabric connection.

  - Fix for Bug#75168 (20204783), loadBalanceExceptionChecker interface cannot work using JDBC4/JDK7.

  - Fix for Bug#73595 (19465516), Replace usage of StringBuffer in JDBC driver.

  - Fix for Bug#18925727, SQL INJECTION IN MYSQL JDBC DRIVER.

  - Fix for Bug#74998 (20112694), readRemainingMultiPackets not computed correctly for rows larger than 16 MB.

  - Merged version 5.1.34.

  - Fix for Bug#73012 (19219158), Precedence between timezone options is unclear.

  - Implement support for connecting through SOCKS proxies (WL#8105). Connection properties supporting this are socksProxyHost, socksProxyPort.

  - Ant buildfile reworked to fix incompatibilities with latest Eclipse, to remove dependency from ant-contrib and to improve structure and documentation.

  - Fix for Bug#18474141, TESTSUITE.FABRIC TEST CASES FAIL IF NO FABRIC.TESTSUITE PROPERTIES PROVIDED

  - Fix for Bug#19383371, CONNECT USING MYSQL_OLD_PASSWORD USER FAILS WHEN PWD IS BLANK

  - Merged version 5.1.33.

  - Fix for Bug#17441747, C/J DOESN'T SUPPORT XA RECOVER OUTPUT FORMAT CHANGED IN MYSQL 5.7.
    Test case was disabled for affected server versions 5.7.0 - 5.7.4.

  - Fix for Bug#19145408, Error messages may not be interpreted according to the proper character set

  - Fix for Bug#19505524, UNIT TEST SUITE DOES NOT CONSIDER ALL THE PARAMETERS PASSED TO BUILD.XML.

  - Fix for Bug#73474 (19365473), Invalid empty line in MANIFEST.MF

  - Fix for Bug#70436 (17527948), Incorrect mapping of windows timezone to Olson timezone.
    TimeZone mappings were revised in order to use latest data from IANA Time Zone Database and Unicode CLDR.

  - Fix for Bug73163 (19171665), IndexOutOfBoundsException thrown preparing statement.
    Regression test added. Fix was included in patch from 5.1.32: "Fix for failing tests when running test suite with Java 6+".

  - Added support for gb18030 character set

  - Fix for Bug#73663 (19479242), utf8mb4 does not work for connector/j >=5.1.13

  - Fix for Bug#73594 (19450418), ClassCastException in MysqlXADataSource if pinGlobalTxToPhysicalConnection=true

  - Fix for Bug#19354014, changeUser() call results in "packets out of order" error when useCompression=true.

  - Fix for Bug#73577 (19443777), CHANGEUSER() CALL WITH USECOMPRESSION=TRUE COULD LEAD TO IO FREEZE

  - Fix for Bug#19172037, TEST FAILURES WHEN RUNNING AGAINST 5.6.20 SERVER VERSION

  - Merged version 5.1.32

  - Fix for Bug#71923 (18344403), Incorrect generated keys if ON DUPLICATE KEY UPDATE not exact.
    Additionally several methods in StringUtils were fixed/upgraded.

  - Fix for Bug#72502 (18691866), NullPointerException in isInterfaceJdbc() when using DynaTrace

  - Fix for Bug#72890 (18970520), Java jdbc driver returns incorrect return code when it's part of XA transaction.

  - Fabric client now supports Fabric 1.5. Older versions are no longer supported.

  - Fix for Bug#71672 (18232840), Every SQL statement is checked if it contains "ON DUPLICATE KEY UPDATE" or not.
    Thanks to Andrej Golovnin for his contribution.

  - Fix for Bug#73070 (19034681), Preparing a stored procedure call with Fabric results in an exception

  - Fix for Bug#73053 (19022745), Endless loop in MysqlIO.clearInputStream due to Linux kernel bug.
    In the source of this issue is a Linux kernel bug described in the patch "tcp: fix FIONREAD/SIOCINQ" 
    (https://git.kernel.org/cgit/linux/kernel/git/torvalds/linux.git/commit/?id=a3374c4).

  - Fix for Bug#18869381, CHANGEUSER() FOR SHA USER RESULTS IN NULLPOINTEREXCEPTION

  - Fix for Bug#62577 (16722757), XA connection fails with ClassCastException

  - Fix for Bug#18852587, CONNECT WITH A USER CREATED USING SHA256_PASSWORD PLUGIN FAILS WHEN PWD IS BLANK

  - Fix for Bug#18852682, TEST TESTSHA256PASSWORDPLUGIN FAILS WHEN EXECUTE AGAINST COMMERCIAL SERVER

  - Fix for failing tests when running test suite with Java 6+.
    Includes fix for Bug#35829 (11748301), build.xml check for java6 should use or instead of and.

  - Charset mappings refactored.

  - Fix for Bug#72712 (18836319), No way to configure Connector JDBC to not do extra queries on connection

06-09-14 - Version 5.1.31

  - Fix for Bug#66947 (16004987), Calling ServerPreparedStatement.close() twice corrupts cached statements.

  - Fix for Bug#61213 (18009254), ON DUPLICATE KEY UPDATE breaks generated key list when extended INSERT is used

  - Test cases updated to comply with MySQL 5.7.4 new STRICT_MODE behavior and no longer supported IGNORE clause in
    ALTER TABLE statement.

  - Added support for sha256_password authentication with RSA encryption.

  - Fix for Bug#71753 (18260918), Bad SSL socket transform.

  - Added tests for changes in GET DIAGNOSTIC syntax introduced in MySQL 5.7.0.

  - Fix for Bug#67803 (16708231), XA commands sent twice to MySQL server.
    Thanks to Andrej Golovnin for his contribution.

  - Fix for Bug#55680 (16737192), MySQL Connector/J memory leak

  - Fix for Bug#72326 (18598665), Typo in fullDebug.properties - gatherPerMetrics should be gatherPerfMetrics

  - Fix for Bug#72023 (18403456), Avoid byte array creation in MysqlIO#unpackBinaryResultSetRow.
    Thanks to Andrej Golovnin for his contribution.

  - Fix for Bug#72000 (18402873), java.lang.ArrayIndexOutOfBoundsException on java.sql.ResultSet.getInt(String).

  - Fix for Bug#71850 (18318197), init() is called twice on exception interceptors

  - Fix for Bug#72008 (18389973), Avoid useless object creation in StringUtils#getBytes-methods.
    Thanks to Andrej Golovnin for his contribution.

  - Fix for Bug#72006 (18403199), Avoid creation of a character array in PreparedStatement$ParseInfo.
    Thanks to Andrej Golovnin for his contribution.
    Additionally, unneeded StringBuffer replaced by StringBuilder instances in StringUtils.

  - Fix for Bug#72301 (18549472), Fabric driver swallows exceptions thrown during connection creation using JDBC4

03-28-14 - Version 5.1.30

  - Fix for Bug#71679 (18236388), Avoid iterator creation when invoking statement interceptors in MysqlIO.
    Thanks to Andrej Golovnin for his contribution.

  - Fix for Bug#70944 (17831255), community and commercial builds should have the same line number tables

  - Fix for Bug#71861 (18327245), Avoid manual array copy in MysqlIO and LoadBalancingConnectionProxy.
    Thanks to Andrej Golovnin for his contribution.

  - Fix for Bug#71623 (18228668), Field#getStringFromBytes() creates useless byte array when using JVM converter.
    Thanks to Andrej Golovnin for his contribution.

  - Fix for Bug#71621 (18228302), MysqlXAConnection#xidToString(Xid xid) produces too much garbage.
    Thanks to Andrej Golovnin for his contribution.

  - Fix for Bug#67318 (16722637), SQLException thrown on already closed ResultSet. Thanks to Thomas Manville and Andrej Golovnin for their contribution.

  - Fix for Bug#71396 (18110320), setMaxRows (SQL_SELECT_LIMIT) from one query used in later queries (sometimes).
    Additionally, SQL_SELECT_LIMIT is no longer sent unnecessarily between consecutive queries.

  - Fix for Bug#71432 (18107621), Key store files not closed when making SSL connection

  - Reserved words lists updated from latest official SQL:92 and SQL:2003 specifications.

  - Fix for Bug#18091639, STRINGINDEXOUTOFBOUNDSEXCEPTION IN PREPAREDSTATEMENT.SETTIMESTAMP WITH 5.6.15

  - Added Fabric support

02-10-14 - Version 5.1.29

  - Fix for Bug#70701 (17647584), DatabaseMetaData.getSQLKeywords() doesn't match MySQL 5.6 reserved words.

  - Fix for Bug#17435879, REMOVE SRC/LIB-NODIST DIRECTORY FROM LAUNCHPAD DISTRIBUTION.
    Additional "com.mysql.jdbc.extra.libs" parameter must be used for ant build.

  - Fix for Bug#71038, Add an option for custom collations detection.
    Added new connection property detectCustomCollations=[true|false], with default false.
    Please be aware that these changed the previous default behavior and if you use custom charsets or collations
    you need to set detectCustomCollations=true.

  - Added tests for new index renaming syntax introduced in 5.7.1.

12-23-13 - Version 5.1.28

  - Fix for Bug#69579, DriverManager.setLoginTimeout not honored.

  - Fix for Bug#51313, Escape processing is confused by multiple backslashes.

  - Fix for Bug#55340, initializeResultsMetadataFromCache fails on second call to stored proc.

  - Fix for Bug#70969, Shadow declaration of OperationNotSupportedException in RowDataDynamic.

  - Fix for Bug#70835 (17750877), SQLExceptions thrown because of query interruption (KILL QUERY, query timeout, etc.)
    didn't extend java.sql.SQLNonTransientException for JDBC4+ deployments.

  - Fix for Bug#24344 test case, test fails if it's run with UTC timezone settings. 

  - Fix for Bug#69777, Setting maxAllowedPacket below 8203 makes blobSendChunkSize negative.

  - Fix for Bug#35115, yearIsDateType=false has no effect on result's column type and class.

  - Fix for Bug#68916 (16691047), closeOnCompletion doesn't work.

  - Fix for Bug #69746 (17164058), ResultSet closed after Statement.close() when dontTrackOpenResources=true

  - Fix for Bug#70842 (17753369), Adding live management of replication host topographies.

11-04-13 - Version 5.1.27

  - Fix for Bug#17248345, getFunctionColumns() method returns columns of procedure.

  - Fix for Bug#69290 (16879239), JDBC Table type "SYSTEM TABLE" is used inconsistently.

  - Fix for Bug#68562, Combination rewriteBatchedStatements and useAffectedRows not working as expected.

  - Fix for Bug#69452 (17015673), memory size connection property doesn't support large values well.

  - Added tests for InnoDB full-text search support introduced in 5.6GA.

  - Extended slow query warning with query execution plan for INSERT, REPLACE, UPDATE and DELETE.

  - Added tests for IPv6 functions introduced in 5.6GA.

  - Added support of authentication data up to 2^64-1 bytes.

  - Fix for Bug#38252, ResultSet.absolute(0) is not behaving according to JDBC specification.

  - Fix for Bug#62469, JDBC Authentication Fails with Null Byte in Scramble

  - Fix for Bug#69506, XAER_DUPID error code is not returned when a duplicate XID is offered in Java.

  - Added support for multi-master replication topographies in ReplicationDriver.  ReplicationDriver now uses two discrete load-balanced
    connections, one each for master and slave connections.  The same load-balancing options which apply to load-balanced connections
    now also apply to ReplicationConnections.  By default, this means that when a ReplicationConnection uses master connections
    (because the read-only property of the Connection is false), work may be re-balanced between configured master hosts at transaction 
    boundaries.  As with load-balanced connections, the ReplicationConnection host list may be managed within the JVM (see
    com.mysql.jdbc.ReplicationConnectionGroupManager) or optionally via JMX (using replicationEnableJMX configuration option; see
    com.mysql.jdbc.jmx.ReplicationGroupManagerMBean).  To specify multi-master replication topographies, define each host "type"
    property using the following format:
 
    address=(host=hostname)(port=3306)(type=[master|slave])

    In the absense of explicit type definitions, the driver will assume a single master listed first, with all subsequently-listed
    hosts configured as slaves.

  - Fix for Bug#63354 (16443992), JDBC cannot make new connections if master is down.

  - Fix for Bug#17003626, REGRESSION TEST FAILURE WITH SERVER VERSION 5.7.1

  - Removed ant-contrib.jar from C/J distribution.

  - Added tests for GIS precise spatial operations introduced in 5.6GA.

  - Fixed META-INF information

  - Fix for Bug#17251955, ARRAYINDEXOUTOFBOUNDSEXCEPTION ON LONG MULTI-BYTE DB/USER NAMES

  - Fix for Bug#50538, DatabaseMetaData.getDriverVersion() contains unexpanded ${bzr.revision-id}

08-05-13 - Version 5.1.26

  - Fix for Bug#69298 (16845965), Methods DatabaseMetaData.getProcedures() and DatabaseMetaData.getProcedureColumns(), in JDBC4,
    return stored procedure only or both stored procedures and functions metadata information, depending on the value set in the
    connection property "getProceduresReturnsFunctions", having default value 'true'. Several fixes in Functions and
    Procedures metadata so that consulting I__S and MySQL/DDL returns the same info.

  - Fix for Bug#69308 (16879267), Avoid calling batchedStatement.close() twice, and thus raising and ignoring an undercover SQLException, in methods
    PreparedStatement.executeBatchedInserts and PreparedStatement.executePreparedBatchAsMultiStatement.

  - Fix for Bug#68400, useCompression=true and connect to server, zip native method cause out of memory.
    CompressedInputStream now does not keep reference to connection.
    Thank Dominic Tootell for his investigation, proposed solution and all the help he provided.

  - Fix for Bug#65871, DatabaseMetaData.getColumns() throws an MySQLSyntaxErrorException.
    Delimited names of databases and tables are handled correctly now. The edge case is ANSI quoted
    identifiers with leading and trailing "`" symbols, for example CREATE DATABASE "`dbname`". Methods
    like DatabaseMetaData.getColumns() allow parameters passed both in unquoted and quoted form,
    quoted form is not JDBC-compliant but used by third party tools. So when you pass the indentifier
    "`dbname`" in unquoted form (`dbname`) driver handles it as quoted by "`" symbol. To handle such
    identifiers correctly a new behavior was added to pedantic mode (connection property pedantic=true),
    now if it set to true methods like DatabaseMetaData.getColumns() treat all parameters as unquoted.

  - Fix for Bug#45757 (11754192), Don't allow updateRow() to be called when updatable cursor is positioned on insert row.

  - Fix for Bug#68098 (16224299), Return indexes sorted by NON_UNIQUE, TYPE, INDEX_NAME, and ORDINAL_POSITION in DatabaseMetaData.getIndexInfo.
  
  - Fix for Bug#68307 (16707803), Return correct COLUMN_TYPE from both getProcedureColumns() and getFunctionColumns().

  - Fix for Bug#42267, PreparedStatementWrapper doesn't have a toString() implementation

  - Fix for Bug#44451 (11753081), Added missing fields in methods getColumns(), getProcedureColumns(), getTables() and getUDTs().
    Methods getClientInfoProperties() and getFunctions() were made available in all *DatabaseMetaDataUsingInfoSchema implementations.

05-06-13 - Version 5.1.25

  - Fix for Bug#68801, java webstart mysql-connector-java lib calls -bin library.

  - Fix for Bug#16426462, SyntaxRegressionTest failing on C/J 5.1.24 against MySQL 5.6.10

  - Fix for Bug#60816, Cannot pass NULL to an INOUT procedure parameter.

  - Added support for Connection Attributes when used with MySQL Server versions (5.6+) which support this feature.  
    By default, the following standard attributes are sent to the server, where they can be seen in the 
    performance_schema.session_connect_attrs table:
     * _client_version : the version of MySQL Connector Java in use
     * _client_name : "MySQL Connector Java"
     * _runtime_version : the version of the Java runtime environment in which the driver is running
     * _runtime_vendor : the name of company which produced the Java runtime environment
    Additionally, users may supply their own key/value attributes to be exposed by providing them in 
    "key1:value1,key2:value2" format in the connectionAttributes connection property.
    To avoid sending any connection attributes to the server, set connectionAttributes property to "none".
    
  - Fix for Bug#68763 (16545334), ReplicationConnection.isMasterConnection() returns false always.

  - Fix for Bug#68733 (16526938), ReplicationConnection doesn't ping all slaves.

  - Fix for Bug#68556, Tomcat can't stop a cleanup thread by clearReferencesStopThreads.

  - Fix for Bug#16436511, getDriverName() returns a string with company name "MySQL-AB". Driver name changed to "MySQL Connector Java".

  - Fix for Bug#68664 (16486957), Enable packaging of .JAR file from Eclipse.

03-05-13 - Version 5.1.24

  - Fix for Bug#64204, ResultSet.close hangs if streaming query is killed.

  - Fix for Bug#16224249, Deadlock on concurrently used LoadBalancedMySQLConnection:
    1) abortInternal() method was moved from com.mysql.jdbc.MySQLConnection to com.mysql.jdbc.Connection interface;
    2) load-balanced/failover proxy now broadcasts abortInternal() to all underlying physical connections;
    3) load-balanced/failover proxy now prevents picking of new physical connection after close() or abortInternal() were called explicitly on proxy;
    4) connection synchronization mutex was refactored, now mutex is proxy instance for proxied connection or connection instance itself if there is no proxy.

  - Fix for Bug#64805, StatementImpl$CancelTask occasionally throws NullPointerExceptions.

  - Fixed typos in descriptions of properties.

  - Fix for Bug#68011, Invalid error message noDatetimeSync property instead of noDatetimeStringSync.

02-04-13 - Version 5.1.23

  - Fix for Bug#35653, executeQuery() in Statement.java let "TRUNCATE" queries being executed. "TRUNCATE" and "RENAME" are now filtered for executeQuery().

  - Fix for Bug#65909, referenceThread causes memory leak in Tomcat.
    Abandoned connection cleanup thread was refactored to have static shutdown method.
    If you encountered this leak problem, your application should implement context listener with
    AbandonedConnectionCleanupThread.shutdown() call in contextDestroyed method.

    For example:
       @WebListener
       public class YourThreadsListener implements ServletContextListener {
          public void contextDestroyed(ServletContextEvent arg0) {
             try {
                 AbandonedConnectionCleanupThread.shutdown();
             } catch (InterruptedException e) {
             }
          }
          ...
       }

    Note that if container does not support annotations you should add description to web.xml:
       <listener>
          <listener-class>user.package.YourThreadsListener</listener-class>
       </listener>

  - Added tests for explicit partition selection syntax introduced in 5.6GA.

  - Added support of password expiration protocol. This introduces new boolean connection property disconnectOnExpiredPasswords.
    If disconnectOnExpiredPasswords = true and password expired then connection will be rejected by server with ErrorCode == 1820 (ER_MUST_CHANGE_PASSWORD).
    If disconnectOnExpiredPasswords = false then connection will enter to "sandbox" mode,
    all commands except SET PASSWORD = ... and SET PASSWORD FOR CURRRENT_USER() = ... will cause an error to be thrown.

  - Added tests for EXCHANGE PARTITION syntax introduced in 5.6GA.

  - Added tests for transportable tablespaces syntax introduced in 5.6GA.

  - Added tests for CREATE TABLE syntax changed in 5.6GA: CREATE TABLE ... DATA DIRECTORY = 'absolute/path/to/directory/'

  - Added tests for ALTER TABLE syntax changed in 5.6GA: ALGORITHM and LOCK keywords.

  - Fix for Bug#67954, stack trace used for point-of-origin in log and exception messages
    causes permgen leak with webapp classloader on application redeploy. We no longer store the entire
    stack trace, only the calling class and method, and even then, that only when using the usage advisor
    or when profiling.
    
  - Fix for Bug#11237, useCompression=true and LOAD DATA LOCAL INFILE SQL Command.

  - Static charset/collation maps were updated.

  - Fix for Bug#14260352, difference in Timestamp value returned with rewriteBatchedStatements=true.

  - Fix for Bug#60598, nativeSQL() truncates fractional seconds.

  - Fix for Bug#40279, Timestamp values get truncated when passed as prepared statement parameters.
    This was partly fixed in 5.1.19 but that fix did not cover useLegacyDatetimeCode=true case.

  - Fix for Bug#14665141, Diff results returned from ResultSet and CachedRowSet with new password hashing.
    Test suite modified to don't perform comparison of PASSWORD() results if old_passwords=2
    because with SHA-256 password hashing enabled they are nondeterministic.
    
  - The driver now allows the mechanism for caching MySQL server configuration values replaceable at runtime,
    via the "serverConfigCacheFactory" property. The default is an implementation that is a per-VM concurrent
    map, keyed by URL. The driver will invalidate cache entries when SQLExceptions that indicate communications
    errors are thrown (on the assumption that the server has been or is restarting), or if the server version
    that is being connected to, differs from the one that was present when the cached values were populated.
    
    To replace the default implementation, implement CacheAdapterFactory<String, Map<String, String>>, and
    use the fully-qualified class name of this implementation for "serverConfigCacheFactory".
    
  - Connection.setReadOnly() will take advantage of server-side support for read-only transactions
    present in MySQL-5.6 and newer. Calling .isReadOnly() will incur a round-trip if useLocalSessionState
    is not enabled.

09-06-12 - Version 5.1.22
  - Fix for Bug#57662, Incorrect Query Duration When useNanosForElapsedTime Enabled.

  - Fix for Bug#65503, ResultSets created by PreparedStatement.getGeneratedKeys() are not close()d.

  - Fix for Bug#63800, getVersionColumns() does not return timestamp fields; always empty.
    Added support of ON UPDATE CURRENT_TIMESTAMP for TIMESTAMP and DATETIME fields.

  - Fix for Bug#41752, Can't connect mysqld which character_set_server=ucs2.

  - Fix for Bug#65508, getCharsetNameForIndex() should be faster.

  - Fix for Bug#14563127, Load-balanced connection fails to select valid host, closes connection
    on re-balance.

07-05-12 - Version 5.1.21
  - Added new built-in authentication plugin com.mysql.jdbc.authentication.Sha256PasswordPlugin
    ("sha256_password").

  - Fix for Bug#64731, StringUtils.getBytesWrapped throws StringIndexOutOfBoundsException.

  - Added new built-in authentication plugin com.mysql.jdbc.authentication.MysqlClearPasswordPlugin
    ("mysql_clear_password"). It allows C/J based clients to connect to MySQL accounts which use
    PAM authentication for example. SSL connection required for this authentication method.
    If SSL is not enabled then authentication which requires "mysql_clear_password" will lead to an error.

  - Fix for Bug#13980303, Auth plugin's confidentiality requirements are not checked after Auth Switch Request.

  - Fix for Bug#64205, Connected through Connector/J 5.1 to MySQL 5.5, the error message is garbled.

  - Fix for Bug#37931, Null Pointer Exception Thrown When specifying invalid character_set_results enc.

  - Fix for Bug#36662, TimeUtil.java: MEST mapping n/a.

  - Fix a scalability/memory footprint issue where Object.finalize() was being used on 
    ConnectionImpl to clean up the low-level network connection to MySQL should a 
    connection be abandoned by the application before being cleanly close()d. We now
    track connections in a phantom reference queue, and have a single thread per-vm
    clean these up when the VM notices the connection is no longer referenced by
    anything else.
    
  - Added the ability to add new client-side prepared statement parse info caches by
    implementing com.mysql.jdbc.CacheAdapterFactory and telling the driver to use it
    when "cachePrepStmts=true" via the "parseInfoCacheFactory" configuration property. 
    
  - Implemented JDBC-4.1 methods from Java-7:
  
       - Connection.setSchema(String) - no-op, until we support database==schema in the driver
       - Connection.getSchema() - see above
       - Connection.abort(Executor executor)
       - Connection.setNetworkTimeout(Executor, int)
       - Connection.getNetworkTimeout() throws SQLException;
       - CallableStatement.getObject(int, Class<T>)
       - CallableStatement.getObject(String, Class<T>)
       - DBMD.getPseudoColumns() - returns an empty result set
       - DBMD.generatedKeyAlwaysReturned() - always true for MySQL
       - ResultSet.getObject(int, Class<T>)
       - ResultSet.getObject(String, Class<T>)
       - Statement.closeOnCompletion()
       - Statement.isCloseOnCompletion()

05-02-12 - Version 5.1.20
  - Fix for Bug#64983, 5.1.19 not working with JBoss AS 4.2.3.GA.

  - Fix for Bug#13960556, java.lang.StringIndexOutOfBoundsException in com.mysql.jdbc.PreparedStatement.formatNanos(int nanos).

  - Fix for pluggable authentication tests to run on Windows.

  - Fix for Bug#13897714, NPE in testsuite.regression.StatementRegressionTest.testBug1933() with 5.6.5_m8 server.

  - Fix for Bug#55962, Savepoint identifier is occasionally considered as floating point numbers.

  - Fix for Bug#13955027, SET OPTION syntax was removed starting from 5.6.5 server version.

  - Fix for Bug#13958793, ClassCastException in ConnectionImpl.buildCollationMapping() with 4.1 server.

  - Fix for Bug#36478, Client prepared statement bugged if word 'limit' included in the query.

04-02-12 - Version 5.1.19
  - Fix for Bug#64621, setMaxRows was not correctly processed during CS PS metadata
    collection causing entire resultset to be fetched and possibly leading to OOM.

  - Fix for Bug#63456, MetaData precision is different when using UTF8 or Latin1 tables.
	The problem was in finding maxBytesPerChar through versioned mapping from Java charset to MySQL charset.
	That map returns "utf8mb4" instead "utf8" for server versions starting with 5.5.2.
	CharsetMapping, ConnectionImpl and Field have been reorganized to use static maps INDEX_TO_MYSQL_CHARSET,
	STATIC_CHARSET_TO_NUM_BYTES_MAP instead. Also dynamic maps ConnectionImpl.indexToCustomMysqlCharset
	and ConnectionImpl.mysqlCharsetToCustomMblen have been added for custom charsets.

  - Added support for pluggable authentication via the com.mysql.jdbc.AuthenticationPlugin
    interface (which extends standard "extension" interface). Examples are in
    com/mysql/jdbc/authentication and in testsuite.regression.ConnectionRegressionTest.
    This introduces three new properties:

       authenticationPlugins defines comma-delimited list of classes that implement
       com.mysql.jdbc.AuthenticationPlugin and which will be used for authentication
       unless disabled by "disabledAuthenticationPlugins" property.

       disabledAuthenticationPlugins defines comma-delimited list of classes implementing
       com.mysql.jdbc.AuthenticationPlugin or mechanisms, i.e. "mysql_native_password".
       The authentication plugins or mechanisms listed will not be used for authentication
       which will fail if it requires one of them. It is an error to disable the default
       authentication plugin (either the one named by "defaultAuthenticationPlugin" property
       or the hard-coded one if "defaultAuthenticationPlugin" propery is not set).

       defaultAuthenticationPlugin defines name of a class implementing
       com.mysql.jdbc.AuthenticationPlugin which will be used as the default authentication
       plugin. It is an error to use a class which is not listed in "authenticationPlugins"
       nor it is one of the built-in plugins. It is an error to set as default a plugin
       which was disabled with "disabledAuthenticationPlugins" property. It is an error
       to set this value to null or the empty string (i.e. there must be at least a valid
       default authentication plugin specified for the connection, meeting all constraints
       listed above).

  - Fix for Bug#63526. The problem happens in com.mysql.jdbc.EscapeProcessor#escapeSQL.  The function recognizes the string in the create table statement as an escape sequence (line 136+138). The "if" construct beginning in line 182 tries to match a white-space collapsed version of the string to prefixes for valid jdbc-escapes (till line 300). Since no matching escape sequence is found and no "else" clause is defined, neither the token, nor replacement are added to the resulting escaped SQL string.

  - Fix for Bug#61203, noAccessToProcedureBodies does not work anymore.

  - Fix for Bug#63811, pointless Socket.bind() when using ephemeral ports and interfaces, which limits scalability on some platforms.
    
  - Connection.changeUser() would not check for closed connections, leading to NPEs when this method was called on a closed connection.
	
  - Fix for Bug#63284, memory leak with Failover proxied Statement/PreparedStatement with DBCP due to improper implementation of equals().
    
  - Prepared statements would needlessly allocate a 4K buffer for converting
    streams when no set*Stream() methods had been used.
  
10-03-11 - Version 5.1.18
 
  - Fix for Bug#12565726, not putting the space between VALUES() and ON DUPLICATE KEY UPDATE
	causes C/J a) enter rewriting the query although it has ON UPDATE 
	and b) to generate the wrong query with multiple ON DUPLICATE KEY

  - Fix for Bug#12784170, "process fork failure" errors while running test suite via ant on Windows.
    Added new ant flag, com.mysql.jdbc.junit.fork, which controls whether JUnit will fork new processes
    for testing ("on", default and legacy behavior) or not ("off", required for Windows).  

  - Reverting changes made to ConnectionImpl.java,
    private boolean characterSetNamesMatches function.

  - Added function MYSQL_INDEX_TO_MYSQL_CHARSET to retrieve server charset name
    using index instead of parsing variables to CharsetMapping.java.

  - Completed fix for Bug#61201/12649557, fixed tests failures.
  
  - Fix for Bug#61201/12649557, Can't establish connection when url has
    sessionVariables and characterEncoding. Fix covers only MySQL server 4.1+
    
  - Fix for Bug#61501 - Calling Statement.cancel() on a statement that isn't
    currently executing will cause some later-executed query on the same
    connection to be cancelled unexpectedly. The driver now guards against this
    condition, but it is an underlying server issue. The MySQL statement "KILL QUERY"
    (which is what the driver uses to implement Statement.cancel()) is rather
    non-deterministic, and thus the use of Statement.cancel() should be avoided
    if possible.
    
  - Fix for Bug#61866/12791594 - Calling Statement.getWarnings() after
    Statement.clearWarnings() has been called, returns the "old" warnings.
    
  - Fix for Bug#13036537 - LRUCache was really a least-recently-added cache.

  - Fix for Bug#13036309, Correcting parameter name in maxPerformance.properties.


07-04-11 - Version 5.1.17

  - Fix for Bug#61332 - LIKE not optimized in server when run against I__S tables and no wildcards used.
    Databases/tables with "_" and/or "%" in their names (escaped or not) will be handled by this code path,
	although slower, since it's rare to find these characters in table names in SQL. If there's a "_" or "%"
	in the string, LIKE will take care of that, otherwise we now use = . The only exception is
	information_schema database which is handled separately. Patch covers both getTables() and getColumns().

  - Fix for Bug#61150 - First call to stored procedure fails with "No Database Selected".
	The workaround introduced in DatabaseMetaData.getCallStmtParameterTypes to fix
	the bug in server where SHOW CREATE PROCEDURE was not respecting lower-case table names
	is misbehaving when connection is not attached to database and on non-casesensitive OS.

  - Fix for Bug#61105 - Avoid a concurrent bottleneck in Java's character set
    encoding/decoding when converting bytes to/from Strings.
    
04-21-11 - Version 5.1.16

  - Partial fix for BUG#54135 - setQueryTimeout unsafe across VIP. Fix prevents c/J from 
    killing the right ConnectionID but on wrong server.

  - Fix for BUG#57808 - wasNull not set for DATE field with value 0000-00-00
	in getDate() although zeroDateTimeBehavior is convertToNull.

  - Fix for Bug#54425 - Bypassing the server protocol bug where DB should be null-terminated
    whether it exists or not. Affects COM_CHANGE_USER.
	
  - Fix for Bug#60313 (11890729), bug in 
    com.mysql.jdbc.ResultSetRow.getTimestampFast().

  - Fix for bug 11782297, DBMD.getTables (so thus getColumns too) fails with 
    table names containing dot (like "junk_[Sp:e,c/ C-h+a=.r]").
  
  - Added the ability to determine if the connection is against a server on the 
    same host via the Connection.isServerLocal() method.
    
  - Fix for bug 12325877, Setting "autoReconnect=true" and 
    "cacheServerConfiguration=true" would cause connections created after
    an existing connection fails to have non-existent values for server
    variables which lead to exceeding of max allowed packet exceptions when the
    new connections were used.

02-08-11 - Version 5.1.15

   - Fix for Bug#38367, parameters metadata did not reflect the fact that NULL is allowed 
     parameter value. So DatabaseMetaData.getProcedureColumns will set isNullable member to
	 java.sql.DatabaseMetaData.procedureNullable now.

   - Completed fix for Bug#27916.

   - Fix for Bug#59224, adding 5.5 reserved words to DatabaseMetaData.getSQLKeywords().

   - Fixed an issue where statement comments set via Connection.setStatementComment()
     weren't represented in autoGenerateTestcaseScript=true output.
     
   - Added ability to include the current java thread dump in the exception message
     given for deadlock/wait lock timeout exceptions, enable with 
     "includeThreadDumpInDeadlockExceptions=true" in your JDBC url.

   - Added ability to include current thread name as a statement comment visible
     in MySQL's "SHOW PROCESSLIST" and Innodb deadlock diagnostics, enable with
     "includeThreadNamesAsStatementComment=true".
     
   - Added an SLF4J logging adapter. Enable by adding setting the connection 
     property "logger" to "Slf4JLogger" and placing the appropriate bridge
     from SLF4J to the logging framework of choice in your CLASSPATH. As with
     other Connector/J logging adapters, the log category name used by the 
     driver is "MySQL". See http://www.slf4j.org/manual.html for more details. 
     
12-06-10 - Version 5.1.14

   - Fix for Bug#58728, NPE in com.mysql.jdbc.jdbc2.optional.StatementWrappe.getResultSet()
     if rs is null. Regression test case added to Statement regression tests.

   - Fix for Bug#58751, DatabaseMetadata.getIndexInfo() CARDINALITY now clamped
     to Integer.MAX_VALUE.

   - Fix for BUG#58590
   - Testsuite.Simple.DateTest, MetadataTest, NumbersTest and StatementsTest cleaned and fixed.

   - Testsuite.simple, ConenctionTest & DataSourceTest are up to date. Major rework on 
     ConnectionTest.testDeadlockDetection (Sveta) and testUseCompress.
   
   - Testsuite.simple, CallableStatementTest & CharsetTests are up to date.
   
   - Testsuite.regression SubqueriesRegressionTest and StringRegressionTest are up to date.

   - Testsuite.regression MicroPerformanceRegressionTest, NumbersRegressionTest, PooledConnectionRegressionTest,
     ResultSetRegressionTest are up to date.

   - Testsuite.regression.MetaDataRegressionTest up to date.
   
   - Typo in StatementRegressionTest.testLikeWithBackslashes fixed. StatementRegressionTest
     is up to date.

   - Fix for Bug#58232 - CallableStatement fails to fetch OUT parameter against 5.5 server
   
   - Testsuite.regression.Connection, tests for BUG#45419 refined by Todd so not to cause failures.

   - Testsuite.regression.CallableStatement, tests for BUG#26959 failing against 5.5+ server.

   - Bringing testsuite.regression.CachedRowsetTest up to date.

   - Bringing BLOBregression tests up to date.

   - Fix for Bug#58042 - Statements test failure not handled.

   - Fix for Bug#57850 - Refresh SELECT statement doesn't use correct data type.
     Added Field.valueNeedsQuoting (private final boolean) and protected boolean getvalueNeedsQuoting().
	 UpdatableResultSet refresher and updater call upon this value now.
	 
   - Removing commented source in fix for Bug#57697
   - Fix for Bug#57697 - Metadata getTables() was not checking for table_name already been quoted.
   - Fix for Bug#57694 - 3byte UTF8 can not be used with 5.5.3+ server.
   - Fix for Bug#57701 - StatementsTest.testBatchRewriteErrors() failing on new servers.
   
   - Fix for Bug#54756 - Cannot retrieve data from ResultSet by column name from a Sphinx daemon.
     We were relying only on "server version string" passed. Now, determining
	 server version is done via protocol flags too, where applicable.

   - Fix for Bug#57022 - cannot execute a store procedure with output parameters,
     database parameter was ignored in db.sp notation. The fix is to "sanitize" 
	 db.sp call just like in patch for noAccessToProcedureBodies. BaseTestCase
	 extended with createDatabase and dropDatabase. Regression test added.

   - Fix for Bug#57262 - "useOldUTF8Behavior" behavior was broken since 5.1.3,
     now explicitly sets connection character set to latin1 ("SET NAMES latin1")
     during connection post-handshake process.
     
   - Patch for problem where "noAccessToProcedureBodies=true" was causing 
     "underprivileged" user not to have access to procedures created by him.

   - Patch for Bug#56305, unhandled NPE in DatabaseMetaData.java when calling 
     wrong-cased function without access to mysql.proc. Although simple by 
     itself, some more enhancements were needed for everything to function 
     properly.  So, along with catching potential NPE due to server bug, a 
     guard against calling JDBC functions with db_name.proc_name notation was 
     also added. Necessary changes added to StringUtils.java too.

   - Added ability to load-balance while auto-commit is enabled.  This 
     introduces two new properties:

       loadBalanceAutoCommitStatementThreshold defines the number of matching 
       statements which will trigger the driver to (potentially) swap physical 
       server connections, 

       loadBalanceAutoCommitStatementRegex defines the regular expression 
       against which statements must match.  The default values (0 and blank, 
       respectively) retain the previously-established behavior that 
       connections with auto-commit enabled are never balanced.  Feature 
       request documented in Bug#55723.

   - Minor fix in getProcedureColumns() DisplaySize for Bug#51712. Fix for 
     Bug#41269 is not complete without this.  getColumnDisplaySize on a 
     ResultSet already consisting of metadata is now functional thanks to 
     Bogdan.

   - Minor fix for Bug#55217, return 4 as a result of DataBaseMetadata.getJDBCMajorVersion() as per manual.

   - Added support for hosts specified in the URL of the form: 
     address=(key=value), supported keys are:
       
       (protocol=tcp or pipe (for named pipes on Windows)
       (path=[] for named pipes)
       (host=[]) for TCP connections 
       (port=[]) for TCP connections 
       
       An example would be:
       
       jdbc:mysql://address=(protocol=tcp)(host=localhost)(port=3306)(user=test)/db
       
      Any other parameters are treated as host-specific properties that follow 
      the conventions of the JDBC URL properties. This now allows per-host 
      overrides of any configuration property for multi-host connections 
      (failover, loadbalance, replication). We do recommend that the overrides 
      are limited to user, password, network timeouts and statement and 
      metadata cache sizes. Unexpected behavior may be observed with other 
      per-host overrides.

    - Fix for Bug#56099 - Added support for JDBC4-specific functionality when 
      using load-balanced connections.

    - Fix for Bug#56200 - Added diagnostic information to SQLException message 
      thrown when a closed load-balanced connection is reused.  This 
      information will identify the conditions which caused the connection to 
      be closed.
      
    - Fix for Bug#56429 - When using Connector/J configured for failover 
      (jdbc:mysql://host1,host2,... URLs), the non-primary servers re-balance 
      and spawned new idle connections when the transactions on the master were
      committed or rolled-back, eventually exceeding max_connections. It was 
      also discovered that session state (autocommit, isolation level, catalog)
      wasn't  being copied from the primary connection to secondary 
      connections correctly because of the same changes that caused this bug, 
      and this was fixed as well.
     
    - Fix for Bug#56706 - Ensure read-only state is synchronized when new 
      load-balanced connections are selected.
      
    - Fixed Bug#56955 - Connection properties "trustCertificateKeyStoreType" 
      and "clientCertificateKeyStoreType" have invalid defaults, therefore 
      connections that specify "useSSL" will sometimes fail with exceptions 
      from JSSE unless "JKS" has been specified for both of these properties. 
      The default value for these properties is now "JKS", and thus it no 
      longer has to be specified.
      
    - Fixed Bug#56979 - Improper connection closing logic leads to TIME_WAIT 
      sockets on server
      
    - Fixed Bug#57380 - DatabaseMetaData.supportsMultipleResultSets() now returns
      true when connected to a 4.1 version or later server.
      
    - Fixed Bug#58706 - Failover connections didn't honor "failOverReadOnly=false", and in some
      situations would not fall back.
      
    - Removed logging integrations with log4j and apache-commons-logging due to license 
      incompatibility. Replacing with SLF4J integration in next release.

06-24-10 - Version 5.1.13

   - Minor fix in previous patch for Bug#51904. Function ConnectionImpl.setCatalog() was passed quoted argument thus breaking with "...for the right syntax to use near 'test``'"
	  
    - Fix for Bug#51912 - Passing NULL as cat. param to getProcedureColumns with !nullCatalogMeansCurrent
	
    - Fix for Bug#52167 - Can't parse parameter list with special characters inside
	
    - Fix for Bug#51904 - getProcedureColumns() always returns PROCEDURE_CAT result column as NULL
	
    - Fix for Bug#51712 - Display Size is always 0 for columns returned by getProcedureColumns()

    - Fix for Bug#51908 - db variable might have end up unassigned when calling
      getProcedureColumns()/Functions(). This is a followup on code changes made
      for Bug#51022.
    
    - Fixed Bug#51266 - jdbc:mysql:loadbalance:// would stick to the first
      host in the list in some cases, especially exacerbated if the host was
      down.
      
    - Replaced URLs of the form jdbc:mysql://host-1,host-2 with a composite of
      a normal connection and a jdbc:mysql:loadbalance:// connection for more 
      robustness and cleaner code.
      
    - Fixed BUG#51643 - Connections using jdbc:mysql:loadbalance:// would 
      have statements (and prepared statements) that did not have their connections
      changed upon commit()/rollback(), and thus applications that held statement
      instances past commit()/rollback() could have data written to or read from
      un-intended connections.
      
    - Fixed BUG#51666 - StatementInterceptors were never "un-safed" after connection 
      establishment, causing interceptors which returned result sets pre/post execution
      would not work.
      
    - Fixed BUG#51783 - Load-balanced connections could throw a SQLException
      incorrectly on commit() or rollback().  This was not caused by failures in commit
      or rollback, but rather by the possibility that the newly-selected physical
      connection was stale.  Added logic to catch and retry if this happens, up to
      the number of hosts specified for load-balancing.  Also added new property,
      loadBalanceValidateConnectionOnSwapServer, which controls whether to explicitly
      ping the selected host (otherwise, the host is presumed to be up, and will only
      be noticed if auto-commit or transaction isolation state needs to be set and
      fails).
      
    - Added loadBalancePingTimeout property to allow a specific timeout to be set
      for each ping executed against the servers.  This ping is executed when the
      physical connections are rebalanced (commit/rollback or communication exception),
      or when a query starting with (exactly) "/* ping */" is executed.  The latter
      causes each open underlying physical connection to be pinged.

    - Fixed BUG#51776 - Connection.rollback() could swallow exceptions incorrectly.

    - Fixed BUG#52231 - Differences in definitions of which SQLExceptions trigger
      a failover event could result in failure to try more than a single host in 
      certain situations.
      
    - Fixed BUG#52534 - Performance regression using load-balanced connection.  

    - More aggressively purge the statement timeout timers after they've been cancelled to
      trade time for memory. This purge only happens if statement timeouts are in use.
      
    - Added management of running load-balanced connections.  Statistics can be obtained,
      and hosts added/dropped via com.mysql.jdbc.ConnectionGroupManager or the JMX
      implementation.  This functionality is enabled by setting the new paramenter,
      loadBalanceConnectionGroup to the name of the logical grouping of connections.
      All load-balanced connections sharing the same loadBalanceConnectionGroup value,
      regardless of how the application creates them, will be managed together.  To
      enable JMX-based management, set loadBalanceEnableJMX=true and ensure that remote
      JMX is enabled in the JRE (eg, use -Dcom.sun.management.jmxremote).
      
    - Added loadBalanceExceptionChecker property, which takes a fully-qualified class
      name implementing com.mysql.jdbc.LoadBalancedExceptionChecker interface.  This
      allows custom evaluation of SQLExceptions thrown to determine whether they should
      trigger failover to an alternate host in load-balanced deployments.  The default
      is com.mysql.jdbc.StandardLoadBalanceExceptionChecker.
      
    - Added two new properties which allow more flexibility in determining which
      SQLExceptions should trigger failover in a load-balanced deployment.  The new
      loadBalanceSQLStateFailover property takes a comma-delimited list of SQLState
      codes which are compared to the SQLState of the SQLException (matching done
      with trailing wildcard), while loadBalanceSQLExceptionSubclassFailover takes
      a comma-delimited list of fully-qualified class/interface names, against
      which the SQLException is checked to determine if it is an instance of any.
      Matches trigger failover to an alternate host.
      
    - Fixed Bug#51704 - Re-written batched statements don't honor escape processing 
      flag of their creator.
      
    - Fixed Bug#43576 - Sometimes not able to register OUT parameters for 
      CallableStatements.
      
    - Fixed Bug#54175 - Driver doesn't support utf8mb4 for servers 5.5.2 and newer. The
      driver now auto-detects servers configured with character_set_server=utf8mb4 or
      treats the Java encoding "utf-8" passed via "characterEncoding=..." as utf8mb4 in
      the "SET NAMES=" calls it makes when establishing the connection. 
    
02-18-10 - Version 5.1.12

    - NO_INDEX_USED and NO_GOOD_INDEX used were only being set when profileSQL 
      was set to "true", and in some cases their values were reversed.

    - Fix for Bug#51022 - conn.getMetaData().getProcedures("schema",null,"%"); 
      returns all stored procedures from all databases and not only for given 
      one.
	
    - Fixed Bug#50538 - ${svn.revno} shows up in DBMD.getDriverVersion().
    
    - Removed usage of timestamp nanoseconds in PreparedStatement.setTimestamp(),
      as long as Bug#50774 exists in the server and there's no real support
      for nanos/micros in TIMESTAMPs, avoid the performance regression usage of 
      them causes.

    
01-20-10 - Version 5.1.11
 
    - Fix for BUG#50288 - NullPointerException possible during invalidateCurrentConnection() for load-balanced
      connections.
 
    - Fix for BUG#49745 - deleteRow() for updatable result sets can cause full table scan because escaped hex 
      values are used for primary key identifiers.
 
    - Fix for BUG#49607 - Provide Connection context in ExceptionInterceptor.
 
    - Fix for BUG#48605 - Ping leaves closed connections in liveConnections, causing subsequent Exceptions when
      that connection is used.
 
    - Fix for BUG#48442 - Load-balanced Connection object returns inconsistent results for hashCode() and equals()
      dependent upon state of underlying connections.
 
    - Fix for BUG#48172 - Batch rewrite requires space immediately after "VALUES"
    
    - Statement Interceptors didn't completely intercept server-side prepared statements.
    
    - Fix for BUG#48486 Cannot use load balanced connections with MysqlConnectionPoolDataSource.
    
    - Fix for Bug#32525 - "noDatetimeStringSync" doesn't work for server-side prepared statements. Now it does.

    - Hooked up exception interceptors so they get called now.
    
    - Rev'd the statement interceptor interface to pass on some server flags, warning counts and errors. See 
      the com.mysql.jdbc.StatementInteceptorsV2 interface for more details. The driver will create adaptors to
      transparently convert older implementations to the newer interface at runtime.
      
    - Statement Interceptors are now enabled at connection instantiation, but 
      can not return result sets (they will be ignored)  until the connection 
      has bootstrapped itself. If during the init() method your interceptor 
      requires access to the connection itself, it should ensure that methods 
      that might throw exceptions if the connection is closed should handle 
      this in a robust manner.
      
    - "Replication" connections (those with URLs that start with 
      jdbc:mysql:replication) now use a jdbc:mysql:loadbalance connection
      under the hood for the slave "pool". This also means that one can set
      load balancing properties such as "loadBalanceBlacklistTimeout" and
      "loadBalanceStrategy" to choose a mechanism for balancing the load and
      failover/fault tolerance strategy for the slave pool. This work was done
      in order to fix Bug#49537.
      
    - Fixed Bug#36565 - permgen leak from java.util.Timer. Unfortunately no great
      fix exists that lets us keep the timer shared amongst connection instances, so
      instead it's lazily created if need be per-instance, and torn down when the 
      connection is closed.
      
    - Fixed BUG#49700 - Connections from ConnectionPoolDataSource don't
      maintain any values set with "sesssionVariables=...". This was a bug
      in Connection.changeUser()/resetServerState(), we now resubmit the
      session variables during the execution of these methods.
    
09-22-09 - Version 5.1.10

    - Fix for BUG#47494 - Non standard port numbers in the URL are not honored.

09-16-09 - Version 5.1.9

    - The driver has been OSGi-ified. The bundle symbolic name is "com.mysql.jdbc", see META-INF/MANIFEST.MF to see
      what interfaces we export.
      
    - Fixed BUG#45040, adding missing tags from SVN import to BZR branch for
      5.1.
      
    - Fix for a variant of Bug#41484 - ResultSet.find*(String) failed when using cached result set
      metadata.
      
    - Fixed BUG#46637 - When the driver encounters an error condition that causes it to create a 
      CommunicationsException, it tries to build a friendly error message that helps diagnose 
      what is wrong. However, if there has been no network packets received from the server, 
      the error message contains bogus information like:

      "The last packet successfully received from the server was 1,249,932,468,916 milliseconds ago.  
      The last packet sent successfully to the server was 0 milliseconds ago."
      
      Now the error message states that it has never received any packets from the server in this
      scenario.
      
    - Added a new option, "queryTimeoutKillsConnection", when set to "true" will cause timeouts set
      by Statement.setQueryTimeout() to forcibly kill the connection, not just the query.
      
    - Fixed BUG#32216, "PORT" property filled in by Driver.parseURL() not always present. The driver 
      will now always fill in the "PORT" (using 3306 if not specified) property, and the "HOST" property 
      (using "localhost" if not specified) when parseURL() is called. The driver also parses a list of hosts 
      into HOST.n and PORT.n properties as well as adding a property "NUM_HOSTS" for the number of hosts 
      it has found. If a list of hosts is passed to the driver, "HOST" and "PORT" will be set to the 
      values given by "HOST.1" and "PORT.1" respectively. This change has centralized and cleaned up a large
      swath of code used to generate lists of hosts, both for load-balanced and fault tolerant connections and
      their tests.
      
    - Fixed the ResultSet side of BUG#23584 - Calendar discared when retrieving dates from server-side prepared
      statements. The other cases of this bug were fixed when "useLegacyDatetimeCode=false" became the default.

    - Fixed Bug#44324 - Data truncation exceptions did not return the vendor error code from the server. Note that
      the vendor error code is not hard-coded to 1265 as in the bug report, because the server returns different
      error codes for different types of truncations, and we did not want to mask those.
      
    - Fixed Bug#27431 - ResultSet.deleteRow() advances the cursor. The driver now places the cursor on the prior
      row in the result set, or before the start of the result set if the result set is empty after the deletion.
      
    - Fixed Bug#43759 - ResultSet.deleteRow() generates corrupt DELETE statement for primary keys with binary
      data.
      
    - Fixed Bug#46925 - Suspendable XA connections were not pinned to the XID for the global transaction, leading
      to failure when attempting to suspend/resume/commit from different logical XA connections.
      
    - Fixed Bug#44508 - DatabaseMetadata.getSuperTypes() returns result set with incorrect column names.
      
    - Fixed Bug#46788 - Batched prepared statements with ON DUPLICATE KEY UPDATE are rewritten incorrectly when
      when there are parameters as part of the UPDATE clause. Statements of this form can not be rewritten
      as multi-value INSERTs so they are rewritten into multi-statements instead.

07-16-09 - Version 5.1.8
    - Fixed BUG#44588 - Fixed error message for connection exceptions when
      streaming result sets are used.
      
    - Modified/fixed test cases using UnreliableSocketFactory.

    - Fixed BUG#43421 - Made doPing() global blacklist-aware, so that it does not
      throw Exceptions when at least a single load-balanced server is available.

    - Fixed BUG#43071 - Specifying ASCII encoding for converting seed String to
      byte array; allowing system default encoding to be used causes auth failures
      on EBCDIC platforms.

    - Fixed BUG#43070 - traceProtocol parameter isn't configured early enough to
      capture handshake protocol.

    - Fixed BUG#41161 - PreparedStatement.addBatch() doesn't check for all parameters
      being set, which leads to a NullPointerException when calling executeBatch() and
      rewriting batched statements into multi-value or multi-statement statements.

    - Fixed BUG#42055 - ConcurrentModificationException possible when removing items
      from global blacklist.
      
    - Fixed Bug #42309 - Statement.getGeneratedKeys() returns 2 keys when
      using ON DUPLICATE KEY UPDATE
      
    - Fixed some quoting of substituted parameter issues in localized error messages.
    
    - Added a version check around getting the variable 'auto_increment_increment' for
      servers < 5.0.2, which quiets down a warning message that the driver would log
      when connecting to MySQL-4.1 or older.
      
    - The driver will automatically disable elideSetAutoCommit and useLocalTransactionState
      if it detects a MySQL server version older than 6.0.10 with the query cache enabled, due
      to Bug#36326 which can cause the server to report bogus transaction state.
      
    - Fixed a performance regression (Bug#41532) in rewritten batched inserts when "ON DUPLICATE KEY" 
      was present.
      
      Fixes include an improvement to token searching in the statement, and the ability for the driver
      to rewrite prepared statements that include "ON DUPLICATE KEY UPDATE" into multi-valued inserts as
      long as there is no use of LAST_INSERT_ID() in the update clause (as this would render 
      getGeneratedKey() values incorrect).
      
    - Fixed Bug#44056 - Statement.getGeneratedKeys() retains result set instances until statement is closed,
      thus causing memory leaks for long-lived statements, or statements used in tight loops.
      
    - Fixed issues with server-side prepared statement batch re-writing caused by the fix to Bug#41532.
      Rewriting of batched statements now works the same between normal prepared statements and server-side
      prepared statements.
      
    - Fixed Bug#44862 - getBestRowIdentifier does not return resultset as per JDBC API specifications

    - Fixed Bug#44683 - getVersionColumns does not return resultset as per JDBC API specifications

    - Fixed Bug#44865 - getColumns does not return resultset as per JDBC API specifications

    - Fixed Bug#44868 - getTypeInfo does not return resultset as per JDBC API specifications

    - Fixed Bug#44869 - getIndexInfo does not return resultset as per JDBC API specifications

    - Fixed Bug#44867 - getImportedKeys/exportedKeys/crossReference doesn't have correct type for DEFERRABILITY

    - Fixed Bug#41730 - SQL Injection when using U+00A5 and SJIS
    
    - Fixed Bug#43196 - Statement.getGeneratedKeys() doesn't return values for UNSIGNED BIGINTS with values > Long.MAX_VALUE.
      Unfortunately, because the server doesn't tell clients what TYPE the auto increment value is, the driver can't consistently 
      return BigIntegers for the result set returned from getGeneratedKeys(), it will only return them if the value is > Long.MAX_VALUE. 
      If your application needs this consistency, it will need to check the class of the return value from .getObject() on the 
      ResultSet returned by Statement.getGeneratedKeys() and if it's not a BigInteger, create one based on the java.lang.Long that 
      is returned.
      
    - Fixed Bug#38387 - "functionsNeverReturnBlobs=true" now works for SQL functions that return binary/binary collation VAR_STRINGS.

    - Fixed Bug#45171 - Connection.serverPrepareStatement() returns wrong default result set types
    
    - Fixed Bug #43714 - useInformationSchema with
      DatabaseMetaData.getExportedKeys() throws exception

    - Fixed Bug #42253 - multiple escaped quotes cause exception from
      EscapeProcessor

    - Fixed Bug #41566 - Quotes within comments not correctly ignored by
      statement parser

    - Fixed Bug #41269 - DatabaseMetadata.getProcedureColumns() returns
      wrong value for column length

    - Fixed Bug #40439 - Error rewriting batched statement if table name
      ends with "values".

    - Fixed Bug #41484 Accessing fields by name after the ResultSet is closed throws
      NullPointerException.

    - Fixed Bug #39426 - executeBatch passes most recent PreparedStatement params
      to StatementInterceptor
      
    - Support use of INFORMATION_SCHEMA.PARAMETERS when "useInformationSchema" is set "true" and the view exists
      for DatabaseMetaData.getProcedureColumns() and getFunctionColumns().
      
    - When "logSlowQueries" is set to "true", and the driver has made a connection to a server that has suport
      for the SERVER_QUERY_WAS_SLOW flag in the protocol, the query will be logged if the server indicates the
      query has passed the slow query threshold.

    - Added new property, "maxAllowedPacket" to set maximum allowed packet size to
      send to server.

10-22-08 - Version 5.1.7
	- Fixed BUG#33861 - Added global blacklist for LoadBalancingConnectionProxy and
	  implemented in RandomBalanceStrategy and BestResponseTimeBalanceStrategy.
	  Added new property, "loadBalanceBlacklistTimeout", to control how long a
	  server lives in the global blacklist.
	  
	- Fixed BUG#38782 - Possible IndexOutOfBoundsException in random load balancing
	  strategy.
	  
	- Fixed BUG#39784 - invalidateCurrentConnection() does not manage global blacklist
	  when handling connection exceptions.

	- Fixed BUG#40031 - Adding support for CallableStatement.execute() to call
	  stored procedures that are defined as NO SQL or SQL READ DATA when failed
	  over to a read-only slave with replication driver.

	- Fixed BUG#35170- ResultSet.isAfterLast() doesn't work with for
	  streaming result sets.
	  
	- Fixed BUG#35199 - Parse error for metadata in stored function.
	
	- Fixed BUG#35415 - When result set is from views without access to underlying
	  columns and is opened with CONCUR_UPDATABLE, don't throw SQLExceptions when
	  checking updatability due to access permissions, instead return
	  CONCUR_READONLY from getConcurrency.
	  
	- Fixed BUG#35666 - NullPointerException when using "logSlowQueries=true" with
	  server-side prepared statements enabled.
	  
	- Fixed BUG#35660 - Calling equals() on connections created with "jdbc:mysql:loadbalance:"
	  URLs did not have the same behavior as "plain" connections. The behavior we use
	  is the implementation in java.lang.Object, load-balanced connections just happened
	  to be using a java.lang.reflect.Proxy which required some custom behavior in 
	  equals() to make it work the same as "plain" connections.
	  
	  Note that there is no *specified* equals contract for JDBC connections in the
	  JDBC specification itself, but the test makes sure that our implementation is
	  at least consistent.
	    
	- Fixed BUG#35810 - Properties set in URLs and then passed to DataSources via setUrl() 
	  did not take effect in certain circumstances. This also fixes related bugs BUG#13261 and
	  BUG#35753.
	  
	- Fixed BUG#36051 - ResultSet.getTime() won't accept value of '24' for hours component of
	  a java.sql.Time.
	  
	- Fixed BUG#36830 - DBMD.getColumns() doesn't return correct COLUMN_SIZE for SET columns. The
	  logic wasn't accounting for the ","s in the column size.
	  
    - Fixed BUG#35610, BUG#35150- ResultSet.findColumn() and ResultSet.get...(String) doesn't allow
      column names to be used, and isn't congruent with ResultSetMetadata.getColumnName().
      
      By default, we follow the JDBC Specification here, in that the 4.0 behavior
	  is correct. Calling programs should use ResultSetMetaData.getColumnLabel() to dynamically determine
	  the correct "name" to pass to ResultSet.findColumn() or ResultSet.get...(String) whether or not the
	  query specifies an alias via "AS" for the column. ResultSetMetaData.getColumnName() will return the
	  actual name of the column, if it exists, and this name can *not* be used as input to ResultSet.findColumn()
	  or ResultSet.get...(String).
	  
	  The JDBC-3.0 (and earlier) specification has a bug, but you can get the buggy behavior
	  (allowing column names *and* labels to be used for ResultSet.findColumn() and get...(String)) by setting 
	  "useColumnNamesInFindColumn" to "true".
	
	- Fixed BUG#35489 - Prepared statements from pooled connections cause NPE when closed() under JDBC-4.0.
	
	- Added connection property "useLocalTransactionState" which configures if the driver use the in-transaction 
	  state provided by the MySQL protocol to determine if a commit() or rollback() should actually be sent to the database.
	  (disabled by default).
	  
	- Use socket timeouts for JDBC-4.0's Connection.isValid(int timeout) instead of timer tasks, for scalability. As a side effect
	  internally, any communications with the database can use a timeout different than the configured timeout, but this isn't currently
	  used.
	  
	- The number and position of columns for "SHOW INNODB STATUS" changed in MySQL-5.1, which caused the 
	  "includeInnodbStatusInDeadlockExceptions" feature to not show data about the deadlock.
	  
	- Implemented support of INFORMATION_SCHEMA for DatabaseMetadata.getTables() (views there are available as "SYSTEM TABLE"), and thus
	  also made INFORMATION_SCHEMA tables available via DatabaseMetadata.getColumns().
	  
	- Fixed BUG#39352, "INSERT ... ON DUPLICATE KEY UPDATE" doesn't return "0" for un-affected rows. This requires the driver to not
	  send the "CLIENT_FOUND_ROWS" flag to the server when it connects if the connection property "useAffectedRows" is set to "true", 
	  which breaks JDBC-compliance, but currently there is no other way to get correct return values from the server.
	  
	- Fixed BUG#38747 - ResultSets in "streaming" mode throw an exception when closed when the connection is set as "read-only".
	  
	- Fixed BUG#37570 - Can't use non-latin1 passwords. Added connection property "passwordCharacterEncoding". Leaving this set to 
	  the default value (null), uses the platform character set, which works for ISO8859_1 (i.e. "latin1") passwords. For passwords 
	  in other character encodings, the encoding will have to be specified with this property, as it's not possible for the driver to 
	  auto-detect this.
	  
	- Fixed BUG#39911 - We don't retrieve nanos correctly when -parsing- a string for a TIMESTAMP. MySQL itself doesn't support micros
	  or nanos in timestamp values, but if they're stored as strings, historically we try and parse the nanos portion as well. 
	  Unfortunately we -interpreted- them as micros. This fix includes correcting that behavior, and setting the milliseconds portion of
	  such TIMESTAMPs to a correct value as well.
	  
	- Fixed BUG#39962 - ResultSet.findColumn() is slow for applications that call it too often (we're looking at -you- Hibernate). We're
	  using TreeMaps to get case-insensitive comparisons (required for JDBC compliance), but they can be slower than hash maps, so using the
	  approach Alex Burgel points out in this bug seems to help.
	  
	- Fixed BUG#39956 - Statement.getGeneratedKeys() doesn't respect the 'auto_increment_increment' value. We now grab the *session-scoped* 
	  value, and use that. Beware that using "cacheServerConfig=true" will cause us to cache this value, so new connections won't see changes
	  that are applied via something like "init-sql".
	  
	- Fixed BUG#39611 - ReplicationConnection never sends queries to last host in slave list.
	
	- Fixed BUG#34185 - Statement.getGeneratedKeys() does not raise exception when statement was not 
	  created with Statement.RETURN_GENERATED_KEYS flags.
	  
	- Using autoGenerateTestcaseScript=true now logs all statements, regardless or not if they cause errors when processed by MySQL.
	  A "clock" value (millis since epoch) was added in the comment that is pre-pended with the idea that it can then be used
	  when post-processing output to sequence things correctly for a multi-threaded testcase, or to replay the test case with the
	  correct think times.
	
03-06-08 - Version 5.1.6

    - JDBC-4.0-ized XAConnections and datasources.
    
    - Fixed BUG#31790 MysqlValidConnectionChecker 
      doesn't properly handle ReplicationConnection
    
    - Fixed Bug#20491 - DatabaseMetadata.getColumns() doesn't
      return correct column names if connection character set
      isn't UTF-8. (There was a server-side component of this that
      was fixed late in the 5.0 development cycle, it seems, this
      is the last piece that fixes some loose ends in the JDBC
      driver). This fix touches *all* metadata information coming
      from the MySQL server itself.
      
    - Fixed MysqlIO.nextRowFast() to only attempt to read server
      warning counts and status if talking to a 4.1 or newer server
      (fixes a hang when reading data from 4.0 servers).
      
    - Made profiler event handling extensible via the "profilerEventHandler"
      connection property.
      
    - Fixed Bug#31823 - CallableStatement.setNull() on a stored function would 
      throw an ArrayIndexOutOfBounds when setting the last parameter to null when calling setNull().

    - Added SSL-related configuration property "verifyServerCertificate". If set to "false", the driver won't verify 
      the server's certificate when "useSSL" is set to "true".
      
      When using this feature, the keystore parameters should be specified by the 
      "clientCertificateKeyStore*" properties, rather than system properties, as the JSSE doesn't
      make it straightforward to have a non-verifying trust store and the "default" key store.
      
    - Fixed ResultSetMetadata.getColumnName() for result sets returned from
      Statement.getGeneratedKeys() - it was returning null instead of
      "GENERATED_KEY" as in 5.0.x.
      
    - More applicable fix for the "random" load balance strategy in the face
      of node non-responsive, it re-tries a *different* random node, rather 
      than waiting for the node to recover (for BUG#31053)
      
    - Fixed BUG#32577 - no way to store two timestamp/datetime values that happens
      over the DST switchover, as the hours end up being the same when sent as
      the literal that MySQL requires.

      Note that to get this scenario to work with MySQL (since it doesn't support
      per-value timezones), you need to configure your server (or session) to be in UTC,
      and tell the driver not to use the legacy date/time code by setting
      "useLegacyDatetimeCode" to "false". This will cause the driver to always convert
      to/from the server and client timezone consistently.
      
      This bug fix also fixes BUG#15604, by adding entirely new date/time handling
      code that can be switched on by "useLegacyDatetimeCode" being set to "false" as
      a JDBC configuration property. For Connector/J 5.1.x, the default is "true",
      in trunk and beyond it will be "false" (i.e. the old date/time handling code, warts
      and all will be deprecated).
      
    - Fixed BUG#32877 - Load balancing connection using best response time would incorrectly
      "stick" to hosts that were down when the connection was first created.
      
      We solve this problem with a black list that is used during the picking of new hosts.
      If the black list ends up including all configured hosts, the driver will retry for
      a configurable number of times (the "retriesAllDown" configuration property, with a default
      of 120 times), sleeping 250ms between attempts to pick a new connection.
      
      We've also went ahead and made the balancing strategy extensible. To create a new strategy,
      implement the interface com.mysql.jdbc.BalanceStrategy (which also includes our standard
      "extension" interface), and tell the driver to use it by passing in the
      class name via the "loadBalanceStrategy" configuration property. 
      
    - Fixed BUG#30508 - ResultSet returned by Statement.getGeneratedKeys() is not closed 
      automatically when statement that created it is closed.
      
    - Added two new connection properties, "selfDestructOnPingSecondsLifetime" and 
      "selfDestructOnPingMaxOperations" designed to control overall connection lifetime
      (useful to reclaim resources on the server side) for connection pools that don't have such a 
      facility. 
      
      The driver will consult the values of these properties when a ping is sent, either through 
      calling Connection.ping(), issuing the "ping marker" query (any query that starts with 
      "/* ping */"), or when using JDBC-4.0, calling Connection.isValid(). 
      
      If the connection has issued too many operations, or is too old, the driver will
      throw a SQLException with the SQLState of "08S01" at the time of the ping, which
      will cause the connection to be invalidated with most pools in use today.
      
    - Fixed issue where driver could send invalid server-side prepared statement 
      IDs to the server when the driver was setup to do auto-reconnect as the
      connection could get set up enough to start sending queries on one thread,
      while the thread that "noticed" the connection was down hasn't completed
      re-preparing all of the server-side prepared statements that were open when
      the connection died.
      
      Potentially fixes cause for bug 28934. Potentially fixes other possible race
      conditions where one thread that has created a connection "shares" it with other
      threads if the connection is reconnected due to auto-reconnect functionality.
      
    - Fixed BUG#33823 - Public interface ResultSetInternalMethods with reference to 
      non-public class com.mysql.jdbc.CachedResultSetMetaData.
      
    - For any SQLException caused by another Throwable, besides dumping the message or stack
      trace as a string into the message, set the underlying Throwable as the cause for
      the SQLException, making it accessible via getCause().  
     
    - Fixed BUG#34093 - Statements with batched values do not return correct values for 
      getGeneratedKeys() when "rewriteBatchedStatements" is set to "true", and the 
      statement has an "ON DUPLICATE KEY UPDATE" clause.

    - Fixed BUG#31192 - Encoding Issue retrieving serverVersion in MysqlIO in the 
      method doHandshake when encoding doesn't contain ASCII characters in the "standard"
      place (i.e. ebcdic).
      
    - Fixed issue where META-INF in the binary .jar file wasn't packed correctly,
      leading to failure of the JDBC-4.0 SPI mechanism.
       
    - CallableStatements that aren't really stored procedure or stored function calls can
      now be used, for tools such as Oracle JDeveloper ADF that issue statements such as 
      DDL through CallableStatements.
    
    - Fixed BUG#34518 - Statements using cursor fetch leaked internal prepared statements
      until connection was closed. The internal prepared statement is now held open while
      the result set is open, and closed by the result set itself being closed.

    - Fixed BUG#34677 - Blob.truncate() wouldn't take "0" as an argument.

    - CommunicationExceptions now carry information about the last time a packet
      was received from the MySQL server, as well as when the last packet was sent
      to one, in an effort to make it easier to debug communications errors caused
      by network timeouts.
      
    - Reverted a change to DatabaseMetadata.getColumns() from 5.0, where
      getColumns() would report NULL for COLUMN_SIZE for TIME, DATE, DATETIME
      and TIMESTAMP types. It now reports the column size, in the 
      DatabaseMetadata implementations that use "SHOW" commands, and the 
      INFORMATION_SCHEMA.
      
    - Fixed Bug#34762 - RowDataStatic does't always set the metadata in 
      ResultSetRow, which can lead to failures when unpacking DATE,
      TIME, DATETIME and TIMESTAMP types when using absolute, relative,
      and previous result set navigation methods.
      
    - Fixed BUG#34703 - Connection.isValid() invalidates connection after
      timeout, even if connection is actually valid.
      
    - Fixed BUG#34194 - ResultSetMetaData.getColumnTypeName() returns
      "UNKNOWN" for GEOMETRY type.
      
    - Fixed BUG#33162 - NullPointerException instead of SQLException 
      thrown for ResultSet.getTimestamp() when not positioned on a
      row.

    - The ConnectionLifecycleInterceptor interface now has callback methods for
      transaction initiation (transactionBegun()), and completion 
      (transactionCompleted()), as reported by the *server* (i.e. 
      calling Connection.setAutoCommit(false) will not trigger 
      transactionBegun() being called, however the first statement
      which causes a transaction to start on the server will cause
      transactionBegun() to be called *after* the statement has been processed
      on the server).

    - Fixed Bug#34913 - ResultSet.getTimestamp() returns incorrect
      values for month/day of TIMESTAMPs when using server-side
      prepared statements (not enabled by default).
      
    - Fixed BUG#34937 - MysqlConnectionPoolDataSource does not support 
      ReplicationConnection. Notice that we implemented com.mysql.jdbc.Connection
      for ReplicationConnection, however, only accessors from ConnectionProperties
      are implemented (not the mutators), and they return values from the currently
      active connection. All other methods from com.mysql.jdbc.Connection are
      implemented, and operate on the currently active connection, with the exception of
      resetServerState() and changeUser().
      
    - Connections created with jdbc:mysql:replication:// URLs now force
      roundRobinLoadBalance=true on the slaves, and round-robin loadbalancing
      now uses a "random" choice to more evenly distribute load across slave
      servers, especially in connection pools. Connections that are configured
      with "roundRobinLoadBalance=true" no longer set the failover state,
      as it's assumed that we're not attempting to fall-back to a master
      server. This fixes BUG#34963.
    
10-09-07 - Version 5.1.5

    - Released instead of 5.1.4 to pickup patch for BUG#31053
      from 5.0.8.
      
10-09-07 - Version 5.1.4 

    - Added "autoSlowLog" configuration property, overrides 
      "slowQueryThreshold*" properties, driver determines slow
      queries by those that are slower than 5 * stddev of the mean
      query time (outside the 96% percentile).
      
    - Fixed BUG#28256 - When connection is in read-only mode, 
      queries that are wrapped in parentheses incorrectly identified 
      as DML.
       
09-07-07 - Version 5.1.3 RC

	- Setting "useBlobToStoreUTF8OutsideBMP" to "true" tells the
	  driver to treat [MEDIUM/LONG/TINY]BLOB columns as [LONG]VARCHAR
	  columns holding text encoded in UTF-8 that has characters
	  outside the BMP (4-byte encodings), which MySQL server
	  can't handle natively.

	  Set "utf8OutsideBmpExcludedColumnNamePattern" to a regex so that
	  column names matching the given regex will still be treated
	  as BLOBs The regex must follow the patterns used for the
	  java.util.regex package. The default is to exclude no columns,
	  and include all columns.

	  Set "utf8OutsideBmpIncludedColumnNamePattern" to specify exclusion
	  rules to "utf8OutsideBmpExcludedColumnNamePattern". The regex must
	  follow the patterns used for the java.util.regex package.

	- New methods on com.mysql.jdbc.Statement: setLocalInfileInputStream()
	  and getLocalInfileInputStream().

	  setLocalInfileInputStream() sets an InputStream instance that will be used to send data
      to the MySQL server for a "LOAD DATA LOCAL INFILE" statement
      rather than a FileInputStream or URLInputStream that represents
      the path given as an argument to the statement.

      This stream will be read to completion upon execution of a
      "LOAD DATA LOCAL INFILE" statement, and will automatically
      be closed by the driver, so it needs to be reset
      before each call to execute*() that would cause the MySQL
      server to request data to fulfill the request for
      "LOAD DATA LOCAL INFILE".

      If this value is set to NULL, the driver will revert to using
      a FileInputStream or URLInputStream as required.

      getLocalInfileInputStream() returns the InputStream instance that will be used to send
      data in response to a "LOAD DATA LOCAL INFILE" statement.

      This method returns NULL if no such stream has been set
      via setLocalInfileInputStream().

    - The driver now connects with an initial character set
      of "utf-8" solely for the purposes of authentication to
      allow usernames and database names in any character set to
      be used in the JDBC URL.

    - Errors encountered during Statement/PreparedStatement/CallableStatement.executeBatch()
      when "rewriteBatchStatements" has been set to "true" now return
      BatchUpdateExceptions according to the setting of "continueBatchOnError".
      
      If "continueBatchOnError" is set to "true", the update counts for the
      "chunk" that were sent as one unit will all be set to EXECUTE_FAILED, but
      the driver will attempt to process the remainder of the batch. You can determine which
      "chunk" failed by looking at the update counts returned in the BatchUpdateException.
      
      If "continueBatchOnError" is set to "false", the update counts returned
      will contain the failed "chunk", and stop with the failed chunk, with all 
      counts for the failed "chunk" set to EXECUTE_FAILED.
      
      Since MySQL doesn't return multiple error codes for multiple-statements, or
      for multi-value INSERT/REPLACE, it is the application's responsibility to handle 
      determining which item(s) in the "chunk" actually failed.
      
    - Statement.setQueryTimeout()s now affect the entire batch for batched 
      statements, rather than the individual statements that make up the batch.
      
06-29-07 - Version 5.1.2 Beta

    - Setting the configuration property "rewriteBatchedStatements"
      to "true" will now cause the driver to rewrite batched prepared
      statements with more than 3 parameter sets in a batch into
      multi-statements (separated by ";") if they are not plain
      (i.e. without SELECT or ON DUPLICATE KEY UPDATE clauses) INSERT
      or REPLACE statements.

06-22-07 - Version 5.1.1 Alpha

    - Pulled vendor-extension methods of Connection implementation out
      into an interface to support java.sql.Wrapper functionality from
      ConnectionPoolDataSource. The vendor extensions are javadoc'd in
      the com.mysql.jdbc.Connection interface.

      For those looking further into the driver implementation, it is not
      an API that is used for plugability of implementations inside our driver
      (which is why there are still references to ConnectionImpl throughout the
      code).

      Incompatible change: Connection.serverPrepare(String) has been re-named
      to Connection.serverPrepareStatement() for consistency with
      Connection.clientPrepareStatement().

      We've also added server and client prepareStatement() methods that cover
      all of the variants in the JDBC API.

    - Similar to Connection, we pulled out vendor extensions to Statement
      into an interface named "com.mysql.Statement", and moved the Statement
      class into com.mysql.StatementImpl. The two methods (javadoc'd in
      "com.mysql.Statement" are enableStreamingResults(), which already existed,
      and disableStreamingResults() which sets the statement instance back to
      the fetch size and result set type it had before enableStreamingResults()
      was called.

    - Added experimental support for statement "interceptors" via the
      com.mysql.jdbc.StatementInterceptor interface, examples are
      in com/mysql/jdbc/interceptors.

      Implement this interface to be placed "in between" query execution, so that
      you can influence it. (currently experimental).

      StatementInterceptors are "chainable" when configured by the user, the
      results returned by the "current" interceptor will be passed on to the next
      on in the chain, from left-to-right order, as specified by the user in the
      JDBC configuration property "statementInterceptors".

      See the sources (fully javadoc'd) for com.mysql.jdbc.StatementInterceptor
      for more details until we iron out the API and get it documented in the
      manual.

    - Externalized the descriptions of connection properties.

    - The data (and how it's stored) for ResultSet rows are now behind an
      interface which allows us (in some cases) to allocate less memory
      per row, in that for "streaming" result sets, we re-use the packet
      used to read rows, since only one row at a time is ever active.

    - Made it possible to retrieve prepared statement parameter bindings
      (to be used in StatementInterceptors, primarily).

    - Row navigation now causes any streams/readers open on the result set
      to be closed, as in some cases we're reading directly from a shared network
      packet and it will be overwritten by the "next" row.

    - Setting "rewriteBatchedStatements" to "true" now causes CallableStatements
      with batched arguments to be re-written in the form "CALL (...); CALL (...); ..."
      to send the batch in as few client-server round trips as possible.

    - Driver now picks appropriate internal row representation (whole row in one
      buffer, or individual byte[]s for each column value) depending on heuristics,
      including whether or not the row has BLOB or TEXT types and the overall
      row-size. The threshold for row size that will cause the driver to
      use a buffer rather than individual byte[]s is configured by the
      configuration property "largeRowSizeThreshold", which has a default
      value of 2KB.

04-11-07 - Version 5.1.0 Alpha

	- Bumped JDBC Specification version number in jar-file manifest.

	- Re-worked Ant buildfile to build JDBC-4.0 classes separately, as well
	  as support building under Eclipse (since Eclipse can't mix/match JDKs).

	  To build, you must set JAVA_HOME to J2SDK-1.4.2 or Java-5, and set
	  the following properties on your Ant commandline:

	  com.mysql.jdbc.java6.javac - full path to your Java-6 javac executable
	  com.mysql.jdbc.java6.rtjar - full path to your Java-6 rt.jar file

	- New feature - driver will automatically adjust session variable
	  "net_write_timeout" when it determines its been asked for a "streaming"
	  result, and resets it to the previous value when the result set
	  has been consumed. (configuration property is named
	  "netTimeoutForStreamingResults", value has unit of seconds,
	  the value '0' means the driver will not try and adjust this value).

    - Added support for JDBC-4.0 categorized SQLExceptions.

	- Refactored CommunicationsException into a JDBC3 version, and a JDBC4
	  version (which extends SQLRecoverableException, now that it exists).

	  This change means that if you were catching
	  com.mysql.jdbc.CommunicationsException in your applications instead
	  of looking at the SQLState class of "08", and are moving to Java 6
	  (or newer), you need to change your imports to that exception
	  to be com.mysql.jdbc.exceptions.jdbc4.CommunicationsException, as
	  the old class will not be instantiated for communications link-related
	  errors under Java 6.

	- Added support for JDBC-4.0's client information. The backend storage
	  of information provided via Connection.setClientInfo() and retrieved
	  by Connection.getClientInfo() is pluggable by any class that implements
	  the com.mysql.jdbc.JDBC4ClientInfoProvider interface and has a no-args
	  constructor.

	  The implementation used by the driver is configured using the
	  "clientInfoProvider" configuration property (with a default of value
	  of "com.mysql.jdbc.JDBC4CommentClientInfoProvider", an implementation
	  which lists the client info as a comment prepended to every query
	  sent to the server).

	  This functionality is only available when using Java-6 or newer.

	- Added support for JDBC-4.0's SQLXML interfaces.

	- Added support for JDBC-4.0's Wrapper interface.

	- Added support for JDBC-4.0's NCLOB, and NCHAR/NVARCHAR types.

nn-nn-07 - Version 5.0.9

    - Driver now calls SocketFactory.afterHandshake() at appropriate time.
    
10-09-07 - Version 5.0.8

    - Fixed BUG#30550, executeBatch() would fail with an ArithmeticException
      and/or NullPointerException when the batch had zero members and
      "rewriteBatchedStatements" was set to "true" for the connection.
    
    - Added two configuration parameters (both default to "false")
    
            * blobsAreStrings  - Should the driver always treat BLOBs as Strings 
                                 specifically to work around dubious metadata returned 
                                 by the server for GROUP BY clauses?
            
            * functionsNeverReturnBlobs - Should the driver always treat data from 
                                          functions returning BLOBs as Strings - 
                                          specifically to work around dubious metadata 
                                          returned by the server for GROUP BY clauses?

    - Fixed BUG#29106 - Connection checker for JBoss didn't use same method parameters
      via reflection, causing connections to always seem "bad".
      
    - Fixed BUG#30664 - Note that this fix only works for MySQL server 
      versions 5.0.25 and newer, since earlier versions didn't consistently 
      return correct metadata for functions, and thus results from 
      subqueries and functions were indistinguishable from each other, 
      leading to type-related bugs.

    - Fixed BUG#28972 - DatabaseMetaData.getTypeInfo() for the types DECIMAL
      and NUMERIC will return a precision of 254 for server versions older than
      5.0.3, 64 for versions 5.0.3-5.0.5 and 65 for versions newer than 5.0.5.
    
    - Fixed BUG#29852 - Closing a load-balanced connection would cause a
      ClassCastException.
    
    - Fixed BUG#27867 - Schema objects with identifiers other than
      the connection character aren't retrieved correctly in 
      ResultSetMetadata.
      
    - Fixed BUG#28689 - CallableStatement.executeBatch() doesn't work when 
      connection property "noAccessToProcedureBodies" has been set to "true".
     
      The fix involves changing the behavior of "noAccessToProcedureBodies",in 
      that the driver will now report all paramters as "IN" paramters
      but allow callers to call registerOutParameter() on them without throwing
      an exception.
      
    - Fixed BUG#27182 - Connection.getServerCharacterEncoding() doesn't work
      for servers with version >= 4.1.

    - Fixed BUG#27915 - DatabaseMetaData.getColumns() doesn't
      contain SCOPE_* or IS_AUTOINCREMENT columns.

    - Fixed BUG#30851, NPE with null column values when
      "padCharsWithSpace" is set to "true".
    
    - Specifying a "validation query" in your connection pool 
      that starts with "/* ping */" _exactly_ will cause the driver to 
      instead send a ping to the server and return a fake result set (much 
      lighter weight), and when using a ReplicationConnection or a LoadBalancedConnection, 
      will send the ping across all active connections.
      
    - Fixed Bug#30892 setObject(int, Object, int, int) delegate in
      PreparedStatmentWrapper delegates to wrong method.
      
    - XAConnections now start in auto-commit mode (as per JDBC-4.0 specification
      clarification).
     
    - Fixed Bug#27412 - cached metadata with PreparedStatement.execute()
      throws NullPointerException.
      
    - Driver will now fall back to sane defaults for max_allowed_packet and
      net_buffer_length if the server reports them incorrectly (and will log
      this situation at WARN level, since it's actually an error condition).
    
    - Fixed BUG#27916 - UNSIGNED types not reported via DBMD.getTypeInfo(), and 
      capitalization of type names is not consistent between DBMD.getColumns(), 
      RSMD.getColumnTypeName() and DBMD.getTypeInfo().

      This fix also ensures that the precision of UNSIGNED MEDIUMINT
      and UNSIGNED BIGINT is reported correctly via DBMD.getColumns().

    - Fixed BUG#31053 - Connections established using URLs of the form
      "jdbc:mysql:loadbalance://" weren't doing failover if they tried to 
      connect to a MySQL server that was down. The driver now attempts
      connections to the next "best" (depending on the load balance strategy
      in use) server, and continues to attempt connecting to the next "best"
      server every 250 milliseconds until one is found that is up and running 
      or 5 minutes has passed.
      
      If the driver gives up, it will throw the last-received SQLException.
      
07-19-07 - Version 5.0.7

    - Setting the configuration parameter "useCursorFetch" to "true" for
      MySQL-5.0+ enables the use of cursors that allow Connector/J to save
      memory by fetching result set rows in chunks (where the chunk size
      is set by calling setFetchSize() on a Statement or ResultSet) by
      using fully-materialized cursors on the server.

      The driver will will now automatically set "useServerPrepStmts" to
      "true" when "useCursorFetch" has been set to "true", since the feature
      requires server-side prepared statements in order to function.

	- Fixed BUG#28469 - PreparedStatement.getMetaData() for statements
	  containing leading one-line comments is not returned correctly.

	  As part of this fix, we also overhauled detection of DML for
	  executeQuery() and SELECTs for executeUpdate() in plain and
	  prepared statements to be aware of the same  types of comments.

    - Added configuration property "useNanosForElapsedTime" - for
      profiling/debugging functionality that measures elapsed time,
      should the driver try to use nanoseconds resolution if available
      (requires JDK >= 1.5)?

    - Added configuration property "slowQueryThresholdNanos" - if
      "useNanosForElapsedTime" is set to "true", and this property
      is set to a non-zero value the driver will use this threshold
      (in nanosecond units) to determine if a query was slow, instead
      of using millisecond units.

      Note, that if "useNanosForElapsedTime" is set to "true", and this
      property is set to "0" (or left default), then elapsed times will
      still be measured in nanoseconds (if possible), but the slow query
      threshold will be converted from milliseconds to nanoseconds, and thus
      have an upper bound of approximately 2000 millesconds (as that threshold
      is represented as an integer, not a long).

	- Added configuration properties to allow tuning of TCP/IP socket
	  parameters:

	  	"tcpNoDelay" - Should the driver set SO_TCP_NODELAY (disabling the
	  	               Nagle Algorithm, default "true")?

		"tcpKeepAlive" - Should the driver set SO_KEEPALIVE (default "true")?

		"tcpRcvBuf" - Should the driver set SO_RCV_BUF to the given value?
		              The default value of '0', means use the platform default
		              value for this property.

		"tcpSndBuf" - Should the driver set SO_SND_BUF to the given value?
		              The default value of '0', means use the platform default
		              value for this property.

		"tcpTrafficClass" - Should the driver set traffic class or
		                    type-of-service fields? See the documentation
		                    for java.net.Socket.setTrafficClass() for more
		                    information.

	- Give more information in EOFExceptions thrown out of MysqlIO (how many
	  bytes the driver expected to read, how many it actually read, say that
	  communications with the server were unexpectedly lost).

	- Setting "useDynamicCharsetInfo" to "false" now causes driver to use
	  static lookups for collations as well (makes
	  ResultSetMetadata.isCaseSensitive() much more efficient, which leads
	  to performance increase for ColdFusion, which calls this method for
	  every column on every table it sees, it appears).

	- Driver detects when it is running in a ColdFusion MX server (tested
	  with version 7), and uses the configuration bundle "coldFusion",
	  which sets useDynamicCharsetInfo to "false" (see previous entry), and
	  sets useLocalSessionState and autoReconnect to "true".

	- Fixed BUG#28851 - parser in client-side prepared statements
	  eats character following '/' if it's not a multi-line comment.

	- Fixed BUG#28956 - parser in client-side prepared statements
	  runs to end of statement, rather than end-of-line for '#' comments.

	  Also added support for '--' single-line comments.

	- Don't send any file data in response to LOAD DATA LOCAL INFILE
	  if the feature is disabled at the client side. This is to prevent
	  a malicious server or man-in-the-middle from asking the client for
	  data that the client is not expecting. Thanks to Jan Kneschke for
	  discovering the exploit and Andrey "Poohie" Hristov, Konstantin Osipov
	  and Sergei Golubchik for discussions about implications and possible
	  fixes. This fixes BUG 29605 for JDBC.

	- Added new debugging functionality - Setting configuration property
	  "includeInnodbStatusInDeadlockExceptions" to "true" will cause the driver
	  to append the output of "SHOW ENGINE INNODB STATUS" to deadlock-related
	  exceptions, which will enumerate the current locks held inside InnoDB.

05-15-07 - Version 5.0.6

	- Fixed BUG#25545 - Client options not sent correctly when using SSL,
	  leading to stored procedures not being able to return results. Thanks
	  to Don Cohen for the bug report, testcase and patch.

	- Fixed BUG#26592 - PreparedStatement is not closed in
	  BlobFromLocator.getBytes().

	- Fixed BUG#25624 - Whitespace surrounding storage/size specifiers in
	  stored procedure parameters declaration causes NumberFormatException to
	  be thrown when calling stored procedure on JDK-1.5 or newer, as the Number
	  classes in JDK-1.5+ are whitespace intolerant.

	- Fixed BUG#26173 - When useCursorFetch=true, sometimes server would return
	  new, more exact metadata during the execution of the server-side prepared
	  statement that enables this functionality, which the driver ignored (using
	  the original metadata returned during prepare()), causing corrupt reading
	  of data due to type mismatch when the actual rows were returned.

	- Fixed BUG#26959 - comments in DDL of stored procedures/functions confuse
	  procedure parser, and thus metadata about them can not be created, leading to
	  inability to retrieve said metadata, or execute procedures that have certain
	  comments in them.

	- Give better error message when "streaming" result sets, and the connection
	  gets clobbered because of exceeding net_write_timeout on the server. (which is
	  basically what the error message says too).

	- Fixed BUG#26789 - fast date/time parsing doesn't take into
	  account 00:00:00 as a legal value.

	- Fixed BUG#27317 - ResultSet.get*() with a column index < 1 returns
	  misleading error message.

	- Fixed BUG#25517 - Statement.setMaxRows() is not effective on result
	  sets materialized from cursors.

	- New configuration property, "enableQueryTimeouts" (default "true").
	  When enabled, query timeouts set via Statement.setQueryTimeout() use a
	  shared java.util.Timer instance for scheduling. Even if the timeout
	  doesn't expire before the query is processed, there will be
	  memory used by the TimerTask for the given timeout which won't be
	  reclaimed until the time the timeout would have expired if it
	  hadn't been cancelled by the driver. High-load environments
	  might want to consider disabling this functionality. (this configuration
	  property is part of the "maxPerformance" configuration bundle).

	- Fixed BUG#27400 - CALL /* ... */ some_proc() doesn't work. As a side effect
	  of this fix, you can now use /* */ and # comments when preparing statements using
	  client-side prepared statement emulation.

	  If the comments happen to contain parameter markers '?', they will be treated
	  as belonging to the comment (i.e. not recognized) rather than being a parameter
	  of the statement.

	  Note that the statement when sent to the server will contain the comments
	  as-is, they're not stripped during the process of preparing the PreparedStatement
	  or CallableStatement.

	- Fixed BUG#25328 - BIT(> 1) is returned as java.lang.String from ResultSet.getObject()
	  rather than byte[].

	- Fixed BUG#25715 - CallableStatements with OUT/INOUT parameters that
	  are "binary" (blobs, bits, (var)binary, java_object) have extra 7 bytes
	  (which happens to be the _binary introducer!)

	- Added configuration property "padCharsWithSpace" (defaults to "false"). If set
	  to "true", and a result set column has the CHAR type and the value does not
	  fill the amount of characters specified in the DDL for the column, the driver
	  will pad the remaining characters with space (for ANSI compliance).

	- Fixed BUG#27655 - Connection.getTransactionIsolation() uses
	  "SHOW VARIABLES LIKE" which is very inefficient on MySQL-5.0+

	- Added configuration property "useDynamicCharsetInfo". If set to "false"
	  (the default), the driver will use a per-connection cache of character set
	  information queried from the server when necessary, or when set to "true",
	  use a built-in static mapping that is more efficient, but isn't aware of
	  custom character sets or character sets implemented after the release of
	  the JDBC driver.

	  Note: this only affects the "padCharsWithSpace" configuration property and the
            ResultSetMetaData.getColumnDisplayWidth() method.

	- More intelligent initial packet sizes for the "shared" packets are used
	  (512 bytes, rather than 16K), and initial packets used during handshake are
	  now sized appropriately as to not require reallocation.

	- Fixed issue where calling getGeneratedKeys() on a prepared statement after
	  calling execute() didn't always return the generated keys (executeUpdate()
	  worked fine however).

	- Fixed issue where a failed-over connection would let an application call
	  setReadOnly(false), when that call should be ignored until the connection
	  is reconnected to a writable master unless "failoverReadOnly" had been set
	  to "false".

	- Fixed BUG#28085 - Generate more useful error messages for diagnostics
	  when the driver thinks a result set isn't updatable. (Thanks to Ashley Martens
	  for the patch).

	- Driver will now use INSERT INTO ... VALUES (DEFAULT) form of statement
	  for updatable result sets for ResultSet.insertRow(), rather than
	  pre-populating the insert row with values from DatabaseMetaData.getColumns()
	  (which results in a "SHOW FULL COLUMNS" on the server for every result
	  set). If an application requires access to the default values before
	  insertRow() has been called, the JDBC URL should be configured with
	  "populateInsertRowWithDefaultValues" set to "true".

	  This fix specifically targets performance issues with ColdFusion and the
	  fact that it seems to ask for updatable result sets no matter what the
	  application does with them.

	- com.mysql.jdbc.[NonRegistering]Driver now understands URLs of the format
	  "jdbc:mysql:replication://" and "jdbc:mysql:loadbalance://" which will
	  create a ReplicationConnection (exactly like when
	  using [NonRegistering]ReplicationDriver) and an experimenal load-balanced
	  connection designed for use with SQL nodes in a MySQL Cluster/NDB environment,
	  respectively.

	  In an effort to simplify things, we're working on deprecating multiple
	  drivers, and instead specifying different core behavior based upon JDBC URL
	  prefixes, so watch for [NonRegistering]ReplicationDriver to eventually
	  disappear, to be replaced with com.mysql.jdbc[NonRegistering]Driver with
	  the new URL prefix.

	- Added an experimental load-balanced connection designed for use with SQL nodes
      in a MySQL Cluster/NDB environment (This is not for master-slave replication.
      For that, we suggest you look at ReplicationConnection or "lbpool").

	  If the JDBC URL starts with "jdbc:mysql:loadbalance://host-1,host-2,...host-n",
	  the driver will create an implementation of java.sql.Connection that load
	  balances requests across a series of MySQL JDBC connections to the given hosts,
	  where the balancing takes place after transaction commit.

      Therefore, for this to work (at all), you must use transactions, even if only
      reading data.

      Physical connections to the given hosts will not be created until needed.

      The driver will invalidate connections that it detects have had
      communication errors when processing a request. A new connection to the
      problematic host will be attempted the next time it is selected by the load
      balancing algorithm.

      There are two choices for load balancing algorithms, which may be specified
      by the "loadBalanceStrategy" JDBC URL configuration property:

      * "random" - the driver will pick a random host for each request. This tends
        to work better than round-robin, as the randomness will somewhat account for
        spreading loads where requests vary in response time, while round-robin
        can sometimes lead to overloaded nodes if there are variations in response times
        across the workload.

      * "bestResponseTime" - the driver will route the request to the host that had
        the best response time for the previous transaction.

    - When "useLocalSessionState" is set to "true" and connected to a MySQL-5.0 or
      later server, the JDBC driver will now determine whether an actual "commit" or
      "rollback" statement needs to be sent to the database when Connection.commit()
      or Connection.rollback() is called.

      This is especially helpful for high-load situations with connection pools that
      always call Connection.rollback() on connection check-in/check-out because it
      avoids a round-trip to the server.

03-01-07 - Version 5.0.5

    - Fixed BUG#23645 - Some collations/character sets reported as "unknown"
	  (specifically cias variants of existing character sets), and inability to override
	  the detected server character set.

	- Performance enhancement of initial character set configuration, driver
      will only send commands required to configure connection character set
      session variables if the current values on the server do not match
      what is required.

    - Fixed BUG#24360 .setFetchSize() breaks prepared SHOW and other commands.

    - Fixed BUG#24344 - useJDBCCompliantTimezoneShift with server-side prepared
	  statements gives different behavior than when using client-side prepared
	  statements. (this is now fixed if moving from server-side prepared statements
	  to client-side prepared statements by setting "useSSPSCompatibleTimezoneShift" to
	  true", as the driver can't tell if this is a new deployment that never used
	  server-side prepared statements, or if it is an existing deployment that is
	  switching to client-side prepared statements from server-side prepared statements.

    - Fixed BUG#23304 - DBMD using "show" and DBMD using information_schema do
      not return results consistent with each other. (note this fix only
      addresses the inconsistencies, not the issue that the driver is
      treating schemas differently than some users expect. We will revisit
      this behavior when there is full support for schemas in MySQL).

    - Fixed BUG#25073 - rewriting batched statements leaks internal statement
	  instances, and causes a memory leak.

	- Fixed issue where field-level for metadata from DatabaseMetaData when using
	  INFORMATION_SCHEMA didn't have references to current connections,
	  sometimes leading to NullPointerExceptions when intropsecting them via
	  ResultSetMetaData.

	- Fixed BUG#25025 - Client-side prepared statement parser gets confused by
	  in-line (/* ... */) comments and therefore can't rewrite batched statements
	  or reliably detect type of statements when they're used.

	- Fixed BUG#24065 - Better error message when server doesn't return enough
	  information to determine stored procedure/function parameter types.

	- Fixed BUG#21438 - Driver sending nanoseconds to server for timestamps when
	  using server-side prepared statements, when server expects microseconds.

	- Fixed BUG#25514 - Timer instance used for Statement.setQueryTimeout()
	  created per-connection, rather than per-VM, causing memory leak

	- Fixed BUG#25009 - Results from updates not handled correctly in
	  multi-statement queries, leading to erroneous "Result is from UPDATE"
	  exceptions.

	- Fixed BUG#25047 - StringUtils.indexOfIgnoreCaseRespectQuotes() isn't
	  case-insensitive on the first character of the target. This bug broke
	  rewriteBatchedStatements functionality when prepared statements don't
	  use upper-case for the VALUES clause in their statements.

	- Fixed BUG#21480 - Some exceptions thrown out of StandardSocketFactory
	  were needlessly wrapped, obscurring their true cause, especially when
	  using socket timeouts.

	- Fixed BUG#23303 - DatabaseMetaData.getSchemas() doesn't return a
	  TABLE_CATALOG column.

    - Fixed BUG#25399 - EscapeProcessor gets confused by multiple
      backslashes. We now push the responsibility of syntax errors back
      on to the server for most escape sequences.

	- Fixed BUG#25379 - INOUT parameters in CallableStatements get
	  doubly-escaped.

	- Removed non-short-circuited logical ORs from "if" statements.

	- Re-worked stored procedure parameter parser to be more robust. Driver no
	  longer requires "BEGIN" in stored procedure definition, but does have
	  requirement that if a stored function begins with a label directly after the
	  "returns" clause, that the label is not a quoted identifier.
    - Reverted back to internal character conversion routines for single-byte
      character sets, as the ones internal to the JVM are using much more CPU
      time than our internal implementation.

	- Changed cached result set metadata (when using
	  "cacheResultSetMetadata=true") to be cached per-connection rather
	  than per-statement as previously implemented.

	- Use a java.util.TreeMap to map column names to ordinal indexes for
	  ResultSet.findColumn() instead of a HashMap. This allows us to have
	  case-insensitive lookups (required by the JDBC specification) without
	  resorting to the many transient object instances needed to support this
	  requirement with a normal HashMap with either case-adjusted keys, or
	  case-insensitive keys. (In the worst case scenario for lookups of a 1000
	  column result set, TreeMaps are about half as fast wall-clock time as
	  a HashMap, however in normal applications their use gives many orders
	  of magnitude reduction in transient object instance creation which pays
	  off later for CPU usage in garbage collection).

	- Avoid static synchronized code in JVM class libraries for dealing with
	  default timezones.

	- Fixed cases where ServerPreparedStatements weren't using cached metadata
	  when "cacheResultSetMetadata=true" was configured.

	- Use faster datetime parsing for ResultSets that come from plain or
	  non-server-side prepared statements. (Enable old implementation with
	  "useFastDateParsing=false" as a configuration parameter).

	- Fixed BUG#24794 - DatabaseMetaData.getSQLKeywords() doesn't return
	  all reserved words for current MySQL version. The current fix/implementation
	  returns keywords for MySQL-5.1, and doesn't distinguish between different
	  versions of the server.

	- When using cached metadata, skip field-level metadata packets coming from
	  the server, rather than reading them and discarding them without creating
	  com.mysql.jdbc.Field instances.

	- Fixed BUG#25836 - Statement execution which timed out doesn't always
	  throw MySQLTimeoutException.

	- Throw exceptions encountered during timeout to thread
	  calling Statement.execute*(), rather than RuntimeException.

	- Added configuration property "localSocketAddress",which is the hostname or
	  IP address given to explicitly configure the interface that the driver will
	  bind the client side of the TCP/IP connection to when connecting.

	- Take "localSocketAddress" property into account when creating instances
	  of CommunicationsException when the underyling exception is a
	  java.net.BindException, so that a friendlier error message is given with
	  a little internal diagnostics.

	- Fixed some NPEs when cached metadata was used with UpdatableResultSets.

	- The "rewriteBatchedStatements" feature can now be used with server-side
	  prepared statements.

	- Fixed BUG#26326 - Connection property "socketFactory" wasn't exposed via
	  correctly named mutator/accessor, causing data source implementations that
	  use JavaBean naming conventions to set properties to fail to set the property
	  (and in the case of SJAS, fail silently when trying to set this parameter).

	- Fixed BUG#25787 - java.util.Date should be serialized for
	  PreparedStatement.setObject().

	  We've added a new configuration option "treatUtilDateAsTimestamp", which is
	  false by default, as (1) We already had specific behavior to treat
	  java.util.Date as a java.sql.Timestamp because it's useful to many folks,
	  and (2) that behavior will very likely be required for drivers JDBC-post-4.0.

    - Fixed BUG#22628 - Driver.getPropertyInfo() throws NullPointerException for
      URL that only specifies host and/or port.

	- Fixed BUG#21267, ParameterMetaData throws NullPointerException when
	  prepared SQL actually has a syntax error. Added
	  "generateSimpleParameterMetadata" configuration property, which when set
	  to "true" will generate metadata reflecting VARCHAR for every parameter
	  (the default is "false", which will cause an exception to be thrown if no
	  parameter metadata for the statement is actually available).

	- When extracting foreign key information from "SHOW CREATE TABLE " in
	  DatabaseMetaData, ignore exceptions relating to tables being missing
	  (which could happen for cross-reference or imported-key requests, as
	  the list of tables is generated first, then iterated).

	- Fixed logging of XA commands sent to server, it's now configurable
	  via "logXaCommands" property (defaults to "false").

	- Fixed issue where XADataSources couldn't be bound into JNDI,
	  as the DataSourceFactory didn't know how to create instances
	  of them.

	- Fixed issue where XADataSources couldn't be bound into JNDI,
	  as the DataSourceFactory didn't know how to create instances
	  of them.

	- Usage advisor will now issue warnings for result sets with large numbers
	  of rows (size configured by "resultSetSizeThreshold" property, default
	  value is 100).

10-20-06 - Version 5.0.4

    - Fixed BUG#21379 - column names don't match metadata in cases
      where server doesn't return original column names (column functions)
	  thus breaking compatibility with applications that expect 1-1 mappings
	  between findColumn() and rsmd.getColumnName(), usually manifests itself
	  as "Can't find column ('')" exceptions.

    - Fixed BUG#21544 - When using information_schema for metadata,
	  COLUMN_SIZE for getColumns() is not clamped to range of
	  java.lang.Integer as is the case when not using
	  information_schema, thus leading to a truncation exception that
	  isn't present when not using information_schema.

    - Fixed configuration property "jdbcCompliantTruncation" was not
      being used for reads of result set values.

    - Fixed BUG#22024 - Newlines causing whitespace to span confuse
	  procedure parser when getting parameter metadata for stored
	  procedures.

	- Driver now supports {call sp} (without "()" if procedure has no
	  arguments).

	- Fixed BUG#22359 - Driver was using milliseconds for
	  Statement.setQueryTimeout() when specification says argument is
	  to be in seconds.

	- Workaround for server crash when calling stored procedures
	  via a server-side prepared statement (driver now detects
	  prepare(stored procedure) and substitutes client-side prepared
	  statement), addresses BUG#22297.

	- Added new _ci collations to CharsetMapping, fixing
	  Bug#22456 - utf8_unicode_ci not working.

	- Fixed BUG#22290 - Driver issues truncation on write exception when
	  it shouldn't (due to sending big decimal incorrectly to server with
	  server-side prepared statement).

	- Fixed BUG#22613 - DBMD.getColumns() does not return expected
	  COLUMN_SIZE for the SET type, now returns length of largest possible
	  set disregarding whitespace or the "," delimitters to be consistent
	  with the ODBC driver.

	- Driver now sends numeric 1 or 0 for client-prepared statement
	  setBoolean() calls instead of '1' or '0'.

	- DatabaseMetaData correctly reports true for supportsCatalog*()
	  methods.

07-26-06 - Version 5.0.3

    - Fixed BUG#20650 - Statement.cancel() causes NullPointerException
      if underlying connection has been closed due to server failure.

    - Added configuration option "noAccessToProcedureBodies" which will
      cause the driver to create basic parameter metadata for
      CallableStatements when the user does not have access to procedure
      bodies via "SHOW CREATE PROCEDURE" or selecting from mysql.proc
      instead of throwing an exception. The default value for this option
      is "false".

07-11-06 - Version 5.0.2-beta (5.0.1 not released due to packaging error)

    - Fixed BUG#17401 - Can't use XAConnection for local transactions when
      no global transaction is in progress.

    - Fixed BUG#18086 - Driver fails on non-ASCII platforms. The driver
      was assuming that the platform character set would be a superset
      of MySQL's "latin1" when doing the handshake for authentication,
      and when reading error messages. We now use Cp1252 for all strings
      sent to the server during the handshake phase, and a hard-coded mapping
      of the "language" server variable to the character set that
      is used for error messages.

    - Fixed BUG#19169 - ConnectionProperties (and thus some
	  subclasses) are not serializable, even though some J2EE containers
	  expect them to be.

	- Fixed BUG#20242 - MysqlValidConnectionChecker for JBoss doesn't
	  work with MySQLXADataSources.

	- Better caching of character set converters (per-connection)
	  to remove a bottleneck for multibyte character sets.

	- Added connection/datasource property  "pinGlobalTxToPhysicalConnection"
	  (defaults to "false"). When set to "true", when using XAConnections, the
	  driver ensures that operations on a given XID are always routed to the
	  same physical connection. This allows the XAConnection to support
	  "XA START ... JOIN" after "XA END" has been called, and is also a
	  workaround for transaction managers that don't maintain thread affinity
	  for a global transaction (most either always maintain thread affinity,
	  or have it as a configuration option).

	- MysqlXaConnection.recover(int flags) now allows combinations of
	  XAResource.TMSTARTRSCAN and TMENDRSCAN. To simulate the "scanning"
	  nature of the interface, we return all prepared XIDs for TMSTARTRSCAN,
	  and no new XIDs for calls with TMNOFLAGS, or TMENDRSCAN when not in
	  combination with TMSTARTRSCAN. This change was made for API compliance,
	  as well as integration with IBM WebSphere's transaction manager.

12-23-05 - Version 5.0.0-beta

    - XADataSource implemented (ported from 3.2 branch which won't be
      released as a product). Use
      "com.mysql.jdbc.jdbc2.optional.MysqlXADataSource" as your datasource
      class name in your application server to utilize XA transactions
      in MySQL-5.0.10 and newer.

    - PreparedStatement.setString() didn't work correctly when
      sql_mode on server contained NO_BACKSLASH_ESCAPES, and no characters
      that needed escaping were present in the string.

    - Attempt detection of the MySQL type "BINARY" (it's an alias, so this isn't
      always reliable), and use the java.sql.Types.BINARY type mapping for it.

    - Moved -bin-g.jar file into separate "debug" subdirectory to avoid confusion.

    - Don't allow .setAutoCommit(true), or .commit() or .rollback() on an XA-managed
      connection as-per the JDBC specification.

    - If the connection "useTimezone" is set to "true", then also respect timezone
      conversions in escape-processed string literals (e.g. "{ts ...}" and
      "{t ...}").

    - Return original column name for RSMD.getColumnName() if the column was aliased,
      alias name for .getColumnLabel() (if aliased), and original table name
      for .getTableName(). Note this only works for MySQL-4.1 and newer, as
      older servers don't make this information available to clients.

    - Setting "useJDBCCompliantTimezoneShift=true" (it's not the default)
      causes the driver to use GMT for _all_ TIMESTAMP/DATETIME timezones,
      and the current VM timezone for any other type that refers to timezones.
      This feature can not be used when "useTimezone=true" to convert between
      server and client timezones.

    - Add one level of indirection of internal representation of CallableStatement
      parameter metadata to avoid class not found issues on JDK-1.3 for
      ParameterMetadata interface (which doesn't exist prior to JDBC-3.0).

    - Added unit tests for XADatasource, as well as friendlier exceptions
      for XA failures compared to the "stock" XAException (which has no
      messages).

    - Fixed BUG#14279 - Idle timeouts cause XAConnections to whine about rolling
      themselves back

    - Added support for Connector/MXJ integration via url subprotocol
      "jdbc:mysql:mxj://....".

    - Moved all SQLException constructor usage to a factory in SQLError
      (ground-work for JDBC-4.0 SQLState-based exception classes).

    - Removed Java5-specific calls to BigDecimal constructor (when
      result set value is '', (int)0 was being used as an argument
      in-directly via method return value. This signature doesn't exist
      prior to Java5.)

    - Moved all SQLException creation to a factory method in SQLError,
      groundwork for JDBC-4.0 SQLState class-based exceptions.

    - Added service-provider entry to META-INF/services/java.sql.Driver
      for JDBC-4.0 support.

    - Return "[VAR]BINARY" for RSMD.getColumnTypeName() when that is actually
      the type, and it can be distinguished (MySQL-4.1 and newer).

    - When fix for BUG#14562 was merged from 3.1.12, added functionality
      for CallableStatement's parameter metadata to return correct
      information for .getParameterClassName().

    - Fuller synchronization of Connection to avoid deadlocks when
      using multithreaded frameworks that multithread a single connection
      (usually not recommended, but the JDBC spec allows it anyways),
      part of fix to BUG#14972).

    - Implementation of Statement.cancel() and Statement.setQueryTimeout().
      Both require MySQL-5.0.0 or newer server, require a separate connection
      to issue the "KILL QUERY" command, and in the case of setQueryTimeout()
      creates an additional thread to handle the timeout functionality.

      Note: Failures to cancel the statement for setQueryTimeout() may manifest
      themselves as RuntimeExceptions rather than failing silently, as there
      is currently no way to unblock the thread that is executing the query being
      cancelled due to timeout expiration and have it throw the exception
      instead.

    - Removed dead code in com.mysql.jdbc.Connection.

    - Made construction of com.mysql.jdbc.Field (result set metadata)
      instances more efficient for non-string types by not doing
      character set initialization, or detection of type changes due to
      temporary tables.

    - Removed redundant code in com.mysql.jdbc.MysqlIO.

    - Removed work done for BUG#14652, and instead loosened synchronization
      to solve a number of deadlock issues in BUG#18719, BUG#18367, BUG#17709
      and BUG#15067. New strategy basically makes Connection instances threadsafe
      and thus shareable across threads, and anything else threadsafe, but not
      necessarily shareable across threads due to JDBC API interactions that
      can cause non-obvious behavior and/or deadlock scenarios to occur since
      the API is not designed to be used from multiple threads at once.

      Therefore, unless external synchronization is provided, clients should
      not allow multiple threads to share a given statement or result set. Examples
      of issues with the API itself not being multi-thread suitable include,
      but are not limited to race conditions between modifiers and execution and
      retrieval methods on statements and result sets that are not synchronizable
      such as ResultSet.get*() and traversal methods, or Statement.execute*() closing
      result sets without effectively making the driver itself serializable across the
      board.

      These changes should not have any effect on "normal" J(2)EE use cases
      where only one thread ever uses a connection instance and the objects created by
      it.

    - Use a java.util.Timer to schedule cancellation of queries via
      Statement.setQueryTimeout() rather than one thread per potential cancellation.

      A new thread will be used to actually cancel a running query, as there's potential
      for a cancel request to block other cancel requests if all run from the
      same thread.

nn-nn-07 - Version 3.1.15

	- Fixed BUG#23281 - Downed slave caused round-robin load balance to
	  not cycle back to first host in list.

	- Disabled use of server-side prepared statements by default.

	- Handle YYYY-MM-DD hh:mm:ss format of timestamp in
	  ResultSet.getTimeFromString().

	- Fixed BUG#24840 - character encoding of "US-ASCII" doesn't map correctly
	  for 4.1 or newer

	- Added Implementation-Vendor-Id attribute to jar manifest per request
	  in BUG#15641.

	- C3P0 >= version 0.9.1 passes non-proxied connections to
	  MysqlConnectionTester,  thus it began throwing ClassCastExceptions.
	  MysqlConnectionTester now checks if it has a plain Connection and uses
	  that if possible. Thanks to Brian Skrab for the fix.

10-19-06 - Version 3.1.14

    - Fixed BUG#20479 - Updatable result set throws ClassCastException
	  when there is row data and moveToInsertRow() is called.

	- Fixed BUG#20485 - Updatable result set that contains
	  a BIT column fails when server-side prepared statements are used.

	- Fixed BUG#16987 - Memory leak with profileSQL=true.

	- Fixed BUG#19726 - Connection fails to localhost when using
	  timeout and IPv6 is configured.

	- Fixed BUG#16791 - NullPointerException in MysqlDataSourceFactory
	  due to Reference containing RefAddrs with null content.

	- Fixed BUG#20306 - ResultSet.getShort() for UNSIGNED TINYINT
	  returns incorrect values when using server-side prepared statements.

	- Fixed BUG#20687 - Can't pool server-side prepared statements, exception
	  raised when re-using them.

	- Fixed BUG#21062 - ResultSet.getSomeInteger() doesn't work for BIT(>1).

	- Fixed BUG#18880 - ResultSet.getFloatFromString() can't retrieve
	  values near Float.MIN/MAX_VALUE.

	- Fixed BUG#20888 - escape of quotes in client-side prepared
	  statements parsing not respected. Patch covers more than bug report,
	  including NO_BACKSLASH_ESCAPES being set, and stacked quote characters
	  forms of escaping (i.e. '' or "").

	- Fixed BUG#19993 - ReplicationDriver does not always round-robin load
	  balance depending on URL used for slaves list.

	- Fixed calling toString() on ResultSetMetaData for driver-generated
	  (i.e. from DatabaseMetaData method calls, or from getGeneratedKeys())
	  result sets would raise a NullPointerException.

	- Fixed Bug#21207 - Driver throws NPE when tracing prepared statements that
	  have been closed (in asSQL()).

	- Removed logger autodectection altogether, must now specify logger
	  explitly if you want to use a logger other than one that logs
	  to STDERR.

	- Fixed BUG#22290 - Driver issues truncation on write exception when
	  it shouldn't (due to sending big decimal incorrectly to server with
	  server-side prepared statement).

	- Driver now sends numeric 1 or 0 for client-prepared statement
	  setBoolean() calls instead of '1' or '0'.

	- Fixed bug where driver would not advance to next host if
	  roundRobinLoadBalance=true and the last host in the list is down.

	- Fixed BUG#18258 - DatabaseMetaData.getTables(), columns() with bad
	  catalog parameter threw exception rather than return empty result
	  set (as required by spec).

	- Check and store value for continueBatchOnError property in constructor
      of Statements, rather than when executing batches, so that Connections
      closed out from underneath statements don't cause NullPointerExceptions
      when it's required to check this property.

    - Fixed bug when calling stored functions, where parameters weren't
      numbered correctly (first parameter is now the return value, subsequent
      parameters if specified start at index "2").

	- Fixed BUG#21814 - time values outside valid range silently wrap.

05-26-06 - Version 3.1.13

    - Fixed BUG#15464 - INOUT parameter does not store IN value.

    - Fixed BUG#14609 - Exception thrown for new decimal type when
      using updatable result sets.

    - Fixed BUG#15544, no "dos" character set in MySQL > 4.1.0

    - Fixed BUG#15383 - PreparedStatement.setObject() serializes
      BigInteger as object, rather than sending as numeric value
      (and is thus not complementary to .getObject() on an UNSIGNED
      LONG type).

    - Fixed BUG#11874 - ResultSet.getShort() for UNSIGNED TINYINT
      returned wrong values.

    - Fixed BUG#15676 - lib-nodist directory missing from
      package breaks out-of-box build

    - Fixed BUG#15854 - DBMD.getColumns() returns wrong type for BIT.

    - Fixed BUG#16169 - ResultSet.getNativeShort() causes stack overflow error
      via recurisve calls.

    - Fixed BUG#14938 - Unable to initialize character set mapping tables.
      Removed reliance on .properties files to hold this information, as it
      turns out to be too problematic to code around class loader hierarchies
      that change depending on how an application is deployed. Moved information
      back into the CharsetMapping class.

    - Fixed BUG#16841 - updatable result set doesn't return AUTO_INCREMENT
      values for insertRow() when multiple column primary keys are used. (the
      driver was checking for the existence of single-column primary keys and
      an autoincrement value > 0 instead of a straightforward isAutoIncrement()
      check).

    - Fixed BUG#17099 - Statement.getGeneratedKeys() throws NullPointerException
      when no query has been processed.

    - Fixed BUG#13469 - Driver tries to call methods that don't exist on older and
      newer versions of Log4j. The fix is not trying to auto-detect presense of log4j,
      too many different incompatible versions out there in the wild to do this reliably.

      If you relied on autodetection before, you will need to add
      "logger=com.mysql.jdbc.log.Log4JLogger" to your JDBC URL to enable Log4J usage,
      or alternatively use the new "CommonsLogger" class to take care of this.

    - Added support for Apache Commons logging, use "com.mysql.jdbc.log.CommonsLogger"
      as the value for the "logger" configuration property.

    - LogFactory now prepends "com.mysql.jdbc.log" to log class name if it can't be
      found as-specified. This allows you to use "short names" for the built-in log
      factories, for example "logger=CommonsLogger" instead of
      "logger=com.mysql.jdbc.log.CommonsLogger".

    - Fixed BUG#15570 - ReplicationConnection incorrectly copies state,
	  doesn't transfer connection context correctly when transitioning between
	  the same read-only states.

	- Fixed BUG#18041 - Server-side prepared statements don't cause
	  truncation exceptions to be thrown when truncation happens.

	- Added performance feature, re-writing of batched executes for
	  Statement.executeBatch() (for all DML statements) and
	  PreparedStatement.executeBatch() (for INSERTs with VALUE clauses
	  only). Enable by using "rewriteBatchedStatements=true" in your JDBC URL.

	- Fixed BUG#17898 - registerOutParameter not working when some
	  parameters pre-populated. Still waiting for feedback from JDBC experts
	  group to determine what correct parameter count from getMetaData()
	  should be, however.

	- Fixed BUG#17587 - clearParameters() on a closed prepared statement
	  causes NPE.

	- Map "latin1" on MySQL server to CP1252 for MySQL > 4.1.0.

	- Added additional accessor and mutator methods on ConnectionProperties
	  so that DataSource users can use same naming as regular URL properties.

	- Fixed BUG#18740 - Data truncation and getWarnings() only returns last
	  warning in set.

	- Improved performance of retrieving BigDecimal, Time, Timestamp and Date
	  values from server-side prepared statements by creating fewer short-lived
	  instances of Strings when the native type is not an exact match for
	  the requested type. Fixes BUG#18496 for BigDecimals.

	- Fixed BUG#18554 - Aliased column names where length of name > 251
	  are corrupted.

	- Fixed BUG#17450 - ResultSet.wasNull() not always reset
	  correctly for booleans when done via conversion for server-side
	  prepared statements.

	- Fixed BUG#16277 - Invalid classname returned for
	  RSMD.getColumnClassName() for BIGINT type.

	- Fixed case where driver wasn't reading server status correctly when
	  fetching server-side prepared statement rows, which in some cases
	  could cause warning counts to be off, or multiple result sets to not
	  be read off the wire.

	- Driver now aware of fix for BIT type metadata that went into
	  MySQL-5.0.21 for server not reporting length consistently (bug
	  number 13601).

	- Fixed BUG#19282 - ResultSet.wasNull() returns incorrect value
	  when extracting native string from server-side prepared statement
	  generated result set.

11-30-05 - Version 3.1.12

    - Fixed client-side prepared statement bug with embedded ? inside
      quoted identifiers (it was recognized as a placeholder, when it
      was not).

    - Don't allow executeBatch() for CallableStatements with registered
      OUT/INOUT parameters (JDBC compliance).

    - Fall back to platform-encoding for URLDecoder.decode() when
      parsing driver URL properties if the platform doesn't have a
      two-argument version of this method.

    - Fixed BUG#14562 - Java type conversion may be incorrect for
      mediumint.

    - Added configuration property "useGmtMillisForDatetimes" which
      when set to true causes ResultSet.getDate(), .getTimestamp() to
      return correct millis-since GMT when .getTime() is called on
      the return value (currently default is "false" for legacy
      behavior).

    - Fixed DatabaseMetaData.stores*Identifiers():

        * if lower_case_table_names=0 (on server):

            storesLowerCaseIdentifiers() returns false
            storesLowerCaseQuotedIdentifiers() returns false
            storesMixedCaseIdentifiers() returns true
            storesMixedCaseQuotedIdentifiers() returns true
            storesUpperCaseIdentifiers() returns false
            storesUpperCaseQuotedIdentifiers() returns true

        * if lower_case_table_names=1 (on server):

            storesLowerCaseIdentifiers() returns true
            storesLowerCaseQuotedIdentifiers() returns true
            storesMixedCaseIdentifiers() returns false
            storesMixedCaseQuotedIdentifiers() returns false
            storesUpperCaseIdentifiers() returns false
            storesUpperCaseQuotedIdentifiers() returns true

    - Fixed BUG#14815 - DatabaseMetaData.getColumns() doesn't
      return TABLE_NAME correctly.

    - Fixed BUG#14909 - escape processor replaces quote character
      in quoted string with string delimiter.

    - Fixed BUG#12975 - OpenOffice expects
      DBMD.supportsIntegrityEnhancementFacility() to return "true"
      if foreign keys are supported by the datasource, even though
      this method also covers support for check constraints,
	  which MySQL _doesn't_ have. Setting the configuration property
	  "overrideSupportsIntegrityEnhancementFacility" to "true" causes
	  the driver to return "true" for this method.

    - Added "com.mysql.jdbc.testsuite.url.default" system property to
	  set default JDBC url for testsuite (to speed up bug resolution
	  when I'm working in Eclipse).

	- Fixed BUG#14938 - Unable to initialize character set mapping
	  tables (due to J2EE classloader differences).

	- Fixed BUG#14972 - Deadlock while closing server-side prepared
	  statements from multiple threads sharing one connection.

	- Fixed BUG#12230 -	logSlowQueries should give better info.

	- Fixed BUG#13775 - Extraneous sleep on autoReconnect.

	- Fixed BUG#15024 - Driver incorrectly closes streams passed as
	  arguments to PreparedStatements. Reverts to legacy behavior by
	  setting the JDBC configuration property "autoClosePStmtStreams"
	  to "true" (also included in the 3-0-Compat configuration "bundle").

	- Fixed BUG#13048 - maxQuerySizeToLog is not respected. Added logging of
	  bound values for execute() phase of server-side prepared statements
	  when profileSQL=true as well.

	- Fixed BUG#15065 - Usage advisor complains about unreferenced
	  columns, even though they've been referenced.

	- Don't increase timeout for failover/reconnect (BUG#6577)

	- Process escape tokens in Connection.prepareStatement(...), fix
	  for BUG#15141. You can disable this behavior by setting
	  the JDBC URL configuration property "processEscapeCodesForPrepStmts"
	  to "false".

	- Fixed BUG#13255 - Reconnect during middle of executeBatch()
	  should not occur if autoReconnect is enabled.

10-07-05 - Version 3.1.11

    - Fixed BUG#11629 - Spurious "!" on console when character
      encoding is "utf8".

    - Fixed statements generated for testcases missing ";" for
      "plain" statements.

    - Fixed BUG#11663 - Incorrect generation of testcase scripts
      for server-side prepared statements.

    - Fixed regression caused by fix for BUG#11552 that caused driver
      to return incorrect values for unsigned integers when those
      integers where within the range of the positive signed type.

    - Moved source code to svn repo.

    - Fixed BUG#11797 - Escape tokenizer doesn't respect stacked single quotes
	  for escapes.

	- GEOMETRY type not recognized when using server-side prepared statements.

    - Fixed BUG#11879 -- ReplicationConnection won't switch to slave, throws
      "Catalog can't be null" exception.

    - Fixed BUG#12218, properties shared between master and slave with
      replication connection.

    - Fixed BUG#10630, Statement.getWarnings() fails with NPE if statement
      has been closed.

    - Only get char[] from SQL in PreparedStatement.ParseInfo() when needed.

    - Fixed BUG#12104 - Geometry types not handled with server-side prepared
      statements.

    - Fixed BUG#11614 - StringUtils.getBytes() doesn't work when using
      multibyte character encodings and a length in  _characters_ is
      specified.

    - Fixed BUG#11798 - Pstmt.setObject(...., Types.BOOLEAN) throws exception.

    - Fixed BUG#11976 - maxPerformance.properties mis-spells
	  "elideSetAutoCommits".

	- Fixed BUG#11575 -- DBMD.storesLower/Mixed/UpperIdentifiers()
	  reports incorrect values for servers deployed on Windows.

	- Fixed BUG#11190 - ResultSet.moveToCurrentRow() fails to work when
	  preceeded by a call to ResultSet.moveToInsertRow().

	- Fixed BUG#11115, VARBINARY data corrupted when using server-side
	  prepared statements and .setBytes().

	- Fixed BUG#12229 - explainSlowQueries hangs with server-side
	  prepared statements.

	- Fixed BUG#11498 - Escape processor didn't honor strings demarcated
	  with double quotes.

	- Lifted restriction of changing streaming parameters with server-side
	  prepared statements. As long as _all_ streaming parameters were set
	  before execution, .clearParameters() does not have to be called.
	  (due to limitation of client/server protocol, prepared statements
	   can not reset _individual_ stream data on the server side).

	- Reworked Field class, *Buffer, and MysqlIO to be aware of field
	  lengths > Integer.MAX_VALUE.

	- Updated DBMD.supportsCorrelatedQueries() to return true for versions >
	  4.1, supportsGroupByUnrelated() to return true and
	  getResultSetHoldability() to return HOLD_CURSORS_OVER_COMMIT.

	- Fixed BUG#12541 - Handling of catalog argument in
	  DatabaseMetaData.getIndexInfo(), which also means changes to the following
	  methods in DatabaseMetaData:

	    - getBestRowIdentifier()
	    - getColumns()
	    - getCrossReference()
	    - getExportedKeys()
	    - getImportedKeys()
	    - getIndexInfo()
	    - getPrimaryKeys()
	    - getProcedures() (and thus indirectly getProcedureColumns())
	    - getTables()

	  The "catalog" argument in all of these methods now behaves in the following
	  way:

	    - Specifying NULL means that catalog will not be used to filter the
	      results (thus all databases will be searched), unless you've
	      set "nullCatalogMeansCurrent=true" in your JDBC URL properties.

	    - Specifying "" means "current" catalog, even though this isn't quite
	      JDBC spec compliant, it's there for legacy users.

	    - Specifying a catalog works as stated in the API docs.

	- Made Connection.clientPrepare() available from "wrapped" connections
	  in the jdbc2.optional package (connections built by
	  ConnectionPoolDataSource instances).

    - Added Connection.isMasterConnection() for clients to be able to determine
      if a multi-host master/slave connection is connected to the first host
      in the list.

    - Fixed BUG#12753 - Tokenizer for "=" in URL properties was causing
      sessionVariables=.... to be parameterized incorrectly.

    - Fixed BUG#11781, foreign key information that is quoted is
      parsed incorrectly when DatabaseMetaData methods use that
      information.

    - The "sendBlobChunkSize" property is now clamped to "max_allowed_packet"
      with consideration of stream buffer size and packet headers to avoid
      PacketTooBigExceptions when "max_allowed_packet" is similar in size
      to the default "sendBlobChunkSize" which is 1M.

    - CallableStatement.clearParameters() now clears resources associated
      with INOUT/OUTPUT parameters as well as INPUT parameters.

    - Fixed BUG#12417 - Connection.prepareCall() is database name
      case-sensitive (on Windows systems).

    - Fixed BUG#12752 - Cp1251 incorrectly mapped to win1251 for
      servers newer than 4.0.x.

    - Fixed BUG#12970 - java.sql.Types.OTHER returned for
	  BINARY and VARBINARY columns when using
	  DatabaseMetaData.getColumns().

	- ServerPreparedStatement.getBinding() now checks if the statement
	  is closed before attempting to reference the list of parameter
	  bindings, to avoid throwing a NullPointerException.

    - Fixed BUG#13277 - ResultSetMetaData from
      Statement.getGeneratedKeys() caused NullPointerExceptions to be
      thrown whenever a method that required a connection reference
      was called.

    - Removed support for java.nio I/O. Too many implementations
      turned out to be buggy, and there was no performance difference
      since MySQL is a blocking protocol anyway.

06-23-05 - Version 3.1.10-stable

	- Fixed connecting without a database specified raised an exception
	  in MysqlIO.changeDatabaseTo().

	- Initial implemention of ParameterMetadata for
	  PreparedStatement.getParameterMetadata(). Only works fully
	  for CallableStatements, as current server-side prepared statements
	  return every parameter as a VARCHAR type.

	- Fixed BUG#11552 - Server-side prepared statements return incorrect
	  values for unsigned TINYINT, SMALLINT, INT and Long.

	- Fixed BUG#11540 - Incorrect year conversion in setDate(..) for
	  system that use B.E. year in default locale.

06-22-05 - Version 3.1.9-stable

	- Overhaul of character set configuration, everything now
	  lives in a properties file.

	- Driver now correctly uses CP932 if available on the server
	  for Windows-31J, CP932 and MS932 java encoding names,
	  otherwise it resorts to SJIS, which is only a close
	  approximation. Currently only MySQL-5.0.3 and newer (and
	  MySQL-4.1.12 or .13, depending on when the character set
	  gets backported) can reliably support any variant of CP932.

	- Fixed BUG#9064 - com.mysql.jdbc.PreparedStatement.ParseInfo
	  does unnecessary call to toCharArray().

	- Fixed Bug#10144 - Memory leak in ServerPreparedStatement if
	  serverPrepare() fails.

	- Actually write manifest file to correct place so it ends up
	  in the binary jar file.

	- Added "createDatabaseIfNotExist" property (default is "false"),
	  which will cause the driver to ask the server to create the
	  database specified in the URL if it doesn't exist. You must have
	  the appropriate privileges for database creation for this to
	  work.

	- Fixed BUG#10156 - Unsigned SMALLINT treated as signed for ResultSet.getInt(),
	  fixed all cases for UNSIGNED integer values and server-side prepared statements,
	  as well as ResultSet.getObject() for UNSIGNED TINYINT.

	- Fixed BUG#10155, double quotes not recognized when parsing
	  client-side prepared statements.

	- Made enableStreamingResults() visible on
	  com.mysql.jdbc.jdbc2.optional.StatementWrapper.

	- Made ServerPreparedStatement.asSql() work correctly so auto-explain
	  functionality would work with server-side prepared statements.

	- Made JDBC2-compliant wrappers public in order to allow access to
	  vendor extensions.

	- Cleaned up logging of profiler events, moved code to dump a profiler
	  event as a string to com.mysql.jdbc.log.LogUtils so that third
	  parties can use it.

	- DatabaseMetaData.supportsMultipleOpenResults() now returns true. The
	  driver has supported this for some time, DBMD just missed that fact.

	- Fixed BUG#10310 - Driver doesn't support {?=CALL(...)} for calling
	  stored functions. This involved adding support for function retrieval
	  to DatabaseMetaData.getProcedures() and getProcedureColumns() as well.

	- Fixed BUG#10485, SQLException thrown when retrieving YEAR(2)
	  with ResultSet.getString(). The driver will now always treat YEAR types
	  as java.sql.Dates and return the correct values for getString().
	  Alternatively, the "yearIsDateType" connection property can be set to
	  "false" and the values will be treated as SHORTs.

	- The datatype returned for TINYINT(1) columns when "tinyInt1isBit=true"
	  (the default) can be switched between Types.BOOLEAN and Types.BIT
	  using the new configuration property "transformedBitIsBoolean", which
	  defaults to "false". If set to "false" (the default),
	  DatabaseMetaData.getColumns() and ResultSetMetaData.getColumnType()
	  will return Types.BOOLEAN for TINYINT(1) columns. If "true",
	  Types.BOOLEAN will be returned instead. Irregardless of this configuration
	  property, if "tinyInt1isBit" is enabled, columns with the type TINYINT(1)
	  will be returned as java.lang.Boolean instances from
	  ResultSet.getObject(..), and ResultSetMetaData.getColumnClassName()
	  will return "java.lang.Boolean".

	- Fixed BUG#10496 - SQLException is thrown when using property
	  "characterSetResults" with cp932 or eucjpms.

	- Reorganized directory layout, sources now in "src" folder,
	  don't pollute parent directory when building, now output goes
	  to "./build", distribution goes to "./dist".

	- Added support/bug hunting feature that generates .sql test
	  scripts to STDERR when "autoGenerateTestcaseScript" is set
	  to "true".

	- Fixed BUG#10850 - 0-length streams not sent to server when
	  using server-side prepared statements.

	- Setting "cachePrepStmts=true" now causes the Connection to also
	  cache the check the driver performs to determine if a prepared
	  statement can be server-side or not, as well as caches server-side
	  prepared statements for the lifetime of a connection. As before,
	  the "prepStmtCacheSize" parameter controls the size of these
	  caches.

	- Try to handle OutOfMemoryErrors more gracefully. Although not
	  much can be done, they will in most cases close the connection
	  they happened on so that further operations don't run into
	  a connection in some unknown state. When an OOM has happened,
	  any further operations on the connection will fail with a
	  "Connection closed" exception that will also list the OOM exception
	  as the reason for the implicit connection close event.

	- Don't send COM_RESET_STMT for each execution of a server-side
	  prepared statement if it isn't required.

	- Driver detects if you're running MySQL-5.0.7 or later, and does
	  not scan for "LIMIT ?[,?]" in statements being prepared, as the
	  server supports those types of queries now.

	- Fixed BUG#11115, Varbinary data corrupted when using server-side
	  prepared statements and ResultSet.getBytes().

	- Connection.setCatalog() is now aware of the "useLocalSessionState"
	  configuration property, which when set to true will prevent
	  the driver from sending "USE ..." to the server if the requested
	  catalog is the same as the current catalog.

	- Added the following configuration bundles, use one or many via
	  the "useConfigs" configuration property:

	    * maxPerformance -- maximum performance without being reckless
	    * solarisMaxPerformance -- maximum performance for Solaris,
	                               avoids syscalls where it can
	    * 3-0-Compat -- Compatibility with Connector/J 3.0.x functionality

	- Added "maintainTimeStats" configuration property (defaults to "true"),
	  which tells the driver whether or not to keep track of the last query time
	  and the last successful packet sent to the server's time. If set to
	  false, removes two syscalls per query.

	- Fixed BUG#11259, autoReconnect ping causes exception on connection
	  startup.

	- Fixed BUG#11360 Connector/J dumping query into SQLException twice

	- Fixed PreparedStatement.setClob() not accepting null as a parameter.

	- Fixed BUG#11411 - Production package doesn't include JBoss integration
	  classes.

	- Removed nonsensical "costly type conversion" warnings when using
	  usage advisor.

04-14-05 - Version 3.1.8-stable

	- Fixed DatabaseMetaData.getTables() returning views when they were
	  not asked for as one of the requested table types.

	- Added support for new precision-math DECIMAL type in MySQL >= 5.0.3.

	- Fixed ResultSet.getTime() on a NULL value for server-side prepared
	  statements throws NPE.

	- Made Connection.ping() a public method.

	- Fixed Bug#8868, DATE_FORMAT() queries returned as BLOBs from getObject().

	- ServerPreparedStatements now correctly 'stream' BLOB/CLOB data to the
	  server. You can configure the threshold chunk size using the
	  JDBC URL property 'blobSendChunkSize' (the default is one megabyte).

    - BlobFromLocator now uses correct identifier quoting when generating
      prepared statements.

    - Server-side session variables can be preset at connection time by
      passing them as a comma-delimited list for the connection property
      'sessionVariables'.

	- Fixed regression in ping() for users using autoReconnect=true.

	- Fixed BUG#9040 - PreparedStatement.addBatch() doesn't work with server-side
	  prepared statements and streaming BINARY data.

	- Fixed BUG#8800 - DBMD.supportsMixedCase*Identifiers() returns wrong
	  value on servers running on case-sensitive filesystems.

	- Fixed BUG#9206, can not use 'UTF-8' for characterSetResults
      configuration property.

    - Fixed BUG#9236, a continuation of BUG#8868, where functions used in queries
      that should return non-string types when resolved by temporary tables suddenly
      become opaque binary strings (work-around for server limitation). Also fixed
      fields with type of CHAR(n) CHARACTER SET BINARY to return correct/matching
      classes for RSMD.getColumnClassName() and ResultSet.getObject().

    - Fixed BUG#8792 - DBMD.supportsResultSetConcurrency() not returning
	  true for forward-only/read-only result sets (we obviously support this).

	- Fixed BUG#8803, 'DATA_TYPE' column from DBMD.getBestRowIdentifier()
	  causes ArrayIndexOutOfBoundsException when accessed (and in fact, didn't
	  return any value).

	- Check for empty strings ('') when converting char/varchar column data to numbers,
	  throw exception if 'emptyStringsConvertToZero' configuration property is set
	  to 'false' (for backwards-compatibility with 3.0, it is now set to 'true'
	  by default, but will most likely default to 'false' in 3.2).

	- Fixed BUG#9320 - PreparedStatement.getMetaData() inserts blank row in database
	  under certain conditions when not using server-side prepared statements.

	- Connection.canHandleAsPreparedStatement() now makes 'best effort' to distinguish
	  LIMIT clauses with placeholders in them from ones without in order to have fewer
	  false positives when generating work-arounds for statements the server cannot
	  currently handle as server-side prepared statements.

	- Fixed build.xml to not compile log4j logging if log4j not available.

	- Added support for the c3p0 connection pool's (http://c3p0.sf.net/)
	  validation/connection checker interface which uses the lightweight
	  'COM_PING' call to the server if available. To use it, configure your
	  c3p0 connection pool's 'connectionTesterClassName' property to use
	  'com.mysql.jdbc.integration.c3p0.MysqlConnectionTester'.

	- Better detection of LIMIT inside/outside of quoted strings so that
	  the driver can more correctly determine whether a prepared statement
	  can be prepared on the server or not.

	- Fixed BUG#9319 - Stored procedures with same name in
	  different databases confuse the driver when it tries to determine
	  parameter counts/types.

    - Added finalizers to ResultSet and Statement implementations to be JDBC
      spec-compliant, which requires that if not explicitly closed, these
      resources should be closed upon garbage collection.

    - Fixed BUG#9682 - Stored procedures with DECIMAL parameters with
	  storage specifications that contained "," in them would fail.

	- PreparedStatement.setObject(int, Object, int type, int scale) now
	  uses scale value for BigDecimal instances.

	- Fixed BUG#9704 - Statement.getMoreResults() could throw NPE when
	  existing result set was .close()d.

	- The performance metrics feature now gathers information about
	  number of tables referenced in a SELECT.

	- The logging system is now automatically configured. If the value has
	  been set by the user, via the URL property "logger" or the system
	  property "com.mysql.jdbc.logger", then use that, otherwise, autodetect
	  it using the following steps:

    	 Log4j, if it's available,
    	 Then JDK1.4 logging,
    	 Then fallback to our STDERR logging.

   	- Fixed BUG#9778, DBMD.getTables() shouldn't return tables if views
	  are asked for, even if the database version doesn't support views.

	- Fixed driver not returning 'true' for '-1' when ResultSet.getBoolean()
	  was called on result sets returned from server-side prepared statements.

	- Added a Manifest.MF file with implementation information to the .jar
	  file.

	- More tests in Field.isOpaqueBinary() to distinguish opaque binary (i.e.
	  fields with type CHAR(n) and CHARACTER SET BINARY) from output of
	  various scalar and aggregate functions that return strings.

	- Fixed BUG#9917 - Should accept null for catalog (meaning use current)
	  in DBMD methods, even though it's not JDBC-compliant for legacy's sake.
	  Disable by setting connection property "nullCatalogMeansCurrent" to "false"
	  (which will be the default value in C/J 3.2.x).

	- Fixed BUG#9769 - Should accept null for name patterns in DBMD (meaning "%"),
	  even though it isn't JDBC compliant, for legacy's sake. Disable by setting
	  connection property "nullNamePatternMatchesAll" to "false" (which will be
	  the default value in C/J 3.2.x).

02-18-05 - Version 3.1.7-stable


    - Fixed BUG#7686, Timestamp key column data needed "_binary'"
      stripped for UpdatableResultSet.refreshRow().

    - Fixed BUG#7715 - Timestamps converted incorrectly to strings
      with Server-side prepared statements and updatable result sets.

    - Detect new sql_mode variable in string form (it used to be
      integer) and adjust quoting method for strings appropriately.

    - Added 'holdResultsOpenOverStatementClose' property (default is
      false), that keeps result sets open over statement.close() or new
      execution on same statement (suggested by Kevin Burton).

    - Fixed BUG#7952 -- Infinite recursion when 'falling back' to master
      in failover configuration.

    - Disable multi-statements (if enabled) for MySQL-4.1 versions prior
      to version 4.1.10 if the query cache is enabled, as the server
      returns wrong results in this configuration.

    - Fixed duplicated code in configureClientCharset() that prevented
      useOldUTF8Behavior=true from working properly.

    - Removed 'dontUnpackBinaryResults' functionality, the driver now
      always stores results from server-side prepared statements as-is
      from the server and unpacks them on demand.

    - Fixed BUG#8096 where emulated locators corrupt binary data
      when using server-side prepared statements.

    - Fixed synchronization issue with
      ServerPreparedStatement.serverPrepare() that could cause
      deadlocks/crashes if connection was shared between threads.

    - By default, the driver now scans SQL you are preparing via all
      variants of Connection.prepareStatement() to determine if it is a
      supported type of statement to prepare on the server side, and if
      it is not supported by the server, it instead prepares it as a
      client-side emulated prepared statement (BUG#4718). You can
      disable this by passing 'emulateUnsupportedPstmts=false' in your
      JDBC URL.

    - Remove _binary introducer from parameters used as in/out
      parameters in CallableStatement.

    - Always return byte[]s for output parameters registered as *BINARY.

    - Send correct value for 'boolean' "true" to server for
      PreparedStatement.setObject(n, "true", Types.BIT).

    - Fixed bug with Connection not caching statements from
      prepareStatement() when the statement wasn't a server-side
      prepared statement.

    - Choose correct 'direction' to apply time adjustments when both
      client and server are in GMT timezone when using
      ResultSet.get(..., cal) and PreparedStatement.set(...., cal).

    - Added 'dontTrackOpenResources' option (default is false, to be
      JDBC compliant), which helps with memory use for non-well-behaved
      apps (i.e applications which don't close Statements when they
      should).

    - Fixed BUG#8428 - ResultSet.getString() doesn't maintain format
      stored on server, bug fix only enabled when 'noDatetimeStringSync'
      property is set to 'true' (the default is 'false').

    - Fixed NPE in ResultSet.realClose() when using usage advisor and
      result set was already closed.

    - Fixed BUG#8487 - PreparedStatements not creating streaming result
      sets.

    - Don't pass NULL to String.valueOf() in
      ResultSet.getNativeConvertToString(), as it stringifies it (i.e.
      returns "null"), which is not correct for the method in question.

    - Fixed BUG#8484 - ResultSet.getBigDecimal() throws exception
      when rounding would need to occur to set scale. The driver now
      chooses a rounding mode of 'half up' if non-rounding
      BigDecimal.setScale() fails.

    - Added 'useLocalSessionState' configuration property, when set to
      'true' the JDBC driver trusts that the application is well-behaved
      and only sets autocommit and transaction isolation levels using
      the methods provided on java.sql.Connection, and therefore can
      manipulate these values in many cases without incurring
      round-trips to the database server.

    - Added enableStreamingResults() to Statement for connection pool
      implementations that check Statement.setFetchSize() for
      specification-compliant values. Call Statement.setFetchSize(>=0)
      to disable the streaming results for that statement.

    - Added support for BIT type in MySQL-5.0.3. The driver will treat
      BIT(1-8) as the JDBC standard BIT type (which maps to
      java.lang.Boolean), as the server does not currently send enough
      information to determine the size of a bitfield when < 9 bits are
      declared. BIT(>9) will be treated as VARBINARY, and will return
      byte[] when getObject() is called.

12-23-04 - Version 3.1.6-stable

    - Fixed hang on SocketInputStream.read() with Statement.setMaxRows() and
      multiple result sets when driver has to truncate result set directly,
      rather than tacking a 'LIMIT n' on the end of it.

    - Fixed BUG#7026 - DBMD.getProcedures() doesn't respect catalog parameter.

    - Respect bytes-per-character for RSMD.getPrecision().

12-02-04 - Version 3.1.5-gamma

	- Fix comparisons made between string constants and dynamic strings that
	  are either toUpperCase()d or toLowerCase()d to use Locale.ENGLISH, as
	  some locales 'override' case rules for English. Also use
	  StringUtils.indexOfIgnoreCase() instead of .toUpperCase().indexOf(),
	  avoids creating a very short-lived transient String instance.

	- Fixed BUG#5235 - Server-side prepared statements did not honor
      'zeroDateTimeBehavior' property, and would cause class-cast
      exceptions when using ResultSet.getObject(), as the all-zero string
      was always returned.

    - Fixed batched updates with server prepared statements weren't looking if
      the types had changed for a given batched set of parameters compared
      to the previous set, causing the server to return the error
      'Wrong arguments to mysql_stmt_execute()'.

    - Handle case when string representation of timestamp contains trailing '.'
      with no numbers following it.

    - Fixed BUG#5706 - Inefficient detection of pre-existing string instances
      in ResultSet.getNativeString().

    - Don't throw exceptions for Connection.releaseSavepoint().

    - Use a per-session Calendar instance by default when decoding dates
      from ServerPreparedStatements (set to old, less performant behavior by
      setting property 'dynamicCalendars=true').

    - Added experimental configuration property 'dontUnpackBinaryResults',
      which delays unpacking binary result set values until they're asked for,
      and only creates object instances for non-numerical values (it is set
      to 'false' by default). For some usecase/jvm combinations, this is
      friendlier on the garbage collector.

    - Fixed BUG#5729 - UNSIGNED BIGINT unpacked incorrectly from
      server-side prepared statement result sets.

    - Fixed BUG#6225 - ServerSidePreparedStatement allocating short-lived
      objects un-necessarily.

    - Removed un-wanted new Throwable() in ResultSet constructor due to bad
      merge (caused a new object instance that was never used for every result
      set created) - Found while profiling for BUG#6359.

    - Fixed too-early creation of StringBuffer in EscapeProcessor.escapeSQL(),
      also return String when escaping not needed (to avoid unnecssary object
      allocations). Found while profiling for BUG#6359.

    - Use null-safe-equals for key comparisons in updatable result sets.

    - Fixed BUG#6537, SUM() on Decimal with server-side prepared statement ignores
      scale if zero-padding is needed (this ends up being due to conversion to DOUBLE
      by server, which when converted to a string to parse into BigDecimal, loses all
      'padding' zeros).

    - Use DatabaseMetaData.getIdentifierQuoteString() when building DBMD
      queries.

    - Use 1MB packet for sending file for LOAD DATA LOCAL INFILE if that
      is < 'max_allowed_packet' on server.

    - Fixed BUG#6399, ResultSetMetaData.getColumnDisplaySize() returns incorrect
      values for multibyte charsets.

    - Make auto-deserialization of java.lang.Objects stored in BLOBs
      configurable via 'autoDeserialize' property (defaults to 'false').

    - Re-work Field.isOpaqueBinary() to detect 'CHAR(n) CHARACTER SET BINARY'
      to support fixed-length binary fields for ResultSet.getObject().

    - Use our own implementation of buffered input streams to get around
      blocking behavior of java.io.BufferedInputStream. Disable this with
      'useReadAheadInput=false'.

    - Fixed BUG#6348, failing to connect to the server when one of the
      addresses for the given host name is IPV6 (which the server does
      not yet bind on). The driver now loops through _all_ IP addresses
      for a given host, and stops on the first one that accepts() a
      socket.connect().

09-04-04 - Version 3.1.4-beta

    - Fixed BUG#4510 - connector/j 3.1.3 beta does not handle integers
      correctly (caused by changes to support unsigned reads in
      Buffer.readInt() -> Buffer.readShort()).

    - Added support in DatabaseMetaData.getTables() and getTableTypes()
      for VIEWs which are now available in MySQL server version 5.0.x.

    - Fixed BUG#4642 -- ServerPreparedStatement.execute*() sometimes
      threw ArrayIndexOutOfBoundsException when unpacking field metadata.

    - Optimized integer number parsing, enable 'old' slower integer parsing
      using JDK classes via 'useFastIntParsing=false' property.

    - Added 'useOnlyServerErrorMessages' property, which causes message text
      in exceptions generated by the server to only contain the text sent by
      the server (as opposed to the SQLState's 'standard' description, followed
      by the server's error message). This property is set to 'true' by default.

    - Fixed BUG#4689 - ResultSet.wasNull() does not work for primatives if a
      previous null was returned.

    - Track packet sequence numbers if enablePacketDebug=true, and throw an
      exception if packets received out-of-order.

    - Fixed BUG#4482, ResultSet.getObject() returns wrong type for strings
      when using prepared statements.

    - Calling MysqlPooledConnection.close() twice (even though an application
      error), caused NPE. Fixed.

    - Fixed BUG#5012 -- ServerPreparedStatements dealing with return of
	  DECIMAL type don't work.

	- Fixed BUG#5032 -- ResultSet.getObject() doesn't return
      type Boolean for pseudo-bit types from prepared statements on 4.1.x
      (shortcut for avoiding extra type conversion when using binary-encoded
      result sets obscurred test in getObject() for 'pseudo' bit type)

    - You can now use URLs in 'LOAD DATA LOCAL INFILE' statements, and the
      driver will use Java's built-in handlers for retreiving the data and
      sending it to the server. This feature is not enabled by default,
      you must set the 'allowUrlInLocalInfile' connection property to 'true'.

    - The driver is more strict about truncation of numerics on
      ResultSet.get*(), and will throw a SQLException when truncation is
      detected. You can disable this by setting 'jdbcCompliantTruncation' to
      false (it is enabled by default, as this functionality is required
      for JDBC compliance).

    - Added three ways to deal with all-zero datetimes when reading them from
      a ResultSet, 'exception' (the default), which throws a SQLException
      with a SQLState of 'S1009', 'convertToNull', which returns NULL instead of
      the date, and 'round', which rounds the date to the nearest closest value
      which is '0001-01-01'.

    - Fixed ServerPreparedStatement to read prepared statement metadata off
      the wire, even though it's currently a placeholder instead of using
      MysqlIO.clearInputStream() which didn't work at various times because
      data wasn't available to read from the server yet. This fixes sporadic
      errors users were having with ServerPreparedStatements throwing
      ArrayIndexOutOfBoundExceptions.

    - Use com.mysql.jdbc.Message's classloader when loading resource bundle,
      should fix sporadic issues when the caller's classloader can't locate
      the resource bundle.

07-07-04 - Version 3.1.3-beta

	- Mangle output parameter names for CallableStatements so they
	  will not clash with user variable names.

	- Added support for INOUT parameters in CallableStatements.

	- Fix for BUG#4119, null bitmask sent for server-side prepared
	  statements was incorrect.

	- Use SQL Standard SQL states by default, unless 'useSqlStateCodes'
	  property is set to 'false'.

	- Added packet debuging code (see the 'enablePacketDebug' property
	  documentation).

	- Added constants for MySQL error numbers (publicly-accessible,
	  see com.mysql.jdbc.MysqlErrorNumbers), and the ability to
	  generate the mappings of vendor error codes to SQLStates
	  that the driver uses (for documentation purposes).

	- Externalized more messages (on-going effort).

	- Fix for BUG#4311 - Error in retrieval of mediumint column with
	  prepared statements and binary protocol.

	- Support new timezone variables in MySQL-4.1.3 when
	  'useTimezone=true'

	- Support for unsigned numerics as return types from prepared statements.
	  This also causes a change in ResultSet.getObject() for the 'bigint unsigned'
	  type, which used to return BigDecimal instances, it now returns instances
	  of java.lang.BigInteger.

06-09-04 - Version 3.1.2-alpha

	- Fixed stored procedure parameter parsing info when size was
	  specified for a parameter (i.e. char(), varchar()).

	- Enabled callable statement caching via 'cacheCallableStmts'
	  property.

	- Fixed case when no output parameters specified for a
	  stored procedure caused a bogus query to be issued
	  to retrieve out parameters, leading to a syntax error
	  from the server.

	- Fixed case when no parameters could cause a NullPointerException
	  in CallableStatement.setOutputParameters().

	- Removed wrapping of exceptions in MysqlIO.changeUser().

	- Fixed sending of split packets for large queries, enabled nio
	  ability to send large packets as well.

	- Added .toString() functionality to ServerPreparedStatement,
	  which should help if you're trying to debug a query that is
	  a prepared statement (it shows SQL as the server would process).

	- Added 'gatherPerformanceMetrics' property, along with properties
	  to control when/where this info gets logged (see docs for more
	  info).

	- ServerPreparedStatements weren't actually de-allocating
	  server-side resources when .close() was called.

	- Added 'logSlowQueries' property, along with property
	  'slowQueriesThresholdMillis' to control when a query should
	  be considered 'slow'.

	- Correctly map output parameters to position given in
	  prepareCall() vs. order implied during registerOutParameter() -
	  fixes BUG#3146.

	- Correctly detect initial character set for servers >= 4.1.0

	- Cleaned up detection of server properties.

	- Support placeholder for parameter metadata for server >= 4.1.2

	- Fix for BUG#3539 getProcedures() does not return any procedures in
	  result set

	- Fix for BUG#3540 getProcedureColumns() doesn't work with wildcards
	  for procedure name

	- Fixed BUG#3520 -- DBMD.getSQLStateType() returns incorrect value.

	- Added 'connectionCollation' property to cause driver to issue
	  'set collation_connection=...' query on connection init if default
	  collation for given charset is not appropriate.

	- Fixed DatabaseMetaData.getProcedures() when run on MySQL-5.0.0 (output of
	'show procedure status' changed between 5.0.1 and 5.0.0.

	- Fixed BUG#3804 -- getWarnings() returns SQLWarning instead of DataTruncation

	- Don't enable server-side prepared statements for server version 5.0.0 or 5.0.1,
	as they aren't compatible with the '4.1.2+' style that the driver uses (the driver
	expects information to come back that isn't there, so it hangs).


02-14-04 - Version 3.1.1-alpha

    - Fixed bug with UpdatableResultSets not using client-side
	  prepared statements.

	- Fixed character encoding issues when converting bytes to
	  ASCII when MySQL doesn't provide the character set, and
	  the JVM is set to a multibyte encoding (usually affecting
	  retrieval of numeric values).

	- Unpack 'unknown' data types from server prepared statements
	  as Strings.

	- Implemented long data (Blobs, Clobs, InputStreams, Readers)
	  for server prepared statements.

	- Implemented Statement.getWarnings() for MySQL-4.1 and newer
	  (using 'SHOW WARNINGS').

	- Default result set type changed to TYPE_FORWARD_ONLY
	  (JDBC compliance).

	- Centralized setting of result set type and concurrency.

	- Re-factored how connection properties are set and exposed
	  as DriverPropertyInfo as well as Connection and DataSource
	  properties.

	- Support for NIO. Use 'useNIO=true' on platforms that support
	  NIO.

	- Support for SAVEPOINTs (MySQL >= 4.0.14 or 4.1.1).

	- Support for mysql_change_user()...See the changeUser() method
	  in com.mysql.jdbc.Connection.

	- Reduced number of methods called in average query to be more
	  efficient.

	- Prepared Statements will be re-prepared on auto-reconnect. Any errors
	  encountered are postponed until first attempt to re-execute the
	  re-prepared statement.

	- Ensure that warnings are cleared before executing queries
	  on prepared statements, as-per JDBC spec (now that we support
	  warnings).

	- Support 'old' profileSql capitalization in ConnectionProperties.
	  This property is deprecated, you should use 'profileSQL' if possible.

	- Optimized Buffer.readLenByteArray() to return shared empty byte array
	  when length is 0.

	- Allow contents of PreparedStatement.setBlob() to be retained
	  between calls to .execute*().

	- Deal with 0-length tokens in EscapeProcessor (caused by callable
	  statement escape syntax).

	- Check for closed connection on delete/update/insert row operations in
	  UpdatableResultSet.

	- Fix support for table aliases when checking for all primary keys in
	  UpdatableResultSet.

	- Removed useFastDates connection property.

	- Correctly initialize datasource properties from JNDI Refs, including
	  explicitly specified URLs.

	- DatabaseMetaData now reports supportsStoredProcedures() for
	  MySQL versions >= 5.0.0

	- Fixed stack overflow in Connection.prepareCall() (bad merge).

	- Fixed IllegalAccessError to Calendar.getTimeInMillis() in DateTimeValue
	  (for JDK < 1.4).

	- Fix for BUG#1673, where DatabaseMetaData.getColumns() is not
      returning correct column ordinal info for non '%' column name patterns.

    - Merged fix of datatype mapping from MySQL type 'FLOAT' to
      java.sql.Types.REAL from 3.0 branch.

    - Detect collation of column for RSMD.isCaseSensitive().

    - Fixed sending of queries > 16M.

    - Added named and indexed input/output parameter support to CallableStatement.
      MySQL-5.0.x or newer.

    - Fixed NullPointerException in ServerPreparedStatement.setTimestamp(),
      as well as year and month descrepencies in
      ServerPreparedStatement.setTimestamp(), setDate().

    - Added ability to have multiple database/JVM targets for compliance
      and regression/unit tests in build.xml.

    - Fixed NPE and year/month bad conversions when accessing some
      datetime functionality in ServerPreparedStatements and their
      resultant result sets.

    - Display where/why a connection was implicitly closed (to
      aid debugging).

    - CommunicationsException implemented, that tries to determine
      why communications was lost with a server, and displays
      possible reasons when .getMessage() is called.

    - Fixed BUG#2359, NULL values for numeric types in binary
      encoded result sets causing NullPointerExceptions.

    - Implemented Connection.prepareCall(), and DatabaseMetaData.
      getProcedures() and getProcedureColumns().

    - Reset 'long binary' parameters in ServerPreparedStatement when
      clearParameters() is called, by sending COM_RESET_STMT to the
      server.

    - Merged prepared statement caching, and .getMetaData() support
      from 3.0 branch.

    - Fixed off-by-1900 error in some cases for
      years in TimeUtil.fastDate/TimeCreate() when unpacking results
      from server-side prepared statements.

    - Fixed BUG#2502 -- charset conversion issue in getTables().

    - Implemented multiple result sets returned from a statement
      or stored procedure.

    - Fixed BUG#2606 -- Server side prepared statements not returning
      datatype 'YEAR' correctly.

    - Enabled streaming of result sets from server-side prepared
      statements.

    - Fixed BUG#2623 -- Class-cast exception when using
      scrolling result sets and server-side prepared statements.

	- Merged unbuffered input code from 3.0.

	- Fixed ConnectionProperties that weren't properly exposed
	  via accessors, cleaned up ConnectionProperties code.

	- Fixed BUG#2671, NULL fields not being encoded correctly in
	  all cases in server side prepared statements.

	- Fixed rare buffer underflow when writing numbers into buffers
	  for sending prepared statement execution requests.

	- Use DocBook version of docs for shipped versions of drivers.


02-18-03 - Version 3.1.0-alpha

    - Added 'requireSSL' property.

    - Added 'useServerPrepStmts' property (default 'false'). The
      driver will use server-side prepared statements when the
      server version supports them (4.1 and newer) when this
      property is set to 'true'. It is currently set to 'false'
      by default until all bind/fetch functionality has been
      implemented. Currently only DML prepared statements are
      implemented for 4.1 server-side prepared statements.

    - Track open Statements, close all when Connection.close()
      is called (JDBC compliance).

06-22-05 - Version 3.0.17-ga

    - Fixed BUG#5874, Timestamp/Time conversion goes in the wrong 'direction'
      when useTimeZone='true' and server timezone differs from client timezone.

	- Fixed BUG#7081, DatabaseMetaData.getIndexInfo() ignoring 'unique'
	  parameter.

	- Support new protocol type 'MYSQL_TYPE_VARCHAR'.

	- Added 'useOldUTF8Behavoior' configuration property, which causes
	  JDBC driver to act like it did with MySQL-4.0.x and earlier when
	  the character encoding is 'utf-8' when connected to MySQL-4.1 or
	  newer.

	- Fixed BUG#7316 - Statements created from a pooled connection were
	  returning physical connection instead of logical connection when
	  getConnection() was called.

	- Fixed BUG#7033 - PreparedStatements don't encode Big5 (and other
	  multibyte) character sets correctly in static SQL strings.

	- Fixed BUG#6966, connections starting up failed-over (due to down master)
      never retry master.

    - Fixed BUG#7061, PreparedStatement.fixDecimalExponent() adding extra
      '+', making number unparseable by MySQL server.

    - Fixed BUG#7686, Timestamp key column data needed "_binary'" stripped for
      UpdatableResultSet.refreshRow().

    - Backported SQLState codes mapping from Connector/J 3.1, enable with
      'useSqlStateCodes=true' as a connection property, it defaults to
      'false' in this release, so that we don't break legacy applications (it
      defaults to 'true' starting with Connector/J 3.1).

    - Fixed BUG#7601, PreparedStatement.fixDecimalExponent() adding extra
      '+', making number unparseable by MySQL server.

    - Escape sequence {fn convert(..., type)} now supports ODBC-style types
      that are prepended by 'SQL_'.

    - Fixed duplicated code in configureClientCharset() that prevented
      useOldUTF8Behavior=true from working properly.

    - Handle streaming result sets with > 2 billion rows properly by fixing
      wraparound of row number counter.

    - Fixed BUG#7607 - MS932, SHIFT_JIS and Windows_31J not recog. as
      aliases for sjis.

    - Fixed BUG#6549 (while fixing #7607), adding 'CP943' to aliases for
      sjis.

    - Fixed BUG#8064, which requires hex escaping of binary data when using
      multibyte charsets with prepared statements.

    - Fixed BUG#8812, NON_UNIQUE column from DBMD.getIndexInfo() returned
      inverted value.

    - Workaround for server BUG#9098 - default values of CURRENT_* for
      DATE/TIME/TIMESTAMP/TIMESTAMP columns can't be distinguished from
      'string' values, so UpdatableResultSet.moveToInsertRow() generates
      bad SQL for inserting default values.

    - Fixed BUG#8629 - 'EUCKR' charset is sent as 'SET NAMES euc_kr' which
      MySQL-4.1 and newer doesn't understand.

    - DatabaseMetaData.supportsSelectForUpdate() returns correct value based
      on server version.

    - Use hex escapes for PreparedStatement.setBytes() for double-byte charsets
      including 'aliases' Windows-31J, CP934, MS932.

    - Added support for the "EUC_JP_Solaris" character encoding, which maps
      to a MySQL encoding of "eucjpms" (backported from 3.1 branch). This only
      works on servers that support eucjpms, namely 5.0.3 or later.

11-15-04 - Version 3.0.16-ga

	- Re-issue character set configuration commands when re-using pooled
	  connections and/or Connection.changeUser() when connected to MySQL-4.1
	  or newer.

	- Fixed ResultSetMetaData.isReadOnly() to detect non-writable columns
	  when connected to MySQL-4.1 or newer, based on existence of 'original'
	  table and column names.

	- Fixed BUG#5664, ResultSet.updateByte() when on insert row
      throws ArrayOutOfBoundsException.

    - Fixed DatabaseMetaData.getTypes() returning incorrect (i.e. non-negative)
      scale for the 'NUMERIC' type.

    - Fixed BUG#6198, off-by-one bug in Buffer.readString(string).

    - Made TINYINT(1) -> BIT/Boolean conversion configurable via 'tinyInt1isBit'
      property (default 'true' to be JDBC compliant out of the box).

    - Only set 'character_set_results' during connection establishment if
      server version >= 4.1.1.

    - Fixed regression where useUnbufferedInput was defaulting to 'false'.

    - Fixed BUG#6231, ResultSet.getTimestamp() on a column with TIME in it
      fails.

09-04-04 - Version 3.0.15-ga

	- Fixed BUG#4010 - StringUtils.escapeEasternUnicodeByteStream is still
	  broken for GBK

	- Fixed BUG#4334 - Failover for autoReconnect not using port #'s for any
	  hosts, and not retrying all hosts. (WARN: This required a change to
	  the SocketFactory connect() method signature, which is now

	    public Socket connect(String host, int portNumber, Properties props),

	  therefore any third-party socket factories will have to be changed
	  to support this signature.

	- Logical connections created by MysqlConnectionPoolDataSource will
	  now issue a rollback() when they are closed and sent back to the pool.
	  If your application server/connection pool already does this for you, you
	  can set the 'rollbackOnPooledClose' property to false to avoid the
	  overhead of an extra rollback().

	- Removed redundant calls to checkRowPos() in ResultSet.

	- Fixed BUG#4742, 'DOUBLE' mapped twice in DBMD.getTypeInfo().

	- Added FLOSS license exemption.

	- Fixed BUG#4808, calling .close() twice on a PooledConnection causes NPE.

	- Fixed BUG#4138 and BUG#4860, DBMD.getColumns() returns incorrect JDBC
	  type for unsigned columns. This affects type mappings for all numeric
	  types in the RSMD.getColumnType() and RSMD.getColumnTypeNames() methods
	  as well, to ensure that 'like' types from DBMD.getColumns() match up
	  with what RSMD.getColumnType() and getColumnTypeNames() return.

	- 'Production' - 'GA' in naming scheme of distributions.

	- Fix for BUG#4880, RSMD.getPrecision() returning 0 for non-numeric types
	  (should return max length in chars for non-binary types, max length
	  in bytes for binary types). This fix also fixes mapping of
	  RSMD.getColumnType() and RSMD.getColumnTypeName() for the BLOB types based
	  on the length sent from the server (the server doesn't distinguish between
	  TINYBLOB, BLOB, MEDIUMBLOB or LONGBLOB at the network protocol level).

	- Fixed BUG#5022 - ResultSet should release Field[] instance in .close().

    - Fixed BUG#5069 -- ResultSet.getMetaData() should not return
	  incorrectly-initialized metadata if the result set has been closed, but
	  should instead throw a SQLException. Also fixed for getRow() and
	  getWarnings() and traversal methods by calling checkClosed() before
	  operating on instance-level fields that are nullified during .close().

	- Parse new timezone variables from 4.1.x servers.

	- Use _binary introducer for PreparedStatement.setBytes() and
	  set*Stream() when connected to MySQL-4.1.x or newer to avoid
	  misinterpretation during character conversion.

05-28-04 - Version 3.0.14-production

	- Fixed URL parsing error

05-27-04 - Version 3.0.13-production

	- Fixed BUG#3848 - Using a MySQLDatasource without server name fails

	- Fixed BUG#3920 - "No Database Selected" when using
	  MysqlConnectionPoolDataSource.

	- Fixed BUG#3873 - PreparedStatement.getGeneratedKeys() method returns only
	  1 result for batched insertions

05-18-04 - Version 3.0.12-production

	- Add unsigned attribute to DatabaseMetaData.getColumns() output
	  in the TYPE_NAME column.

	- Added 'failOverReadOnly' property, to allow end-user to configure
	  state of connection (read-only/writable) when failed over.

	- Backported 'change user' and 'reset server state' functionality
      from 3.1 branch, to allow clients of MysqlConnectionPoolDataSource
      to reset server state on getConnection() on a pooled connection.

    - Don't escape SJIS/GBK/BIG5 when using MySQL-4.1 or newer.

    - Allow 'url' parameter for MysqlDataSource and MysqlConnectionPool
      DataSource so that passing of other properties is possible from
      inside appservers.

    - Map duplicate key and foreign key errors to SQLState of
      '23000'.

    - Backport documentation tooling from 3.1 branch.

    - Return creating statement for ResultSets created by
      getGeneratedKeys() (BUG#2957)

    - Allow java.util.Date to be sent in as parameter to
      PreparedStatement.setObject(), converting it to a Timestamp
      to maintain full precision (BUG#3103).

    - Don't truncate BLOBs/CLOBs when using setBytes() and/or
      setBinary/CharacterStream() (BUG#2670).

    - Dynamically configure character set mappings for field-level
      character sets on MySQL-4.1.0 and newer using 'SHOW COLLATION'
      when connecting.

    - Map 'binary' character set to 'US-ASCII' to support DATETIME
      charset recognition for servers >= 4.1.2

    - Use 'SET character_set_results" during initialization to allow any
      charset to be returned to the driver for result sets.

    - Use charsetnr returned during connect to encode queries before
      issuing 'SET NAMES' on MySQL >= 4.1.0.

    - Add helper methods to ResultSetMetaData (getColumnCharacterEncoding()
      and getColumnCharacterSet()) to allow end-users to see what charset
      the driver thinks it should be using for the column.

    - Only set character_set_results for MySQL >= 4.1.0.

    - Fixed BUG#3511, StringUtils.escapeSJISByteStream() not covering all
      eastern double-byte charsets correctly.

    - Renamed StringUtils.escapeSJISByteStream() to more appropriate
      escapeEasternUnicodeByteStream().

    - Fixed BUG#3554 - Not specifying database in URL caused MalformedURL
      exception.

    - Auto-convert MySQL encoding names to Java encoding names if used
      for characterEncoding property.

    - Added encoding names that are recognized on some JVMs to fix case
      where they were reverse-mapped to MySQL encoding names incorrectly.

    - Use junit.textui.TestRunner for all unit tests (to allow them to be
      run from the command line outside of Ant or Eclipse).

    - Fixed BUG#3557 - UpdatableResultSet not picking up default values
      for moveToInsertRow().

    - Fixed BUG#3570 - inconsistent reporting of column type. The server
      still doesn't return all types for *BLOBs *TEXT correctly, so the
      driver won't return those correctly.

    - Fixed BUG#3520 -- DBMD.getSQLStateType() returns incorrect value.

    - Fixed regression in PreparedStatement.setString() and eastern character
      encodings.

    - Made StringRegressionTest 4.1-unicode aware.

02-19-04 - Version 3.0.11-stable

	- Trigger a 'SET NAMES utf8' when encoding is forced to 'utf8' _or_
	  'utf-8' via the 'characterEncoding' property. Previously, only the
	  Java-style encoding name of 'utf-8' would trigger this.

	- AutoReconnect time was growing faster than exponentially (BUG#2447).

	- Fixed failover always going to last host in list (BUG#2578)

	- Added 'useUnbufferedInput' parameter, and now use it by default
	  (due to JVM issue
	  http://developer.java.sun.com/developer/bugParade/bugs/4401235.html)

	- Detect 'on/off' or '1','2','3' form of lower_case_table_names on
	  server.

	- Return 'java.lang.Integer' for TINYINT and SMALLINT types from
	  ResultSetMetaData.getColumnClassName() (fix for BUG#2852).

	- Return 'java.lang.Double' for FLOAT type from ResultSetMetaData.
	  getColumnClassName() (fix for BUG#2855).

	- Return '[B' instead of java.lang.Object for BINARY, VARBINARY and
	  LONGVARBINARY types from ResultSetMetaData.getColumnClassName()
	  (JDBC compliance).

01-13-04 - Version 3.0.10-stable

    - Don't count quoted id's when inside a 'string' in PreparedStatement
      parsing (fix for BUG#1511).

    - 'Friendlier' exception message for PacketTooLargeException
       (BUG#1534).

    - Backported fix for aliased tables and UpdatableResultSets in
      checkUpdatability() method from 3.1 branch.

    - Fix for ArrayIndexOutOfBounds exception when using Statement.setMaxRows()
      (BUG#1695).

    - Fixed BUG#1576, dealing with large blobs and split packets not being
      read correctly.

    - Fixed regression of Statement.getGeneratedKeys() and REPLACE statements.

    - Fixed BUG#1630, subsequent call to ResultSet.updateFoo() causes NPE if
      result set is not updatable.

    - Fix for 4.1.1-style auth with no password.

    - Fix for BUG#1731, Foreign Keys column sequence is not consistent in
      DatabaseMetaData.getImported/Exported/CrossReference().

    - Fix for BUG#1775 - DatabaseMetaData.getSystemFunction() returning
      bad function 'VResultsSion'.

    - Fix for BUG#1592 -- cross-database updatable result sets
      are not checked for updatability correctly.

    - DatabaseMetaData.getColumns() should return Types.LONGVARCHAR for
      MySQL LONGTEXT type.

    - ResultSet.getObject() on TINYINT and SMALLINT columns should return
      Java type 'Integer' (BUG#1913)

    - Added 'alwaysClearStream' connection property, which causes the driver
      to always empty any remaining data on the input stream before
      each query.

    - Added more descriptive error message 'Server Configuration Denies
      Access to DataSource', as well as retrieval of message from server.

    - Autoreconnect code didn't set catalog upon reconnect if it had been
      changed.

    - Implement ResultSet.updateClob().

    - ResultSetMetaData.isCaseSensitive() returned wrong value for CHAR/VARCHAR
      columns.

    - Fix for BUG#1933 -- Connection property "maxRows" not honored.

    - Fix for BUG#1925 -- Statements being created too many times in
      DBMD.extractForeignKeyFromCreateTable().

    - Fix for BUG#1914 -- Support escape sequence {fn convert ... }

    - Fix for BUG#1958 -- ArrayIndexOutOfBounds when parameter number ==
      number of parameters + 1.

    - Fix for BUG#2006 -- ResultSet.findColumn() should use first matching
      column name when there are duplicate column names in SELECT query
      (JDBC-compliance).

    - Removed static synchronization bottleneck from
      PreparedStatement.setTimestamp().

    - Removed static synchronization bottleneck from instance factory
      method of SingleByteCharsetConverter.

    - Enable caching of the parsing stage of prepared statements via
      the 'cachePrepStmts', 'prepStmtCacheSize' and 'prepStmtCacheSqlLimit'
      properties (disabled by default).

    - Speed up parsing of PreparedStatements, try to use one-pass whenever
      possible.

    - Fixed security exception when used in Applets (applets can't
      read the system property 'file.encoding' which is needed
      for LOAD DATA LOCAL INFILE).

    - Use constants for SQLStates.

    - Map charset 'ko18_ru' to 'ko18r' when connected to MySQL-4.1.0 or
      newer.

    - Ensure that Buffer.writeString() saves room for the \0.

    - Fixed exception 'Unknown character set 'danish' on connect w/ JDK-1.4.0

    - Fixed mappings in SQLError to report deadlocks with SQLStates of '41000'.

    - 'maxRows' property would affect internal statements, so check it for all
      statement creation internal to the driver, and set to 0 when it is not.

10-07-03 - Version 3.0.9-stable

	- Faster date handling code in ResultSet and PreparedStatement (no longer
	  uses Date methods that synchronize on static calendars).

	- Fixed test for end of buffer in Buffer.readString().

	- Fixed ResultSet.previous() behavior to move current
	  position to before result set when on first row
	  of result set (bugs.mysql.com BUG#496)

	- Fixed Statement and PreparedStatement issuing bogus queries
	  when setMaxRows() had been used and a LIMIT clause was present
	  in the query.

	- Fixed BUG#661 - refreshRow didn't work when primary key values
	  contained values that needed to be escaped (they ended up being
	  doubly-escaped).

	- Support InnoDB contraint names when extracting foreign key info
	  in DatabaseMetaData BUG#517 and BUG#664
	  (impl. ideas from Parwinder Sekhon)

	- Backported 4.1 protocol changes from 3.1 branch (server-side SQL
	  states, new field info, larger client capability flags,
	  connect-with-database, etc).

	- Fix UpdatableResultSet to return values for getXXX() when on
	  insert row (BUG#675).

	- The insertRow in an UpdatableResultSet is now loaded with
	  the default column values when moveToInsertRow() is called
	  (BUG#688)

	- DatabaseMetaData.getColumns() wasn't returning NULL for
	  default values that are specified as NULL.

	- Change default statement type/concurrency to TYPE_FORWARD_ONLY
	  and CONCUR_READ_ONLY (spec compliance).

	- Don't try and reset isolation level on reconnect if MySQL doesn't
	  support them.

	- Don't wrap SQLExceptions in RowDataDynamic.

	- Don't change timestamp TZ twice if useTimezone==true (BUG#774)

	- Fixed regression in large split-packet handling (BUG#848).

	- Better diagnostic error messages in exceptions for 'streaming'
	  result sets.

	- Issue exception on ResultSet.getXXX() on empty result set (wasn't
	  caught in some cases).

	- Don't hide messages from exceptions thrown in I/O layers.

	- Don't fire connection closed events when closing pooled connections, or
	  on PooledConnection.getConnection() with already open connections (BUG#884).

	- Clip +/- INF (to smallest and largest representative values for the type in
	  MySQL) and NaN (to 0) for setDouble/setFloat(), and issue a warning on the
	  statement when the server does not support +/- INF or NaN.

	- Fix for BUG#879, double-escaping of '\' when charset is SJIS or GBK and '\'
	  appears in non-escaped input.

	- When emptying input stream of unused rows for 'streaming' result sets,
	  have the current thread yield() every 100 rows in order to not monopolize
	  CPU time.

	- Fixed BUG#1099, DatabaseMetaData.getColumns() getting confused about the
	  keyword 'set' in character columns.

	- Fixed deadlock issue with Statement.setMaxRows().

	- Fixed CLOB.truncate(), BUG#1130

	- Optimized CLOB.setChracterStream(), BUG#1131

	- Made databaseName, portNumber and serverName optional parameters
	  for MysqlDataSourceFactory (BUG#1246)

	- Fix for BUG#1247 -- ResultSet.get/setString mashing char 127

	- Backported auth. changes for 4.1.1 and newer from 3.1 branch.

	- Added com.mysql.jdbc.util.BaseBugReport to help creation of testcases
	  for bug reports.

	- Added property to 'clobber' streaming results, by setting the
	  'clobberStreamingResults' property to 'true' (the default is 'false').
	  This will cause a 'streaming' ResultSet to be automatically
	  closed, and any oustanding data still streaming from the server to
	  be discarded if another query is executed before all the data has been
	  read from the server.

05-23-03 - Version 3.0.8-stable

	- Allow bogus URLs in Driver.getPropertyInfo().

	- Return list of generated keys when using multi-value INSERTS
	  with Statement.getGeneratedKeys().

	- Use JVM charset with filenames and 'LOAD DATA [LOCAL] INFILE'

	- Fix infinite loop with Connection.cleanup().

	- Changed Ant target 'compile-core' to 'compile-driver', and
	  made testsuite compilation a separate target.

	- Fixed result set not getting set for Statement.executeUpdate(),
	  which affected getGeneratedKeys() and getUpdateCount() in
	  some cases.

	- Unicode character 0xFFFF in a string would cause the driver to
	  throw an ArrayOutOfBoundsException (Bug #378)

	- Return correct amount of generated keys when using 'REPLACE'
	  statements.

	- Fix problem detecting server character set in some cases.

	- Fix row data decoding error when using _very_ large packets.

	- Optimized row data decoding.

	- Issue exception when operating on an already-closed
	  prepared statement.

	- Fixed SJIS encoding bug, thanks to Naoto Sato.

    - Optimized usage of EscapeProcessor.

    - Allow multiple calls to Statement.close()

04-08-03 - Version 3.0.7-stable

    - Fixed MysqlPooledConnection.close() calling wrong event type.

    - Fixed StringIndexOutOfBoundsException in PreparedStatement.
      setClob().

    - 4.1 Column Metadata fixes

    - Remove synchronization from Driver.connect() and
      Driver.acceptsUrl().

    - IOExceptions during a transaction now cause the Connection to
      be closed.

    - Fixed missing conversion for 'YEAR' type in ResultSetMetaData.
      getColumnTypeName().

    - Don't pick up indexes that start with 'pri' as primary keys
      for DBMD.getPrimaryKeys().

    - Throw SQLExceptions when trying to do operations on a forcefully
      closed Connection (i.e. when a communication link failure occurs).

    - You can now toggle profiling on/off using
      Connection.setProfileSql(boolean).

    - Fixed charset issues with database metadata (charset was not
      getting set correctly).

    - Updatable ResultSets can now be created for aliased tables/columns
      when connected to MySQL-4.1 or newer.

    - Fixed 'LOAD DATA LOCAL INFILE' bug when file > max_allowed_packet.

    - Fixed escaping of 0x5c ('\') character for GBK and Big5 charsets.

    - Fixed ResultSet.getTimestamp() when underlying field is of type DATE.

    - Ensure that packet size from alignPacketSize() does not
      exceed MAX_ALLOWED_PACKET (JVM bug)

    - Don't reset Connection.isReadOnly() when autoReconnecting.

02-18-03 - Version 3.0.6-stable

    - Fixed ResultSetMetaData to return "" when catalog not known.
      Fixes NullPointerExceptions with Sun's CachedRowSet.

    - Fixed DBMD.getTypeInfo() and DBMD.getColumns() returning
      different value for precision in TEXT/BLOB types.

    - Allow ignoring of warning for 'non transactional tables' during
      rollback (compliance/usability) by setting 'ignoreNonTxTables'
      property to 'true'.

    - Fixed SQLExceptions getting swallowed on initial connect.

    - Fixed Statement.setMaxRows() to stop sending 'LIMIT' type queries
      when not needed (performance)

    - Clean up Statement query/method mismatch tests (i.e. INSERT not
      allowed with .executeQuery()).

    - More checks added in ResultSet traversal method to catch
      when in closed state.

    - Fixed ResultSetMetaData.isWritable() to return correct value.

    - Add 'window' of different NULL sorting behavior to
      DBMD.nullsAreSortedAtStart (4.0.2 to 4.0.10, true, otherwise,
      no).

    - Implemented Blob.setBytes(). You still need to pass the
      resultant Blob back into an updatable ResultSet or
      PreparedStatement to persist the changes, as MySQL does
      not support 'locators'.

    - Backported 4.1 charset field info changes from Connector/J 3.1

01-22-03 - Version 3.0.5-gamma

    - Fixed Buffer.fastSkipLenString() causing ArrayIndexOutOfBounds
      exceptions with some queries when unpacking fields.

    - Implemented an empty TypeMap for Connection.getTypeMap() so that
      some third-party apps work with MySQL (IBM WebSphere 5.0 Connection
      pool).

    - Added missing LONGTEXT type to DBMD.getColumns().

    - Retrieve TX_ISOLATION from database for
      Connection.getTransactionIsolation() when the MySQL version
      supports it, instead of an instance variable.

    - Quote table names in DatabaseMetaData.getColumns(),
      getPrimaryKeys(), getIndexInfo(), getBestRowIdentifier()

    - Greatly reduce memory required for setBinaryStream() in
      PreparedStatements.

    - Fixed ResultSet.isBeforeFirst() for empty result sets.

    - Added update options for foreign key metadata.


01-06-03 - Version 3.0.4-gamma

    - Added quoted identifiers to database names for
      Connection.setCatalog.

    - Added support for quoted identifiers in PreparedStatement
      parser.

    - Streamlined character conversion and byte[] handling in
      PreparedStatements for setByte().

    - Reduce memory footprint of PreparedStatements by sharing
      outbound packet with MysqlIO.

    - Added 'strictUpdates' property to allow control of amount
      of checking for 'correctness' of updatable result sets. Set this
      to 'false' if you want faster updatable result sets and you know
      that you create them from SELECTs on tables with primary keys and
      that you have selected all primary keys in your query.

    - Added support for 4.0.8-style large packets.

    - Fixed PreparedStatement.executeBatch() parameter overwriting.

12-17-02 - Version 3.0.3-dev

    - Changed charsToByte in SingleByteCharConverter to be non-static

    - Changed SingleByteCharConverter to use lazy initialization of each
      converter.

    - Fixed charset handling in Fields.java

    - Implemented Connection.nativeSQL()

    - More robust escape tokenizer -- recognize '--' comments, and allow
      nested escape sequences (see testsuite.EscapeProcessingTest)

    - DBMD.getImported/ExportedKeys() now handles multiple foreign keys
      per table.

    - Fixed ResultSetMetaData.getPrecision() returning incorrect values
      for some floating point types.

    - Fixed ResultSetMetaData.getColumnTypeName() returning BLOB for
      TEXT and TEXT for BLOB types.

    - Fixed Buffer.isLastDataPacket() for 4.1 and newer servers.

    - Added CLIENT_LONG_FLAG to be able to get more column flags
      (isAutoIncrement() being the most important)

    - Because of above, implemented ResultSetMetaData.isAutoIncrement()
      to use Field.isAutoIncrement().

    - Honor 'lower_case_table_names' when enabled in the server when
      doing table name comparisons in DatabaseMetaData methods.

    - Some MySQL-4.1 protocol support (extended field info from selects)

    - Use non-aliased table/column names and database names to fullly
      qualify tables and columns in UpdatableResultSet (requires
      MySQL-4.1 or newer)

    - Allow user to alter behavior of Statement/
      PreparedStatement.executeBatch() via 'continueBatchOnError' property
      (defaults to 'true').

    - Check for connection closed in more Connection methods
      (createStatement, prepareStatement, setTransactionIsolation,
      setAutoCommit).

    - More robust implementation of updatable result sets. Checks that
      _all_ primary keys of the table have been selected.

    - 'LOAD DATA LOCAL INFILE ...' now works, if your server is configured
      to allow it. Can be turned off with the 'allowLoadLocalInfile'
      property (see the README).

    - Substitute '?' for unknown character conversions in single-byte
      character sets instead of '\0'.

    - NamedPipeSocketFactory now works (only intended for Windows), see
      README for instructions.

11-08-02 - Version 3.0.2-dev

    - Fixed issue with updatable result sets and PreparedStatements not
      working

    - Fixed ResultSet.setFetchDirection(FETCH_UNKNOWN)

    - Fixed issue when calling Statement.setFetchSize() when using
      arbitrary values

    - Fixed incorrect conversion in ResultSet.getLong()

    - Implemented ResultSet.updateBlob().

    - Removed duplicate code from UpdatableResultSet (it can be inherited
      from ResultSet, the extra code for each method to handle updatability
      I thought might someday be necessary has not been needed).

    - Fixed "UnsupportedEncodingException" thrown when "forcing" a
      character encoding via properties.

    - Fixed various non-ASCII character encoding issues.

    - Added driver property 'useHostsInPrivileges'. Defaults to true.
      Affects whether or not '@hostname' will be used in
      DBMD.getColumn/TablePrivileges.

    - All DBMD result set columns describing schemas now return NULL
      to be more compliant with the behavior of other JDBC drivers
      for other databases (MySQL does not support schemas).

    - Added SSL support. See README for information on how to use it.

    - Properly restore connection properties when autoReconnecting
      or failing-over, including autoCommit state, and isolation level.

    - Use 'SHOW CREATE TABLE' when possible for determining foreign key
      information for DatabaseMetaData...also allows cascade options for
      DELETE information to be returned

    - Escape 0x5c character in strings for the SJIS charset.

    - Fixed start position off-by-1 error in Clob.getSubString()

    - Implemented Clob.truncate()

    - Implemented Clob.setString()

    - Implemented Clob.setAsciiStream()

    - Implemented Clob.setCharacterStream()

    - Added com.mysql.jdbc.MiniAdmin class, which allows you to send
      'shutdown' command to MySQL server...Intended to be used when 'embedding'
      Java and MySQL server together in an end-user application.

    - Added 'connectTimeout' parameter that allows users of JDK-1.4 and newer
      to specify a maxium time to wait to establish a connection.

    - Failover and autoReconnect only work when the connection is in a
      autoCommit(false) state, in order to stay transaction safe

    - Added 'queriesBeforeRetryMaster' property that specifies how many
      queries to issue when failed over before attempting to reconnect
      to the master (defaults to 50)

    - Fixed DBMD.supportsResultSetConcurrency() so that it returns true
      for ResultSet.TYPE_SCROLL_INSENSITIVE and ResultSet.CONCUR_READ_ONLY or
      ResultSet.CONCUR_UPDATABLE

    - Fixed ResultSet.isLast() for empty result sets (should return false).

    - PreparedStatement now honors stream lengths in setBinary/Ascii/Character
      Stream() unless you set the connection property
      'useStreamLengthsInPrepStmts' to 'false'.

    - Removed some not-needed temporary object creation by using Strings
      smarter in EscapeProcessor, Connection and DatabaseMetaData classes.

09-21-02 - Version 3.0.1-dev

    - Fixed ResultSet.getRow() off-by-one bug.

    - Fixed RowDataStatic.getAt() off-by-one bug.

    - Added limited Clob functionality (ResultSet.getClob(),
      PreparedStatemtent.setClob(),
      PreparedStatement.setObject(Clob).

    - Added socketTimeout parameter to URL.

    - Connection.isClosed() no longer "pings" the server.

    - Connection.close() issues rollback() when getAutoCommit() == false

    - Added "paranoid" parameter...sanitizes error messages removing
      "sensitive" information from them (i.e. hostnames, ports,
      usernames, etc.), as well as clearing "sensitive" data structures
      when possible.

    - Fixed ResultSetMetaData.isSigned() for TINYINT and BIGINT.

    - Charsets now automatically detected. Optimized code for single-byte
      character set conversion.

    - Implemented ResultSet.getCharacterStream()

    - Added "LOCAL TEMPORARY" to table types in DatabaseMetaData.getTableTypes()

    - Massive code clean-up to follow Java coding conventions (the time had come)


07-31-02 - Version 3.0.0-dev

    - !!! LICENSE CHANGE !!! The driver is now GPL. If you need
      non-GPL licenses, please contact me <mark@mysql.com>

    - JDBC-3.0 functionality including
      Statement/PreparedStatement.getGeneratedKeys() and
      ResultSet.getURL()

    - Performance enchancements - driver is now 50-100% faster
      in most situations, and creates fewer temporary objects

    - Repackaging...new driver name is "com.mysql.jdbc.Driver",
      old name still works, though (the driver is now provided
      by MySQL-AB)

    - Better checking for closed connections in Statement
      and PreparedStatement.

    - Support for streaming (row-by-row) result sets (see README)
      Thanks to Doron.

    - Support for large packets (new addition to MySQL-4.0 protocol),
      see README for more information.

    - JDBC Compliance -- Passes all tests besides stored procedure tests


    - Fix and sort primary key names in DBMetaData (SF bugs 582086 and 582086)

    - Float types now reported as java.sql.Types.FLOAT (SF bug 579573)

    - ResultSet.getTimestamp() now works for DATE types (SF bug 559134)

    - ResultSet.getDate/Time/Timestamp now recognizes all forms of invalid
      values that have been set to all zeroes by MySQL (SF bug 586058)

    - Testsuite now uses Junit (which you can get from www.junit.org)

    - The driver now only works with JDK-1.2 or newer.

    - Added multi-host failover support (see README)

    - General source-code cleanup.

    - Overall speed improvements via controlling transient object
      creation in MysqlIO class when reading packets

    - Performance improvements in  string handling and field
      metadata creation (lazily instantiated) contributed by
      Alex Twisleton-Wykeham-Fiennes


05-16-02 - Version 2.0.14

    - More code cleanup

    - PreparedStatement now releases resources on .close() (SF bug 553268)

    - Quoted identifiers not used if server version does not support them. Also,
      if server started with --ansi or --sql-mode=ANSI_QUOTES then '"' will be
      used as an identifier quote, otherwise '`' will be used.

    - ResultSet.getDouble() now uses code built into JDK to be more precise (but slower)

    - LogicalHandle.isClosed() calls through to physical connection

    - Added SQL profiling (to STDERR). Set "profileSql=true" in your JDBC url.
      See README for more information.

    - Fixed typo for relaxAutoCommit parameter.

04-24-02 - Version 2.0.13

    - More code cleanup.

    - Fixed unicode chars being read incorrectly (SF bug 541088)

    - Faster blob escaping for PrepStmt

    - Added set/getPortNumber() to DataSource(s) (SF bug 548167)

    - Added setURL() to MySQLXADataSource (SF bug 546019)

    - PreparedStatement.toString() fixed (SF bug 534026)

    - ResultSetMetaData.getColumnClassName() now implemented

    - Rudimentary version of Statement.getGeneratedKeys() from JDBC-3.0
      now implemented (you need to be using JDK-1.4 for this to work, I
      believe)

    - DBMetaData.getIndexInfo() - bad PAGES fixed (SF BUG 542201)

04-07-02 - Version 2.0.12

    - General code cleanup.

    - Added getIdleFor() method to Connection and MysqlLogicalHandle.

    - Relaxed synchronization in all classes, should fix 520615 and 520393.

    - Added getTable/ColumnPrivileges() to DBMD (fixes 484502).

    - Added new types to getTypeInfo(), fixed existing types thanks to
      Al Davis and Kid Kalanon.

    - Added support for BIT types (51870) to PreparedStatement.

    - Fixed getRow() bug (527165) in ResultSet

    - Fixes for ResultSet updatability in PreparedStatement.
    - Fixed timezone off by 1-hour bug in PreparedStatement (538286, 528785).

    - ResultSet: Fixed updatability (values being set to null
      if not updated).

    - DataSources - fixed setUrl bug (511614, 525565),
      wrong datasource class name (532816, 528767)

    - Added identifier quoting to all DatabaseMetaData methods
      that need them (should fix 518108)

    - Added support for YEAR type (533556)

    - ResultSet.insertRow() should now detect auto_increment fields
      in most cases and use that value in the new row. This detection
      will not work in multi-valued keys, however, due to the fact that
      the MySQL protocol does not return this information.

    - ResultSet.refreshRow() implemented.

    - Fixed testsuite.Traversal afterLast() bug, thanks to Igor Lastric.

01-27-02 - Version 2.0.11

    - Fixed missing DELETE_RULE value in
      DBMD.getImported/ExportedKeys() and getCrossReference().

    - Full synchronization of Statement.java.

    - More changes to fix "Unexpected end of input stream"
      errors when reading BLOBs. This should be the last fix.

01-24-02 - Version 2.0.10

     - Fixed spurious "Unexpected end of input stream" errors in
       MysqlIO (bug 507456).

     - Fixed null-pointer-exceptions when using
       MysqlConnectionPoolDataSource with Websphere 4 (bug 505839).

01-13-02 - Version 2.0.9

     - Ant build was corrupting included jar files, fixed
       (bug 487669).

     - Fixed extra memory allocation in MysqlIO.readPacket()
       (bug 488663).

     - Implementation of DatabaseMetaData.getExported/ImportedKeys() and
       getCrossReference().

     - Full synchronization on methods modifying instance and class-shared
       references, driver should be entirely thread-safe now (please
       let me know if you have problems)

     - DataSource implementations moved to org.gjt.mm.mysql.jdbc2.optional
       package, and (initial) implementations of PooledConnectionDataSource
       and XADataSource are in place (thanks to Todd Wolff for the
       implementation and testing of PooledConnectionDataSource with
       IBM WebSphere 4).

     - Added detection of network connection being closed when reading packets
       (thanks to Todd Lizambri).

     - Fixed quoting error with escape processor (bug 486265).

     - Report batch update support through DatabaseMetaData (bug 495101).

     - Fixed off-by-one-hour error in PreparedStatement.setTimestamp()
       (bug 491577).

     - Removed concatenation support from driver (the '||' operator),
       as older versions of VisualAge seem to be the only thing that
       use it, and it conflicts with the logical '||' operator. You will
       need to start mysqld with the "--ansi" flag to use the '||'
       operator as concatenation (bug 491680)

     - Fixed casting bug in PreparedStatement (bug 488663).

11-25-01 - Version 2.0.8

     - Batch updates now supported (thanks to some inspiration
       from Daniel Rall).

     - XADataSource/ConnectionPoolDataSource code (experimental)

     - PreparedStatement.setAnyNumericType() now handles positive
       exponents correctly (adds "+" so MySQL can understand it).

     - DatabaseMetaData.getPrimaryKeys() and getBestRowIdentifier()
       are now more robust in identifying primary keys (matches
       regardless of case or abbreviation/full spelling of Primary Key
       in Key_type column).

10-24-01 - Version 2.0.7

     - PreparedStatement.setCharacterStream() now implemented

     - Fixed dangling socket problem when in high availability
       (autoReconnect=true) mode, and finalizer for Connection will
       close any dangling sockets on GC.

     - Fixed ResultSetMetaData.getPrecision() returning one
       less than actual on newer versions of MySQL.

     - ResultSet.getBlob() now returns null if column value
       was null.

     - Character sets read from database if useUnicode=true
       and characterEncoding is not set. (thanks to
       Dmitry Vereshchagin)

     - Initial transaction isolation level read from
       database (if avaialable) (thanks to Dmitry Vereshchagin)

     - Fixed DatabaseMetaData.supportsTransactions(), and
       supportsTransactionIsolationLevel() and getTypeInfo()
       SQL_DATETIME_SUB and SQL_DATA_TYPE fields not being
       readable.

     - Fixed PreparedStatement generating SQL that would end
       up with syntax errors for some queries.

     - Fixed ResultSet.isAfterLast() always returning false.

     - Fixed timezone issue in PreparedStatement.setTimestamp()
       (thanks to Erik Olofsson)

     - Captialize type names when "captializeTypeNames=true"
       is passed in URL or properties (for WebObjects, thanks
       to Anjo Krank)

     - Updatable result sets now correctly handle NULL
       values in fields.

     - PreparedStatement.setDouble() now uses full-precision
       doubles (reverting a fix made earlier to truncate them).

     - PreparedStatement.setBoolean() will use 1/0 for values
       if your MySQL Version >= 3.21.23.

06-16-01 - Version 2.0.6

Fixed PreparedStatement parameter checking

     - Fixed case-sensitive column names in ResultSet.java

06-13-01 - Version 2.0.5

     - Fixed ResultSet.getBlob() ArrayIndex out-of-bounds

     - Fixed ResultSetMetaData.getColumnTypeName for TEXT/BLOB

     - Fixed ArrayIndexOutOfBounds when sending large BLOB queries
       (Max size packet was not being set)

     - Added ISOLATION level support to Connection.setIsolationLevel()

     - Fixed NPE on PreparedStatement.executeUpdate() when all columns
       have not been set.

     - Fixed data parsing of TIMESTAMPs with 2-digit years

     - Added Byte to PreparedStatement.setObject()

     - ResultSet.getBoolean() now recognizes '-1' as 'true'

     - ResultSet has +/-Inf/inf support

     - ResultSet.insertRow() works now, even if not all columns are
       set (they will be set to "NULL")

     - DataBaseMetaData.getCrossReference() no longer ArrayIndexOOB

     - getObject() on ResultSet correctly does TINYINT->Byte and
       SMALLINT->Short

12-03-00 - Version 2.0.3

     - Implemented getBigDecimal() without scale component
       for JDBC2.

     - Fixed composite key problem with updateable result sets.

     - Added detection of -/+INF for doubles.

     - Faster ASCII string operations.

     - Fixed incorrect detection of MAX_ALLOWED_PACKET, so sending
       large blobs should work now.

     - Fixed off-by-one error in java.sql.Blob implementation code.

     - Added "ultraDevHack" URL parameter, set to "true" to allow
       (broken) Macromedia UltraDev to use the driver.

04-06-00 - Version 2.0.1

     - Fixed RSMD.isWritable() returning wrong value.
       Thanks to Moritz Maass.

     - Cleaned up exception handling when driver connects

     - Columns that are of type TEXT now return as Strings
       when you use getObject()

     - DatabaseMetaData.getPrimaryKeys() now works correctly wrt
       to key_seq. Thanks to Brian Slesinsky.

     - No escape processing is done on PreparedStatements anymore
       per JDBC spec.

     - Fixed many JDBC-2.0 traversal, positioning bugs, especially
       wrt to empty result sets. Thanks to Ron Smits, Nick Brook,
       Cessar Garcia and Carlos Martinez.

     - Fixed some issues with updatability support in ResultSet when
       using multiple primary keys.

02-21-00 - Version 2.0pre5

     - Fixed Bad Handshake problem.

01-10-00 - Version 2.0pre4

     - Fixes to ResultSet for insertRow() - Thanks to
       Cesar Garcia

     - Fix to Driver to recognize JDBC-2.0 by loading a JDBC-2.0
       class, instead of relying on JDK version numbers. Thanks
       to John Baker.

     - Fixed ResultSet to return correct row numbers

     - Statement.getUpdateCount() now returns rows matched,
       instead of rows actually updated, which is more SQL-92
       like.

10-29-99

     - Statement/PreparedStatement.getMoreResults() bug fixed.
       Thanks to Noel J. Bergman.

     - Added Short as a type to PreparedStatement.setObject().
       Thanks to Jeff Crowder

     - Driver now automagically configures maximum/preferred packet
       sizes by querying server.

     - Autoreconnect code uses fast ping command if server supports
       it.

     - Fixed various bugs wrt. to packet sizing when reading from
       the server and when alloc'ing to write to the server.

08-17-99 - Version 2.0pre

     - Now compiles under JDK-1.2. The driver supports both JDK-1.1
       and JDK-1.2 at the same time through a core set of classes.
       The driver will load the appropriate interface classes at
       runtime by figuring out which JVM version you are using.

     - Fixes for result sets with all nulls in the first row.
       (Pointed out by Tim Endres)

     - Fixes to column numbers in SQLExceptions in ResultSet
       (Thanks to Blas Rodriguez Somoza)

     - The database no longer needs to specified to connect.
       (Thanks to Christian Motschke)

07-04-99 - Version 1.2b

     - Better Documentation (in progress), in doc/mm.doc/book1.html

     - DBMD now allows null for a column name pattern (not in
       spec), which it changes to '%'.

     - DBMD now has correct types/lengths for getXXX().

     - ResultSet.getDate(), getTime(), and getTimestamp() fixes.
       (contributed by Alan Wilken)

     - EscapeProcessor now handles \{ \} and { or } inside quotes
       correctly. (thanks to Alik for some ideas on how to fix it)

     - Fixes to properties handling in Connection.
       (contributed by Juho Tikkala)

     - ResultSet.getObject() now returns null for NULL columns
       in the table, rather than bombing out.
       (thanks to Ben Grosman)

     - ResultSet.getObject() now returns Strings for types
       from MySQL that it doesn't know about. (Suggested by
       Chris Perdue)

     - Removed DataInput/Output streams, not needed, 1/2 number
       of method calls per IO operation.

     - Use default character encoding if one is not specified. This
       is a work-around for broken JVMs, because according to spec,
       EVERY JVM must support "ISO8859_1", but they don't.

     - Fixed Connection to use the platform character encoding
       instead of "ISO8859_1" if one isn't explicitly set. This
       fixes problems people were having loading the character-
       converter classes that didn't always exist (JVM bug).
       (thanks to Fritz Elfert for pointing out this problem)

     - Changed MysqlIO to re-use packets where possible to reduce
       memory usage.

     - Fixed escape-processor bugs pertaining to {} inside
       quotes.

04-14-99 - Version 1.2a

     - Fixed character-set support for non-Javasoft JVMs
       (thanks to many people for pointing it out)

     - Fixed ResultSet.getBoolean() to recognize 'y' & 'n'
       as well as '1' & '0' as boolean flags.
       (thanks to Tim Pizey)

     - Fixed ResultSet.getTimestamp() to give better performance.
       (thanks to Richard Swift)

     - Fixed getByte() for numeric types.
       (thanks to Ray Bellis)

     - Fixed DatabaseMetaData.getTypeInfo() for DATE type.
       (thanks to Paul Johnston)

     - Fixed EscapeProcessor for "fn" calls.
       (thanks to Piyush Shah at locomotive.org)

     - Fixed EscapeProcessor to not do extraneous work if there
       are no escape codes.
       (thanks to Ryan Gustafson)

     - Fixed Driver to parse URLs of the form "jdbc:mysql://host:port"
       (thanks to Richard Lobb)

03-24-99 - Version 1.1i

     - Fixed Timestamps for PreparedStatements

     - Fixed null pointer exceptions in RSMD and RS

     - Re-compiled with jikes for valid class files (thanks ms!)

03-08-99 - Version 1.1h

     - Fixed escape processor to deal with un-matched { and }
       (thanks to Craig Coles)

     - Fixed escape processor to create more portable (between
       DATETIME and TIMESTAMP types) representations so that
       it will work with BETWEEN clauses.
       (thanks to Craig Longman)

     - MysqlIO.quit() now closes the socket connection. Before,
       after many failed connections some OS's would run out
       of file descriptors. (thanks to Michael Brinkman)

     - Fixed NullPointerException in Driver.getPropertyInfo.
       (thanks to Dave Potts)

     - Fixes to MysqlDefs to allow all *text fields to be
       retrieved as Strings.
       (thanks to Chris at Leverage)

     - Fixed setDouble in PreparedStatement for large numbers
       to avoid sending scientific notation to the database.
       (thanks to J.S. Ferguson)

     - Fixed getScale() and getPrecision() in RSMD.
       (contrib'd by James Klicman)

     - Fixed getObject() when field was DECIMAL or NUMERIC
       (thanks to Bert Hobbs)

     - DBMD.getTables() bombed when passed a null table-name
       pattern. Fixed. (thanks to Richard Lobb)

     - Added check for "client not authorized" errors during
       connect. (thanks to Hannes Wallnoefer)

02-19-99 - Version 1.1g

     - Result set rows are now byte arrays. Blobs and Unicode
       work bidriectonally now. The useUnicode and encoding
       options are implemented now.

     - Fixes to PreparedStatement to send binary set by
       setXXXStream to be sent un-touched to the MySQL server.

     - Fixes to getDriverPropertyInfo().

12-31-98 - Version 1.1f

     - Changed all ResultSet fields to Strings, this should allow
       Unicode to work, but your JVM must be able to convert
       between the character sets. This should also make reading
       data from the server be a bit quicker, because there is now
       no conversion from StringBuffer to String.

     - Changed PreparedStatement.streamToString() to be more
       efficient (code from Uwe Schaefer).

     - URL parsing is more robust (throws SQL exceptions on errors
       rather than NullPointerExceptions)

     - PreparedStatement now can convert Strings to Time/Date values
       via setObject() (code from Robert Currey).

     - IO no longer hangs in Buffer.readInt(), that bug was
       introduced in 1.1d when changing to all byte-arrays for
       result sets. (Pointed out by Samo Login)

11-03-98 - Version 1.1b

     - Fixes to DatabaseMetaData to allow both IBM VA and J-Builder
       to work. Let me know how it goes. (thanks to Jac Kersing)

     - Fix to ResultSet.getBoolean() for NULL strings
       (thanks to Barry Lagerweij)

     - Beginning of code cleanup, and formatting. Getting ready
       to branch this off to a parallel JDBC-2.0 source tree.

     - Added "final" modifier to critical sections in MysqlIO and
       Buffer to allow compiler to inline methods for speed.

9-29-98

     - If object references passed to setXXX() in PreparedStatement are
       null, setNull() is automatically called for you. (Thanks for the
       suggestion goes to Erik Ostrom)

     - setObject() in PreparedStatement will now attempt to write a
       serialized  representation of the object to the database for
       objects of Types.OTHER and objects of unknown type.

     - Util now has a static method readObject() which given a ResultSet
       and a column index will re-instantiate an object serialized in
       the above manner.

9-02-98 - Vesion 1.1

     - Got rid of "ugly hack" in MysqlIO.nextRow(). Rather than
       catch an exception, Buffer.isLastDataPacket() was fixed.

     - Connection.getCatalog() and Connection.setCatalog()
       should work now.

     - Statement.setMaxRows() works, as well as setting
       by property maxRows. Statement.setMaxRows() overrides
       maxRows set via properties or url parameters.

     - Automatic re-connection is available. Because it has
       to "ping" the database before each query, it is
       turned off by default. To use it, pass in "autoReconnect=true"
       in the connection URL. You may also change the number of
       reconnect tries, and the initial timeout value via
       "maxReconnects=n" (default 3) and "initialTimeout=n"
       (seconds, default 2) parameters. The timeout is an
       exponential backoff type of timeout, e.g. if you have initial
       timeout of 2 seconds, and maxReconnects of 3, then the driver
       will timeout 2 seconds, 4 seconds, then 16 seconds between each
       re-connection attempt.

8-24-98 - Version 1.0

     - Fixed handling of blob data in Buffer.java

     - Fixed bug with authentication packet being
       sized too small.

     - The JDBC Driver is now under the LPGL

8-14-98 -

     - Fixed Buffer.readLenString() to correctly
          read data for BLOBS.

     - Fixed PreparedStatement.stringToStream to
          correctly read data for BLOBS.

     - Fixed PreparedStatement.setDate() to not
       add a day.
       (above fixes thanks to Vincent Partington)

     - Added URL parameter parsing (?user=... etc).


8-04-98 - Version 0.9d

     - Big news! New package name. Tim Endres from ICE
       Engineering is starting a new source tree for
       GNU GPL'd Java software. He's graciously given
       me the org.gjt.mm package directory to use, so now
       the driver is in the org.gjt.mm.mysql package scheme.
       I'm "legal" now. Look for more information on Tim's
       project soon.

     - Now using dynamically sized packets to reduce
       memory usage when sending commands to the DB.

     - Small fixes to getTypeInfo() for parameters, etc.

     - DatabaseMetaData is now fully implemented. Let me
       know if these drivers work with the various IDEs
       out there. I've heard that they're working with
       JBuilder right now.

     - Added JavaDoc documentation to the package.

     - Package now available in .zip or .tar.gz.

7-28-98 - Version 0.9

     - Implemented getTypeInfo().
       Connection.rollback() now throws an SQLException
       per the JDBC spec.

     - Added PreparedStatement that supports all JDBC API
       methods for PreparedStatement including InputStreams.
       Please check this out and let me know if anything is
       broken.

     - Fixed a bug in ResultSet that would break some
       queries that only returned 1 row.

     - Fixed bugs in DatabaseMetaData.getTables(),
       DatabaseMetaData.getColumns() and
       DatabaseMetaData.getCatalogs().

     - Added functionality to Statement that allows
       executeUpdate() to store values for IDs that are
       automatically generated for AUTO_INCREMENT fields.
       Basically, after an executeUpdate(), look at the
       SQLWarnings for warnings like "LAST_INSERTED_ID =
       'some number', COMMAND = 'your SQL query'".

       If you are using AUTO_INCREMENT fields in your
       tables and are executing a lot of executeUpdate()s
       on one Statement, be sure to clearWarnings() every
       so often to save memory.

7-06-98 - Version 0.8

     - Split MysqlIO and Buffer to separate classes. Some
       ClassLoaders gave an IllegalAccess error for some
       fields in those two classes. Now mm.mysql works in
       applets and all classloaders.

       Thanks to Joe Ennis <jce@mail.boone.com> for pointing
       out the problem and working on a fix with me.

7-01-98 - Version 0.7

     - Fixed DatabaseMetadata problems in getColumns() and
       bug in switch statement in the Field constructor.

       Thanks to Costin Manolache <costin@tdiinc.com> for
       pointing these out.

5-21-98 - Version 0.6

     - Incorporated efficiency changes from
       Richard Swift <Richard.Swift@kanatek.ca> in
       MysqlIO.java and ResultSet.java

     - We're now 15% faster than gwe's driver.

     - Started working on DatabaseMetaData.

       The following methods are implemented:
        * getTables()
        * getTableTypes()
        * getColumns
        * getCatalogs()<|MERGE_RESOLUTION|>--- conflicted
+++ resolved
@@ -1,46 +1,26 @@
 # Changelog
 # $Id$
-<<<<<<< HEAD
 mm-dd-yy - Version 6.0.5
-=======
-mm-dd-yy - Version 5.1.41
-
-09-30-16 - Version 5.1.40
 
   - Fix for Bug#24619829, NEW FAILURES IN C/JAVA UNITTESTS AGAINST MYSQL 8.0.
 
   - Fix for Bug#75209 (20212882), Set useLocalTransactionState may result in partially committed transaction.
-
-  - Fix for Bug#23197238, EXECUTEQUERY() FAILS FOR JSON DATA WHEN RESULTSETCONCURRENCY=CONCUR_UPDATABLE.
 
   - Fix for Bug#48346 (11756431), Communications link failure when reading compressed data with compressed=true.
     Thanks to Ryosuke Yamazaki for his contribution.
 
-  - Fix for Bug#74711 (19974685), FORGOTTEN WORKAROUND FOR BUG#36326.
-
   - Fix for Bug#80631 (22891845), ResultSet.getString return garbled result with json type data.
     Thanks to Dong SongLing for his contribution.
 
   - Fix for Bug#64188 (13702433), MysqlXAConnection.MYSQL_ERROR_CODES_TO_XA_ERROR_CODES is missing XA error codes.
 
-  - Fix for Bug#81072 (23103408), FabricMySQLConnectionProxy method nativeSQL does nothing.
-
-  - Fix for Bug#81056 (23103406), Connector/J with Fabric always returns lower_case_table_names false.
-
-  - Fix for Bug#77649 (21389278), URL start with word "address",JDBC can't parse the "host:port" Correctly.
-
   - Fix for Bug#72632 (18759269), NullPointerException for invalid JDBC URL.
 
-  - Fix for Bug#22750465, CONNECTOR/J HANGS WHEN FABRIC NODE IS DOWN.
-
-  - Fix for Bug#82094 (23738636), ConcurrentModificationException on Fabric connections after topology changes.
-
   - Fix for Bug#82115 (23743956), Some exceptions are intercepted twice or fail to set the init cause.
 
   - Fix for Bug#78685 (21938551), Wrong results when retrieving the value of a BIT column as an integer.
 
   - Fix for Bug#80615 (22954007), prepared statement leak when rewriteBatchedStatements=true and useServerPrepStmt.
->>>>>>> 17a35d20
 
   - Extended X DevAPI with flexible parameter lists.
   
