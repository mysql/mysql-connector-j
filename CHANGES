--- conflicted
+++ resolved
@@ -2,10 +2,9 @@
 # $Id$
 nn-nn-13 - Version 5.1.28
 
-<<<<<<< HEAD
   - Fix for Bug#70835 (17750877), SQLExceptions thrown because of query interruption (KILL QUERY, query timeout, etc.)
     didn't extend java.sql.SQLNonTransientException for JDBC4+ deployments.
-=======
+
   - Fix for Bug#24344 test case, test fails if it's run with UTC timezone settings. 
 
   - Fix for Bug#69777, Setting maxAllowedPacket below 8203 makes blobSendChunkSize negative.
@@ -15,7 +14,6 @@
   - Fix for Bug#68916 (16691047), closeOnCompletion doesn't work.
 
   - Fix for Bug #69746 (17164058), ResultSet closed after Statement.close() when dontTrackOpenResources=true
->>>>>>> c536e9d6
 
   - Fix for Bug#70842 (17753369), Adding live management of replication host topographies.
 
