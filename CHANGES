# Changelog
# $Id$
<<<<<<< HEAD
06-17-16 - Version 6.0.3
=======
mm-dd-yy - Version 5.1.40

04-29-16 - Version 5.1.39
>>>>>>> 28488ec7

  - Fix for Bug#23212347, ALL API CALLS ON RESULTSET METADATA RESULTS IN NPE WHEN USESERVERPREPSTMTS=TRUE.

  - Fix for Bug#23201930, CLIENT HANG WHEN RSLT CUNCURRENCY=CONCUR_UPDATABLE AND RSLTSET TYPE=FORWARD_ONLY.

  - Fix for Bug#23188498, CLIENT HANG WHILE USING SERVERPREPSTMT WHEN PROFILESQL=TRUE AND USEIS=TRUE.

  - Fix for Bug#22678872, NPE DURING UPDATE WITH FABRIC.
    New property 'loadBalanceHostRemovalGracePeriod' sets the grace period when removing hosts from a load-balanced connection.

  - Fix for Bug#71131 (18068303), Poor error message in CallableStatement.java.

  - Fix for Bug#59462 (16736619), ConcurrentModificationException inside ConnectionImpl.closeAllOpenStatements().

  - Fix for Bug#22848249, LOADBALANCECONNECTIONGROUPMANAGER.REMOVEHOST() NOT WORKING AS EXPECTED.

  - Fix for Bug#22730682, ARRAYINDEXOUTOFBOUNDSEXCEPTION FROM CONNECTIONGROUPMANAGER.REMOVEHOST().

  - Fix for Bug#77171 (21181466), On every connect getting sql_mode from server creates unnecessary exception.

  - Fix for Bug#79343 (22353759), NPE in TimeUtil.loadTimeZoneMappings causing server time zone value unrecognized.

  - Fix for Bug#22038729, X DevAPI: Any API call after a failed CALL PROC() results in hang

  - Remove Schema.drop(), Collection.drop() and replaced with X DevAPI's session.dropSchema() and session.dropCollection().
    Also added session.dropTable().

  - Fix for Bug#22932078, GETTIMESTAMP() RETURNS WRONG VALUE FOR FRACTIONAL PART

  - Extracted packet readers from MysqlaProtocol.

  - Fix for Bug#22972057, X protocol CLIENT HANGS AFTER CONNECTION FAILURE

  - Fix for Bug#23044312, NullPointerException in X protocol AsyncMessageReader due to race condition

  - Returned support for MySQL 5.5 and 5.6.

04-05-16 - Version 6.0.2

  - Deprecate the EOF packet.

  - Fix for Bug#75956, Inserting timestamps using a server PreparedStatement and useLegacyDatetimeCode=false

  - Fix for Bug#22385172, CONNECTOR/J MANIFEST DOES NOT EXPOSE FABRIC (OSGi).

  - Fix for Bug#22598938, FABRICMYSQLDATASOURCE.GETCONNECTION() NPE AFTER SWITCHOVER.

  - Merged version 5.1.38.

  - Fix for Bug#21286268, CONNECTOR/J REPLICATION USE MASTER IF SLAVE IS UNAVAILABLE.

  - Fix for Bug#21296840 & Bug#17910835, Server information in a group from Fabric is not refreshed after expired TTL.

  - Fix for Bug#56122 (11763419), JDBC4 functionality failure when using replication connections.

  - Added support for TLSv1.1 and TLSv1.2

  - Fix for Bug#78961 (22096981), Can't call MySQL procedure with InOut parameters in Fabric environment.

  - Fix for Bug#56100 (11763401), Replication driver routes DML statements to read-only slaves.

  - StandardSSLSocketFactory implements SocketMetadata.

  - Fix for Bug#21978216, GETTYPEINFO REPORT MAXIMUM PRECISION OF 255 FOR VARBINARY.

  - Fix for Bug#78706 (21947042), Prefer TLS where supported by MySQL Server.

  - Fix for Bug#21934573, FABRIC CODE INVOLVED IN THREAD DEADLOCK.
    Duplicate: Bug#78710 (21966391), Deadlock on ReplicationConnection and ReplicationConnectionGroup when failover.

  - Merged version 5.1.37.

  - Fix for Bug#21876798, CONNECTOR/J WITH MYSQL FABRIC AND SPRING PRODUCES PROXY ERROR.

10-19-15 - Version 6.0.1

  - Removed useJvmCharsetConverters connection property. JVM charset converters are now used in all cases.

  - Refactored value decoding and removed all date/time connection properties

  - Refactored connection properties

  - Assume existence of INFORMATION_SCHEMA.PARAMETERS (and thus MySQL 5.5) when preparing stored procedure calls.

  - Removed retainStatementAfterResultSetClose connection property.

  - Null-merge of Bug#54095 (11761585) fix.

  - Removed support code for MySQL server versions < 5.7.

  - Merged version 5.1.37.

  - Fix for Bug#76859 (20969312), DBMD getColumns using I_S doesn't have column IS_GENERATEDCOLUMN as per JDBC 4.1.
    Added support for GENERATED COLUMNS.

  - Update Time Zone mappings with IANA Time Zone database tsdata2015f and Unicode CLDR v.28.

  - Update DatabaseMetaData SQL keywords.

  - Added tests for Optimizer hints syntax introduced in MySQL 5.7.7.

  - Fix for Bug#21860833, JSON DATA TYPE DOESN'T WORK WITH SSPS.
    Added support for JSON data type.

  - Added support for JDBC 4.2 new features.
    New property 'enableEscapeProcessing' sets the default escape processing behavior for Statement objects.

  - Fix for Bug#16634180, LOCK WAIT TIMEOUT EXCEEDED CAUSES SQLEXCEPTION, SHOULD CAUSE SQLTRANSIENTEXCEPTION

  - Fix for Bug#75849 (20536592), NPE in abortInternal() method on line 1358 of ConnectionImpl.

  - Fix for Bug#78106 (21648826), Potential memory leak with inflater.

  - Fix for Bug#78225 (21697684), DEFAULT NO_AUTO_CREATE_USER SQL_MODE BEHAVIOR BROKE SOME TESTS

  - Fix for Bug#77665 (21415165), JDBC fails to connect with MySQL 5.0.

  - Fix for Bug#77681 (21429909), rewrite replace sql like insert when rewriteBatchedStatements=true (contribution).
    Thanks to Jie Han for his contribution.

  - Fix for Bug#77449 (21304726) Add 'truncateFractionalSeconds=true|false' property (contribution).
    The property 'sendFractionalSeconds' was added instead of the proposed 'truncateFractionalSeconds'.
    Thanks to KwonNam for his contribution.

  - Fix for Bug#50348 (11758179), mysql connector/j 5.1.10 render the wrong value for dateTime column in GMT DB.

  - Fix for Bug#75670 (20433047), Connection fails with "Public Key Retrieval is not allowed" for native auth.

  - Fix for Bug#76187 (20675539), getTypeInfo report maximum precision of 255 for varchar.

  - Merged version 5.1.36.

  - Add test for new syntax 'ALTER TABLE ... DISCARD|IMPORT PARTITION ...' introduced in MySQL 5.7.4.

  - Fix for Bug#20727196, GETPROCEDURECOLUMNS() RETURNS EXCEPTION FOR FUNCTION WHICH RETURNS ENUM/SET TYPE.

  - Fix for Bug#19803348, GETPROCEDURES() RETURNS INCORRECT OUTPUT WHEN USEINFORMATIONSCHEMA=FALSE.

  - Fix for Bug#21215151, DATABASEMETADATA.GETCATALOGS() FAILS TO SORT RESULTS.

  - Fix for Bug#72630 (18758686), NullPointerException during handshake in some situations

  - Fix for Bug#20825727, CONNECT FAILURE WHEN TRY TO CONNECT SHA USER WITH DIFFERENT CHARSET.

  - Flag RowDataDynamic.isInterrupted removed as it isn't needed.

  - Fix for Bug#20518653, XSL FILES IN PACKAGES

  - Fix for Bug#20804635, GETTIME() AND GETDATE() FUNCTIONS FAILS WHEN FRACTIONAL PART EXISTS

  - Fix for Bug#62452 (16444069), NPE thrown in JDBC4MySQLPooledException when statement is closed.

  - Fix for BUG#70927 (17810800), Connector/J COM_CHANGE_USER handling is broken

  - Fix for Bug#75335 (20283655), Maven artifact for Connector/J is missing source jar.

  - Fix for BUG#75592 (20408891), "SHOW VARIABLES WHERE" is expensive.

  - Fix for Bug#75113 (20821888), Fail in failover of the connection in MySQL fabric

  - Fix for Bug#72077 (18425861), Fabric connection with username to a server with disabled auth throws NPE

  - Add test for already fixed Bug#72546 (18719760), C/J Fabric createGroup() throws ClassCastException

  - Fix for Bug#77217 (21184949), ClassCastException when executing a streaming PreparedStatement with Fabric

  - Merged version 5.1.35.

  - Fix for Bug#19536760, GETSTRING() CALL AFTER RS.RELATIVE() RETURNS NULLPOINTEREXCEPTION

  - Fix for BUG#20453712, CLOB.SETSTRING() WITH VALID INPUT RETURNS EXCEPTION

  - Fix for BUG#20453671, CLOB.POSITION() API CALL WITH CLOB INPUT RETURNS EXCEPTION

  - Fix for Bug#20685022, SSL CONNECTION TO MYSQL 5.7.6 COMMUNITY SERVER FAILS.

  - Fix for Bug#20606107, TEST FAILURES WHEN RUNNING AGAINST 5.7.6 SERVER VERSION

  - Fix for Bug#20533907, BUG#20204783 FIX EXPOSES WRONG BEAHAVIORS IN FAILOVER CONNECTIONS.
    This fix is a refactoring of the default failover feature which is no longer attached to load-balancing support.

  - Fix for Bug#20504139, GETFUNCTIONCOLUMNS() AND GETPROCEDURECOLUMNS() RETURNS ERROR FOR VALID INPUTS.

  - Expose PreparedStatment.ParseInfo for external usage, with no capture of the connection, which allows for global, highly-concurrent parse caches to be
    implemented.

  - Fix for Bug#75309 (20272931), mysql connector/J driver in streaming mode will in the blocking state.

  - New property 'readOnlyPropagatesToServer' controls the implicit propagation of read only transaction access mode to server.

  - Fix for Bug#54095 (11761585), Unnecessary call in newSetTimestampInternal.
    Test case only. The bug was fixed as a consequence of the patch for Bug#71084.

  - Fix for Bug#67760 (15936413), Deadlock when concurrently executing prepared statements with Timestamp objects.

  - Fix for Bug#71084 (18028319), Wrong java.sql.Date stored if client and server time zones differ.
    Two connection properties added, "noTimezoneConversionForDateType" and "cacheDefaultTimezone", to define if and how time zone conversions are available to
    DATE data type values. 

  - Fix for Bug#75080 (20217686), NullPointerException during setTimestamp on Fabric connection.

  - Fix for Bug#75168 (20204783), loadBalanceExceptionChecker interface cannot work using JDBC4/JDK7.

  - Fix for Bug#73595 (19465516), Replace usage of StringBuffer in JDBC driver.

  - Fix for Bug#18925727, SQL INJECTION IN MYSQL JDBC DRIVER.

  - Fix for Bug#74998 (20112694), readRemainingMultiPackets not computed correctly for rows larger than 16 MB.

  - Merged version 5.1.34.

  - Fix for Bug#73012 (19219158), Precedence between timezone options is unclear.

  - Implement support for connecting through SOCKS proxies (WL#8105). Connection properties supporting this are socksProxyHost, socksProxyPort.

  - Ant buildfile reworked to fix incompatibilities with latest Eclipse, to remove dependency from ant-contrib and to improve structure and documentation.

  - Fix for Bug#18474141, TESTSUITE.FABRIC TEST CASES FAIL IF NO FABRIC.TESTSUITE PROPERTIES PROVIDED

  - Fix for Bug#19383371, CONNECT USING MYSQL_OLD_PASSWORD USER FAILS WHEN PWD IS BLANK

  - Merged version 5.1.33.

  - Fix for Bug#17441747, C/J DOESN'T SUPPORT XA RECOVER OUTPUT FORMAT CHANGED IN MYSQL 5.7.
    Test case was disabled for affected server versions 5.7.0 - 5.7.4.

  - Fix for Bug#19145408, Error messages may not be interpreted according to the proper character set

  - Fix for Bug#19505524, UNIT TEST SUITE DOES NOT CONSIDER ALL THE PARAMETERS PASSED TO BUILD.XML.

  - Fix for Bug#73474 (19365473), Invalid empty line in MANIFEST.MF

  - Fix for Bug#70436 (17527948), Incorrect mapping of windows timezone to Olson timezone.
    TimeZone mappings were revised in order to use latest data from IANA Time Zone Database and Unicode CLDR.

  - Fix for Bug73163 (19171665), IndexOutOfBoundsException thrown preparing statement.
    Regression test added. Fix was included in patch from 5.1.32: "Fix for failing tests when running test suite with Java 6+".

  - Added support for gb18030 character set

  - Fix for Bug#73663 (19479242), utf8mb4 does not work for connector/j >=5.1.13

  - Fix for Bug#73594 (19450418), ClassCastException in MysqlXADataSource if pinGlobalTxToPhysicalConnection=true

  - Fix for Bug#19354014, changeUser() call results in "packets out of order" error when useCompression=true.

  - Fix for Bug#73577 (19443777), CHANGEUSER() CALL WITH USECOMPRESSION=TRUE COULD LEAD TO IO FREEZE

  - Fix for Bug#19172037, TEST FAILURES WHEN RUNNING AGAINST 5.6.20 SERVER VERSION

  - Merged version 5.1.32

  - Fix for Bug#71923 (18344403), Incorrect generated keys if ON DUPLICATE KEY UPDATE not exact.
    Additionally several methods in StringUtils were fixed/upgraded.

  - Fix for Bug#72502 (18691866), NullPointerException in isInterfaceJdbc() when using DynaTrace

  - Fix for Bug#72890 (18970520), Java jdbc driver returns incorrect return code when it's part of XA transaction.

  - Fabric client now supports Fabric 1.5. Older versions are no longer supported.

  - Fix for Bug#71672 (18232840), Every SQL statement is checked if it contains "ON DUPLICATE KEY UPDATE" or not.
    Thanks to Andrej Golovnin for his contribution.

  - Fix for Bug#73070 (19034681), Preparing a stored procedure call with Fabric results in an exception

  - Fix for Bug#73053 (19022745), Endless loop in MysqlIO.clearInputStream due to Linux kernel bug.
    In the source of this issue is a Linux kernel bug described in the patch "tcp: fix FIONREAD/SIOCINQ" 
    (https://git.kernel.org/cgit/linux/kernel/git/torvalds/linux.git/commit/?id=a3374c4).

  - Fix for Bug#18869381, CHANGEUSER() FOR SHA USER RESULTS IN NULLPOINTEREXCEPTION

  - Fix for Bug#62577 (16722757), XA connection fails with ClassCastException

  - Fix for Bug#18852587, CONNECT WITH A USER CREATED USING SHA256_PASSWORD PLUGIN FAILS WHEN PWD IS BLANK

  - Fix for Bug#18852682, TEST TESTSHA256PASSWORDPLUGIN FAILS WHEN EXECUTE AGAINST COMMERCIAL SERVER

  - Fix for failing tests when running test suite with Java 6+.
    Includes fix for Bug#35829 (11748301), build.xml check for java6 should use or instead of and.

  - Charset mappings refactored.

  - Fix for Bug#72712 (18836319), No way to configure Connector JDBC to not do extra queries on connection

06-09-14 - Version 5.1.31

  - Fix for Bug#66947 (16004987), Calling ServerPreparedStatement.close() twice corrupts cached statements.

  - Fix for Bug#61213 (18009254), ON DUPLICATE KEY UPDATE breaks generated key list when extended INSERT is used

  - Test cases updated to comply with MySQL 5.7.4 new STRICT_MODE behavior and no longer supported IGNORE clause in
    ALTER TABLE statement.

  - Added support for sha256_password authentication with RSA encryption.

  - Fix for Bug#71753 (18260918), Bad SSL socket transform.

  - Added tests for changes in GET DIAGNOSTIC syntax introduced in MySQL 5.7.0.

  - Fix for Bug#67803 (16708231), XA commands sent twice to MySQL server.
    Thanks to Andrej Golovnin for his contribution.

  - Fix for Bug#55680 (16737192), MySQL Connector/J memory leak

  - Fix for Bug#72326 (18598665), Typo in fullDebug.properties - gatherPerMetrics should be gatherPerfMetrics

  - Fix for Bug#72023 (18403456), Avoid byte array creation in MysqlIO#unpackBinaryResultSetRow.
    Thanks to Andrej Golovnin for his contribution.

  - Fix for Bug#72000 (18402873), java.lang.ArrayIndexOutOfBoundsException on java.sql.ResultSet.getInt(String).

  - Fix for Bug#71850 (18318197), init() is called twice on exception interceptors

  - Fix for Bug#72008 (18389973), Avoid useless object creation in StringUtils#getBytes-methods.
    Thanks to Andrej Golovnin for his contribution.

  - Fix for Bug#72006 (18403199), Avoid creation of a character array in PreparedStatement$ParseInfo.
    Thanks to Andrej Golovnin for his contribution.
    Additionally, unneeded StringBuffer replaced by StringBuilder instances in StringUtils.

  - Fix for Bug#72301 (18549472), Fabric driver swallows exceptions thrown during connection creation using JDBC4

03-28-14 - Version 5.1.30

  - Fix for Bug#71679 (18236388), Avoid iterator creation when invoking statement interceptors in MysqlIO.
    Thanks to Andrej Golovnin for his contribution.

  - Fix for Bug#70944 (17831255), community and commercial builds should have the same line number tables

  - Fix for Bug#71861 (18327245), Avoid manual array copy in MysqlIO and LoadBalancingConnectionProxy.
    Thanks to Andrej Golovnin for his contribution.

  - Fix for Bug#71623 (18228668), Field#getStringFromBytes() creates useless byte array when using JVM converter.
    Thanks to Andrej Golovnin for his contribution.

  - Fix for Bug#71621 (18228302), MysqlXAConnection#xidToString(Xid xid) produces too much garbage.
    Thanks to Andrej Golovnin for his contribution.

  - Fix for Bug#67318 (16722637), SQLException thrown on already closed ResultSet. Thanks to Thomas Manville and Andrej Golovnin for their contribution.

  - Fix for Bug#71396 (18110320), setMaxRows (SQL_SELECT_LIMIT) from one query used in later queries (sometimes).
    Additionally, SQL_SELECT_LIMIT is no longer sent unnecessarily between consecutive queries.

  - Fix for Bug#71432 (18107621), Key store files not closed when making SSL connection

  - Reserved words lists updated from latest official SQL:92 and SQL:2003 specifications.

  - Fix for Bug#18091639, STRINGINDEXOUTOFBOUNDSEXCEPTION IN PREPAREDSTATEMENT.SETTIMESTAMP WITH 5.6.15

  - Added Fabric support

02-10-14 - Version 5.1.29

  - Fix for Bug#70701 (17647584), DatabaseMetaData.getSQLKeywords() doesn't match MySQL 5.6 reserved words.

  - Fix for Bug#17435879, REMOVE SRC/LIB-NODIST DIRECTORY FROM LAUNCHPAD DISTRIBUTION.
    Additional "com.mysql.jdbc.extra.libs" parameter must be used for ant build.

  - Fix for Bug#71038, Add an option for custom collations detection.
    Added new connection property detectCustomCollations=[true|false], with default false.
    Please be aware that these changed the previous default behavior and if you use custom charsets or collations
    you need to set detectCustomCollations=true.

  - Added tests for new index renaming syntax introduced in 5.7.1.

12-23-13 - Version 5.1.28

  - Fix for Bug#69579, DriverManager.setLoginTimeout not honored.

  - Fix for Bug#51313, Escape processing is confused by multiple backslashes.

  - Fix for Bug#55340, initializeResultsMetadataFromCache fails on second call to stored proc.

  - Fix for Bug#70969, Shadow declaration of OperationNotSupportedException in RowDataDynamic.

  - Fix for Bug#70835 (17750877), SQLExceptions thrown because of query interruption (KILL QUERY, query timeout, etc.)
    didn't extend java.sql.SQLNonTransientException for JDBC4+ deployments.

  - Fix for Bug#24344 test case, test fails if it's run with UTC timezone settings. 

  - Fix for Bug#69777, Setting maxAllowedPacket below 8203 makes blobSendChunkSize negative.

  - Fix for Bug#35115, yearIsDateType=false has no effect on result's column type and class.

  - Fix for Bug#68916 (16691047), closeOnCompletion doesn't work.

  - Fix for Bug #69746 (17164058), ResultSet closed after Statement.close() when dontTrackOpenResources=true

  - Fix for Bug#70842 (17753369), Adding live management of replication host topographies.

11-04-13 - Version 5.1.27

  - Fix for Bug#17248345, getFunctionColumns() method returns columns of procedure.

  - Fix for Bug#69290 (16879239), JDBC Table type "SYSTEM TABLE" is used inconsistently.

  - Fix for Bug#68562, Combination rewriteBatchedStatements and useAffectedRows not working as expected.

  - Fix for Bug#69452 (17015673), memory size connection property doesn't support large values well.

  - Added tests for InnoDB full-text search support introduced in 5.6GA.

  - Extended slow query warning with query execution plan for INSERT, REPLACE, UPDATE and DELETE.

  - Added tests for IPv6 functions introduced in 5.6GA.

  - Added support of authentication data up to 2^64-1 bytes.

  - Fix for Bug#38252, ResultSet.absolute(0) is not behaving according to JDBC specification.

  - Fix for Bug#62469, JDBC Authentication Fails with Null Byte in Scramble

  - Fix for Bug#69506, XAER_DUPID error code is not returned when a duplicate XID is offered in Java.

  - Added support for multi-master replication topographies in ReplicationDriver.  ReplicationDriver now uses two discrete load-balanced
    connections, one each for master and slave connections.  The same load-balancing options which apply to load-balanced connections
    now also apply to ReplicationConnections.  By default, this means that when a ReplicationConnection uses master connections
    (because the read-only property of the Connection is false), work may be re-balanced between configured master hosts at transaction 
    boundaries.  As with load-balanced connections, the ReplicationConnection host list may be managed within the JVM (see
    com.mysql.jdbc.ReplicationConnectionGroupManager) or optionally via JMX (using replicationEnableJMX configuration option; see
    com.mysql.jdbc.jmx.ReplicationGroupManagerMBean).  To specify multi-master replication topographies, define each host "type"
    property using the following format:
 
    address=(host=hostname)(port=3306)(type=[master|slave])

    In the absense of explicit type definitions, the driver will assume a single master listed first, with all subsequently-listed
    hosts configured as slaves.

  - Fix for Bug#63354 (16443992), JDBC cannot make new connections if master is down.

  - Fix for Bug#17003626, REGRESSION TEST FAILURE WITH SERVER VERSION 5.7.1

  - Removed ant-contrib.jar from C/J distribution.

  - Added tests for GIS precise spatial operations introduced in 5.6GA.

  - Fixed META-INF information

  - Fix for Bug#17251955, ARRAYINDEXOUTOFBOUNDSEXCEPTION ON LONG MULTI-BYTE DB/USER NAMES

  - Fix for Bug#50538, DatabaseMetaData.getDriverVersion() contains unexpanded ${bzr.revision-id}

08-05-13 - Version 5.1.26

  - Fix for Bug#69298 (16845965), Methods DatabaseMetaData.getProcedures() and DatabaseMetaData.getProcedureColumns(), in JDBC4,
    return stored procedure only or both stored procedures and functions metadata information, depending on the value set in the
    connection property "getProceduresReturnsFunctions", having default value 'true'. Several fixes in Functions and
    Procedures metadata so that consulting I__S and MySQL/DDL returns the same info.

  - Fix for Bug#69308 (16879267), Avoid calling batchedStatement.close() twice, and thus raising and ignoring an undercover SQLException, in methods
    PreparedStatement.executeBatchedInserts and PreparedStatement.executePreparedBatchAsMultiStatement.

  - Fix for Bug#68400, useCompression=true and connect to server, zip native method cause out of memory.
    CompressedInputStream now does not keep reference to connection.
    Thank Dominic Tootell for his investigation, proposed solution and all the help he provided.

  - Fix for Bug#65871, DatabaseMetaData.getColumns() throws an MySQLSyntaxErrorException.
    Delimited names of databases and tables are handled correctly now. The edge case is ANSI quoted
    identifiers with leading and trailing "`" symbols, for example CREATE DATABASE "`dbname`". Methods
    like DatabaseMetaData.getColumns() allow parameters passed both in unquoted and quoted form,
    quoted form is not JDBC-compliant but used by third party tools. So when you pass the indentifier
    "`dbname`" in unquoted form (`dbname`) driver handles it as quoted by "`" symbol. To handle such
    identifiers correctly a new behavior was added to pedantic mode (connection property pedantic=true),
    now if it set to true methods like DatabaseMetaData.getColumns() treat all parameters as unquoted.

  - Fix for Bug#45757 (11754192), Don't allow updateRow() to be called when updatable cursor is positioned on insert row.

  - Fix for Bug#68098 (16224299), Return indexes sorted by NON_UNIQUE, TYPE, INDEX_NAME, and ORDINAL_POSITION in DatabaseMetaData.getIndexInfo.
  
  - Fix for Bug#68307 (16707803), Return correct COLUMN_TYPE from both getProcedureColumns() and getFunctionColumns().

  - Fix for Bug#42267, PreparedStatementWrapper doesn't have a toString() implementation

  - Fix for Bug#44451 (11753081), Added missing fields in methods getColumns(), getProcedureColumns(), getTables() and getUDTs().
    Methods getClientInfoProperties() and getFunctions() were made available in all *DatabaseMetaDataUsingInfoSchema implementations.

05-06-13 - Version 5.1.25

  - Fix for Bug#68801, java webstart mysql-connector-java lib calls -bin library.

  - Fix for Bug#16426462, SyntaxRegressionTest failing on C/J 5.1.24 against MySQL 5.6.10

  - Fix for Bug#60816, Cannot pass NULL to an INOUT procedure parameter.

  - Added support for Connection Attributes when used with MySQL Server versions (5.6+) which support this feature.  
    By default, the following standard attributes are sent to the server, where they can be seen in the 
    performance_schema.session_connect_attrs table:
     * _client_version : the version of MySQL Connector Java in use
     * _client_name : "MySQL Connector Java"
     * _runtime_version : the version of the Java runtime environment in which the driver is running
     * _runtime_vendor : the name of company which produced the Java runtime environment
    Additionally, users may supply their own key/value attributes to be exposed by providing them in 
    "key1:value1,key2:value2" format in the connectionAttributes connection property.
    To avoid sending any connection attributes to the server, set connectionAttributes property to "none".
    
  - Fix for Bug#68763 (16545334), ReplicationConnection.isMasterConnection() returns false always.

  - Fix for Bug#68733 (16526938), ReplicationConnection doesn't ping all slaves.

  - Fix for Bug#68556, Tomcat can't stop a cleanup thread by clearReferencesStopThreads.

  - Fix for Bug#16436511, getDriverName() returns a string with company name "MySQL-AB". Driver name changed to "MySQL Connector Java".

  - Fix for Bug#68664 (16486957), Enable packaging of .JAR file from Eclipse.

03-05-13 - Version 5.1.24

  - Fix for Bug#64204, ResultSet.close hangs if streaming query is killed.

  - Fix for Bug#16224249, Deadlock on concurrently used LoadBalancedMySQLConnection:
    1) abortInternal() method was moved from com.mysql.jdbc.MySQLConnection to com.mysql.jdbc.Connection interface;
    2) load-balanced/failover proxy now broadcasts abortInternal() to all underlying physical connections;
    3) load-balanced/failover proxy now prevents picking of new physical connection after close() or abortInternal() were called explicitly on proxy;
    4) connection synchronization mutex was refactored, now mutex is proxy instance for proxied connection or connection instance itself if there is no proxy.

  - Fix for Bug#64805, StatementImpl$CancelTask occasionally throws NullPointerExceptions.

  - Fixed typos in descriptions of properties.

  - Fix for Bug#68011, Invalid error message noDatetimeSync property instead of noDatetimeStringSync.

02-04-13 - Version 5.1.23

  - Fix for Bug#35653, executeQuery() in Statement.java let "TRUNCATE" queries being executed. "TRUNCATE" and "RENAME" are now filtered for executeQuery().

  - Fix for Bug#65909, referenceThread causes memory leak in Tomcat.
    Abandoned connection cleanup thread was refactored to have static shutdown method.
    If you encountered this leak problem, your application should implement context listener with
    AbandonedConnectionCleanupThread.shutdown() call in contextDestroyed method.

    For example:
       @WebListener
       public class YourThreadsListener implements ServletContextListener {
          public void contextDestroyed(ServletContextEvent arg0) {
             try {
                 AbandonedConnectionCleanupThread.shutdown();
             } catch (InterruptedException e) {
             }
          }
          ...
       }

    Note that if container does not support annotations you should add description to web.xml:
       <listener>
          <listener-class>user.package.YourThreadsListener</listener-class>
       </listener>

  - Added tests for explicit partition selection syntax introduced in 5.6GA.

  - Added support of password expiration protocol. This introduces new boolean connection property disconnectOnExpiredPasswords.
    If disconnectOnExpiredPasswords = true and password expired then connection will be rejected by server with ErrorCode == 1820 (ER_MUST_CHANGE_PASSWORD).
    If disconnectOnExpiredPasswords = false then connection will enter to "sandbox" mode,
    all commands except SET PASSWORD = ... and SET PASSWORD FOR CURRRENT_USER() = ... will cause an error to be thrown.

  - Added tests for EXCHANGE PARTITION syntax introduced in 5.6GA.

  - Added tests for transportable tablespaces syntax introduced in 5.6GA.

  - Added tests for CREATE TABLE syntax changed in 5.6GA: CREATE TABLE ... DATA DIRECTORY = 'absolute/path/to/directory/'

  - Added tests for ALTER TABLE syntax changed in 5.6GA: ALGORITHM and LOCK keywords.

  - Fix for Bug#67954, stack trace used for point-of-origin in log and exception messages
    causes permgen leak with webapp classloader on application redeploy. We no longer store the entire
    stack trace, only the calling class and method, and even then, that only when using the usage advisor
    or when profiling.
    
  - Fix for Bug#11237, useCompression=true and LOAD DATA LOCAL INFILE SQL Command.

  - Static charset/collation maps were updated.

  - Fix for Bug#14260352, difference in Timestamp value returned with rewriteBatchedStatements=true.

  - Fix for Bug#60598, nativeSQL() truncates fractional seconds.

  - Fix for Bug#40279, Timestamp values get truncated when passed as prepared statement parameters.
    This was partly fixed in 5.1.19 but that fix did not cover useLegacyDatetimeCode=true case.

  - Fix for Bug#14665141, Diff results returned from ResultSet and CachedRowSet with new password hashing.
    Test suite modified to don't perform comparison of PASSWORD() results if old_passwords=2
    because with SHA-256 password hashing enabled they are nondeterministic.
    
  - The driver now allows the mechanism for caching MySQL server configuration values replaceable at runtime,
    via the "serverConfigCacheFactory" property. The default is an implementation that is a per-VM concurrent
    map, keyed by URL. The driver will invalidate cache entries when SQLExceptions that indicate communications
    errors are thrown (on the assumption that the server has been or is restarting), or if the server version
    that is being connected to, differs from the one that was present when the cached values were populated.
    
    To replace the default implementation, implement CacheAdapterFactory<String, Map<String, String>>, and
    use the fully-qualified class name of this implementation for "serverConfigCacheFactory".
    
  - Connection.setReadOnly() will take advantage of server-side support for read-only transactions
    present in MySQL-5.6 and newer. Calling .isReadOnly() will incur a round-trip if useLocalSessionState
    is not enabled.

09-06-12 - Version 5.1.22
  - Fix for Bug#57662, Incorrect Query Duration When useNanosForElapsedTime Enabled.

  - Fix for Bug#65503, ResultSets created by PreparedStatement.getGeneratedKeys() are not close()d.

  - Fix for Bug#63800, getVersionColumns() does not return timestamp fields; always empty.
    Added support of ON UPDATE CURRENT_TIMESTAMP for TIMESTAMP and DATETIME fields.

  - Fix for Bug#41752, Can't connect mysqld which character_set_server=ucs2.

  - Fix for Bug#65508, getCharsetNameForIndex() should be faster.

  - Fix for Bug#14563127, Load-balanced connection fails to select valid host, closes connection
    on re-balance.

07-05-12 - Version 5.1.21
  - Added new built-in authentication plugin com.mysql.jdbc.authentication.Sha256PasswordPlugin
    ("sha256_password").

  - Fix for Bug#64731, StringUtils.getBytesWrapped throws StringIndexOutOfBoundsException.

  - Added new built-in authentication plugin com.mysql.jdbc.authentication.MysqlClearPasswordPlugin
    ("mysql_clear_password"). It allows C/J based clients to connect to MySQL accounts which use
    PAM authentication for example. SSL connection required for this authentication method.
    If SSL is not enabled then authentication which requires "mysql_clear_password" will lead to an error.

  - Fix for Bug#13980303, Auth plugin's confidentiality requirements are not checked after Auth Switch Request.

  - Fix for Bug#64205, Connected through Connector/J 5.1 to MySQL 5.5, the error message is garbled.

  - Fix for Bug#37931, Null Pointer Exception Thrown When specifying invalid character_set_results enc.

  - Fix for Bug#36662, TimeUtil.java: MEST mapping n/a.

  - Fix a scalability/memory footprint issue where Object.finalize() was being used on 
    ConnectionImpl to clean up the low-level network connection to MySQL should a 
    connection be abandoned by the application before being cleanly close()d. We now
    track connections in a phantom reference queue, and have a single thread per-vm
    clean these up when the VM notices the connection is no longer referenced by
    anything else.
    
  - Added the ability to add new client-side prepared statement parse info caches by
    implementing com.mysql.jdbc.CacheAdapterFactory and telling the driver to use it
    when "cachePrepStmts=true" via the "parseInfoCacheFactory" configuration property. 
    
  - Implemented JDBC-4.1 methods from Java-7:
  
       - Connection.setSchema(String) - no-op, until we support database==schema in the driver
       - Connection.getSchema() - see above
       - Connection.abort(Executor executor)
       - Connection.setNetworkTimeout(Executor, int)
       - Connection.getNetworkTimeout() throws SQLException;
       - CallableStatement.getObject(int, Class<T>)
       - CallableStatement.getObject(String, Class<T>)
       - DBMD.getPseudoColumns() - returns an empty result set
       - DBMD.generatedKeyAlwaysReturned() - always true for MySQL
       - ResultSet.getObject(int, Class<T>)
       - ResultSet.getObject(String, Class<T>)
       - Statement.closeOnCompletion()
       - Statement.isCloseOnCompletion()

05-02-12 - Version 5.1.20
  - Fix for Bug#64983, 5.1.19 not working with JBoss AS 4.2.3.GA.

  - Fix for Bug#13960556, java.lang.StringIndexOutOfBoundsException in com.mysql.jdbc.PreparedStatement.formatNanos(int nanos).

  - Fix for pluggable authentication tests to run on Windows.

  - Fix for Bug#13897714, NPE in testsuite.regression.StatementRegressionTest.testBug1933() with 5.6.5_m8 server.

  - Fix for Bug#55962, Savepoint identifier is occasionally considered as floating point numbers.

  - Fix for Bug#13955027, SET OPTION syntax was removed starting from 5.6.5 server version.

  - Fix for Bug#13958793, ClassCastException in ConnectionImpl.buildCollationMapping() with 4.1 server.

  - Fix for Bug#36478, Client prepared statement bugged if word 'limit' included in the query.

04-02-12 - Version 5.1.19
  - Fix for Bug#64621, setMaxRows was not correctly processed during CS PS metadata
    collection causing entire resultset to be fetched and possibly leading to OOM.

  - Fix for Bug#63456, MetaData precision is different when using UTF8 or Latin1 tables.
	The problem was in finding maxBytesPerChar through versioned mapping from Java charset to MySQL charset.
	That map returns "utf8mb4" instead "utf8" for server versions starting with 5.5.2.
	CharsetMapping, ConnectionImpl and Field have been reorganized to use static maps INDEX_TO_MYSQL_CHARSET,
	STATIC_CHARSET_TO_NUM_BYTES_MAP instead. Also dynamic maps ConnectionImpl.indexToCustomMysqlCharset
	and ConnectionImpl.mysqlCharsetToCustomMblen have been added for custom charsets.

  - Added support for pluggable authentication via the com.mysql.jdbc.AuthenticationPlugin
    interface (which extends standard "extension" interface). Examples are in
    com/mysql/jdbc/authentication and in testsuite.regression.ConnectionRegressionTest.
    This introduces three new properties:

       authenticationPlugins defines comma-delimited list of classes that implement
       com.mysql.jdbc.AuthenticationPlugin and which will be used for authentication
       unless disabled by "disabledAuthenticationPlugins" property.

       disabledAuthenticationPlugins defines comma-delimited list of classes implementing
       com.mysql.jdbc.AuthenticationPlugin or mechanisms, i.e. "mysql_native_password".
       The authentication plugins or mechanisms listed will not be used for authentication
       which will fail if it requires one of them. It is an error to disable the default
       authentication plugin (either the one named by "defaultAuthenticationPlugin" property
       or the hard-coded one if "defaultAuthenticationPlugin" propery is not set).

       defaultAuthenticationPlugin defines name of a class implementing
       com.mysql.jdbc.AuthenticationPlugin which will be used as the default authentication
       plugin. It is an error to use a class which is not listed in "authenticationPlugins"
       nor it is one of the built-in plugins. It is an error to set as default a plugin
       which was disabled with "disabledAuthenticationPlugins" property. It is an error
       to set this value to null or the empty string (i.e. there must be at least a valid
       default authentication plugin specified for the connection, meeting all constraints
       listed above).

  - Fix for Bug#63526. The problem happens in com.mysql.jdbc.EscapeProcessor#escapeSQL.  The function recognizes the string in the create table statement as an escape sequence (line 136+138). The "if" construct beginning in line 182 tries to match a white-space collapsed version of the string to prefixes for valid jdbc-escapes (till line 300). Since no matching escape sequence is found and no "else" clause is defined, neither the token, nor replacement are added to the resulting escaped SQL string.

  - Fix for Bug#61203, noAccessToProcedureBodies does not work anymore.

  - Fix for Bug#63811, pointless Socket.bind() when using ephemeral ports and interfaces, which limits scalability on some platforms.
    
  - Connection.changeUser() would not check for closed connections, leading to NPEs when this method was called on a closed connection.
	
  - Fix for Bug#63284, memory leak with Failover proxied Statement/PreparedStatement with DBCP due to improper implementation of equals().
    
  - Prepared statements would needlessly allocate a 4K buffer for converting
    streams when no set*Stream() methods had been used.
  
10-03-11 - Version 5.1.18
 
  - Fix for Bug#12565726, not putting the space between VALUES() and ON DUPLICATE KEY UPDATE
	causes C/J a) enter rewriting the query although it has ON UPDATE 
	and b) to generate the wrong query with multiple ON DUPLICATE KEY

  - Fix for Bug#12784170, "process fork failure" errors while running test suite via ant on Windows.
    Added new ant flag, com.mysql.jdbc.junit.fork, which controls whether JUnit will fork new processes
    for testing ("on", default and legacy behavior) or not ("off", required for Windows).  

  - Reverting changes made to ConnectionImpl.java,
    private boolean characterSetNamesMatches function.

  - Added function MYSQL_INDEX_TO_MYSQL_CHARSET to retrieve server charset name
    using index instead of parsing variables to CharsetMapping.java.

  - Completed fix for Bug#61201/12649557, fixed tests failures.
  
  - Fix for Bug#61201/12649557, Can't establish connection when url has
    sessionVariables and characterEncoding. Fix covers only MySQL server 4.1+
    
  - Fix for Bug#61501 - Calling Statement.cancel() on a statement that isn't
    currently executing will cause some later-executed query on the same
    connection to be cancelled unexpectedly. The driver now guards against this
    condition, but it is an underlying server issue. The MySQL statement "KILL QUERY"
    (which is what the driver uses to implement Statement.cancel()) is rather
    non-deterministic, and thus the use of Statement.cancel() should be avoided
    if possible.
    
  - Fix for Bug#61866/12791594 - Calling Statement.getWarnings() after
    Statement.clearWarnings() has been called, returns the "old" warnings.
    
  - Fix for Bug#13036537 - LRUCache was really a least-recently-added cache.

  - Fix for Bug#13036309, Correcting parameter name in maxPerformance.properties.


07-04-11 - Version 5.1.17

  - Fix for Bug#61332 - LIKE not optimized in server when run against I__S tables and no wildcards used.
    Databases/tables with "_" and/or "%" in their names (escaped or not) will be handled by this code path,
	although slower, since it's rare to find these characters in table names in SQL. If there's a "_" or "%"
	in the string, LIKE will take care of that, otherwise we now use = . The only exception is
	information_schema database which is handled separately. Patch covers both getTables() and getColumns().

  - Fix for Bug#61150 - First call to stored procedure fails with "No Database Selected".
	The workaround introduced in DatabaseMetaData.getCallStmtParameterTypes to fix
	the bug in server where SHOW CREATE PROCEDURE was not respecting lower-case table names
	is misbehaving when connection is not attached to database and on non-casesensitive OS.

  - Fix for Bug#61105 - Avoid a concurrent bottleneck in Java's character set
    encoding/decoding when converting bytes to/from Strings.
    
04-21-11 - Version 5.1.16

  - Partial fix for BUG#54135 - setQueryTimeout unsafe across VIP. Fix prevents c/J from 
    killing the right ConnectionID but on wrong server.

  - Fix for BUG#57808 - wasNull not set for DATE field with value 0000-00-00
	in getDate() although zeroDateTimeBehavior is convertToNull.

  - Fix for Bug#54425 - Bypassing the server protocol bug where DB should be null-terminated
    whether it exists or not. Affects COM_CHANGE_USER.
	
  - Fix for Bug#60313 (11890729), bug in 
    com.mysql.jdbc.ResultSetRow.getTimestampFast().

  - Fix for bug 11782297, DBMD.getTables (so thus getColumns too) fails with 
    table names containing dot (like "junk_[Sp:e,c/ C-h+a=.r]").
  
  - Added the ability to determine if the connection is against a server on the 
    same host via the Connection.isServerLocal() method.
    
  - Fix for bug 12325877, Setting "autoReconnect=true" and 
    "cacheServerConfiguration=true" would cause connections created after
    an existing connection fails to have non-existent values for server
    variables which lead to exceeding of max allowed packet exceptions when the
    new connections were used.

02-08-11 - Version 5.1.15

   - Fix for Bug#38367, parameters metadata did not reflect the fact that NULL is allowed 
     parameter value. So DatabaseMetaData.getProcedureColumns will set isNullable member to
	 java.sql.DatabaseMetaData.procedureNullable now.

   - Completed fix for Bug#27916.

   - Fix for Bug#59224, adding 5.5 reserved words to DatabaseMetaData.getSQLKeywords().

   - Fixed an issue where statement comments set via Connection.setStatementComment()
     weren't represented in autoGenerateTestcaseScript=true output.
     
   - Added ability to include the current java thread dump in the exception message
     given for deadlock/wait lock timeout exceptions, enable with 
     "includeThreadDumpInDeadlockExceptions=true" in your JDBC url.

   - Added ability to include current thread name as a statement comment visible
     in MySQL's "SHOW PROCESSLIST" and Innodb deadlock diagnostics, enable with
     "includeThreadNamesAsStatementComment=true".
     
   - Added an SLF4J logging adapter. Enable by adding setting the connection 
     property "logger" to "Slf4JLogger" and placing the appropriate bridge
     from SLF4J to the logging framework of choice in your CLASSPATH. As with
     other Connector/J logging adapters, the log category name used by the 
     driver is "MySQL". See http://www.slf4j.org/manual.html for more details. 
     
12-06-10 - Version 5.1.14

   - Fix for Bug#58728, NPE in com.mysql.jdbc.jdbc2.optional.StatementWrappe.getResultSet()
     if rs is null. Regression test case added to Statement regression tests.

   - Fix for Bug#58751, DatabaseMetadata.getIndexInfo() CARDINALITY now clamped
     to Integer.MAX_VALUE.

   - Fix for BUG#58590
   - Testsuite.Simple.DateTest, MetadataTest, NumbersTest and StatementsTest cleaned and fixed.

   - Testsuite.simple, ConenctionTest & DataSourceTest are up to date. Major rework on 
     ConnectionTest.testDeadlockDetection (Sveta) and testUseCompress.
   
   - Testsuite.simple, CallableStatementTest & CharsetTests are up to date.
   
   - Testsuite.regression SubqueriesRegressionTest and StringRegressionTest are up to date.

   - Testsuite.regression MicroPerformanceRegressionTest, NumbersRegressionTest, PooledConnectionRegressionTest,
     ResultSetRegressionTest are up to date.

   - Testsuite.regression.MetaDataRegressionTest up to date.
   
   - Typo in StatementRegressionTest.testLikeWithBackslashes fixed. StatementRegressionTest
     is up to date.

   - Fix for Bug#58232 - CallableStatement fails to fetch OUT parameter against 5.5 server
   
   - Testsuite.regression.Connection, tests for BUG#45419 refined by Todd so not to cause failures.

   - Testsuite.regression.CallableStatement, tests for BUG#26959 failing against 5.5+ server.

   - Bringing testsuite.regression.CachedRowsetTest up to date.

   - Bringing BLOBregression tests up to date.

   - Fix for Bug#58042 - Statements test failure not handled.

   - Fix for Bug#57850 - Refresh SELECT statement doesn't use correct data type.
     Added Field.valueNeedsQuoting (private final boolean) and protected boolean getvalueNeedsQuoting().
	 UpdatableResultSet refresher and updater call upon this value now.
	 
   - Removing commented source in fix for Bug#57697
   - Fix for Bug#57697 - Metadata getTables() was not checking for table_name already been quoted.
   - Fix for Bug#57694 - 3byte UTF8 can not be used with 5.5.3+ server.
   - Fix for Bug#57701 - StatementsTest.testBatchRewriteErrors() failing on new servers.
   
   - Fix for Bug#54756 - Cannot retrieve data from ResultSet by column name from a Sphinx daemon.
     We were relying only on "server version string" passed. Now, determining
	 server version is done via protocol flags too, where applicable.

   - Fix for Bug#57022 - cannot execute a store procedure with output parameters,
     database parameter was ignored in db.sp notation. The fix is to "sanitize" 
	 db.sp call just like in patch for noAccessToProcedureBodies. BaseTestCase
	 extended with createDatabase and dropDatabase. Regression test added.

   - Fix for Bug#57262 - "useOldUTF8Behavior" behavior was broken since 5.1.3,
     now explicitly sets connection character set to latin1 ("SET NAMES latin1")
     during connection post-handshake process.
     
   - Patch for problem where "noAccessToProcedureBodies=true" was causing 
     "underprivileged" user not to have access to procedures created by him.

   - Patch for Bug#56305, unhandled NPE in DatabaseMetaData.java when calling 
     wrong-cased function without access to mysql.proc. Although simple by 
     itself, some more enhancements were needed for everything to function 
     properly.  So, along with catching potential NPE due to server bug, a 
     guard against calling JDBC functions with db_name.proc_name notation was 
     also added. Necessary changes added to StringUtils.java too.

   - Added ability to load-balance while auto-commit is enabled.  This 
     introduces two new properties:

       loadBalanceAutoCommitStatementThreshold defines the number of matching 
       statements which will trigger the driver to (potentially) swap physical 
       server connections, 

       loadBalanceAutoCommitStatementRegex defines the regular expression 
       against which statements must match.  The default values (0 and blank, 
       respectively) retain the previously-established behavior that 
       connections with auto-commit enabled are never balanced.  Feature 
       request documented in Bug#55723.

   - Minor fix in getProcedureColumns() DisplaySize for Bug#51712. Fix for 
     Bug#41269 is not complete without this.  getColumnDisplaySize on a 
     ResultSet already consisting of metadata is now functional thanks to 
     Bogdan.

   - Minor fix for Bug#55217, return 4 as a result of DataBaseMetadata.getJDBCMajorVersion() as per manual.

   - Added support for hosts specified in the URL of the form: 
     address=(key=value), supported keys are:
       
       (protocol=tcp or pipe (for named pipes on Windows)
       (path=[] for named pipes)
       (host=[]) for TCP connections 
       (port=[]) for TCP connections 
       
       An example would be:
       
       jdbc:mysql://address=(protocol=tcp)(host=localhost)(port=3306)(user=test)/db
       
      Any other parameters are treated as host-specific properties that follow 
      the conventions of the JDBC URL properties. This now allows per-host 
      overrides of any configuration property for multi-host connections 
      (failover, loadbalance, replication). We do recommend that the overrides 
      are limited to user, password, network timeouts and statement and 
      metadata cache sizes. Unexpected behavior may be observed with other 
      per-host overrides.

    - Fix for Bug#56099 - Added support for JDBC4-specific functionality when 
      using load-balanced connections.

    - Fix for Bug#56200 - Added diagnostic information to SQLException message 
      thrown when a closed load-balanced connection is reused.  This 
      information will identify the conditions which caused the connection to 
      be closed.
      
    - Fix for Bug#56429 - When using Connector/J configured for failover 
      (jdbc:mysql://host1,host2,... URLs), the non-primary servers re-balance 
      and spawned new idle connections when the transactions on the master were
      committed or rolled-back, eventually exceeding max_connections. It was 
      also discovered that session state (autocommit, isolation level, catalog)
      wasn't  being copied from the primary connection to secondary 
      connections correctly because of the same changes that caused this bug, 
      and this was fixed as well.
     
    - Fix for Bug#56706 - Ensure read-only state is synchronized when new 
      load-balanced connections are selected.
      
    - Fixed Bug#56955 - Connection properties "trustCertificateKeyStoreType" 
      and "clientCertificateKeyStoreType" have invalid defaults, therefore 
      connections that specify "useSSL" will sometimes fail with exceptions 
      from JSSE unless "JKS" has been specified for both of these properties. 
      The default value for these properties is now "JKS", and thus it no 
      longer has to be specified.
      
    - Fixed Bug#56979 - Improper connection closing logic leads to TIME_WAIT 
      sockets on server
      
    - Fixed Bug#57380 - DatabaseMetaData.supportsMultipleResultSets() now returns
      true when connected to a 4.1 version or later server.
      
    - Fixed Bug#58706 - Failover connections didn't honor "failOverReadOnly=false", and in some
      situations would not fall back.
      
    - Removed logging integrations with log4j and apache-commons-logging due to license 
      incompatibility. Replacing with SLF4J integration in next release.

06-24-10 - Version 5.1.13

   - Minor fix in previous patch for Bug#51904. Function ConnectionImpl.setCatalog() was passed quoted argument thus breaking with "...for the right syntax to use near 'test``'"
	  
    - Fix for Bug#51912 - Passing NULL as cat. param to getProcedureColumns with !nullCatalogMeansCurrent
	
    - Fix for Bug#52167 - Can't parse parameter list with special characters inside
	
    - Fix for Bug#51904 - getProcedureColumns() always returns PROCEDURE_CAT result column as NULL
	
    - Fix for Bug#51712 - Display Size is always 0 for columns returned by getProcedureColumns()

    - Fix for Bug#51908 - db variable might have end up unassigned when calling
      getProcedureColumns()/Functions(). This is a followup on code changes made
      for Bug#51022.
    
    - Fixed Bug#51266 - jdbc:mysql:loadbalance:// would stick to the first
      host in the list in some cases, especially exacerbated if the host was
      down.
      
    - Replaced URLs of the form jdbc:mysql://host-1,host-2 with a composite of
      a normal connection and a jdbc:mysql:loadbalance:// connection for more 
      robustness and cleaner code.
      
    - Fixed BUG#51643 - Connections using jdbc:mysql:loadbalance:// would 
      have statements (and prepared statements) that did not have their connections
      changed upon commit()/rollback(), and thus applications that held statement
      instances past commit()/rollback() could have data written to or read from
      un-intended connections.
      
    - Fixed BUG#51666 - StatementInterceptors were never "un-safed" after connection 
      establishment, causing interceptors which returned result sets pre/post execution
      would not work.
      
    - Fixed BUG#51783 - Load-balanced connections could throw a SQLException
      incorrectly on commit() or rollback().  This was not caused by failures in commit
      or rollback, but rather by the possibility that the newly-selected physical
      connection was stale.  Added logic to catch and retry if this happens, up to
      the number of hosts specified for load-balancing.  Also added new property,
      loadBalanceValidateConnectionOnSwapServer, which controls whether to explicitly
      ping the selected host (otherwise, the host is presumed to be up, and will only
      be noticed if auto-commit or transaction isolation state needs to be set and
      fails).
      
    - Added loadBalancePingTimeout property to allow a specific timeout to be set
      for each ping executed against the servers.  This ping is executed when the
      physical connections are rebalanced (commit/rollback or communication exception),
      or when a query starting with (exactly) "/* ping */" is executed.  The latter
      causes each open underlying physical connection to be pinged.

    - Fixed BUG#51776 - Connection.rollback() could swallow exceptions incorrectly.

    - Fixed BUG#52231 - Differences in definitions of which SQLExceptions trigger
      a failover event could result in failure to try more than a single host in 
      certain situations.
      
    - Fixed BUG#52534 - Performance regression using load-balanced connection.  

    - More aggressively purge the statement timeout timers after they've been cancelled to
      trade time for memory. This purge only happens if statement timeouts are in use.
      
    - Added management of running load-balanced connections.  Statistics can be obtained,
      and hosts added/dropped via com.mysql.jdbc.ConnectionGroupManager or the JMX
      implementation.  This functionality is enabled by setting the new paramenter,
      loadBalanceConnectionGroup to the name of the logical grouping of connections.
      All load-balanced connections sharing the same loadBalanceConnectionGroup value,
      regardless of how the application creates them, will be managed together.  To
      enable JMX-based management, set loadBalanceEnableJMX=true and ensure that remote
      JMX is enabled in the JRE (eg, use -Dcom.sun.management.jmxremote).
      
    - Added loadBalanceExceptionChecker property, which takes a fully-qualified class
      name implementing com.mysql.jdbc.LoadBalancedExceptionChecker interface.  This
      allows custom evaluation of SQLExceptions thrown to determine whether they should
      trigger failover to an alternate host in load-balanced deployments.  The default
      is com.mysql.jdbc.StandardLoadBalanceExceptionChecker.
      
    - Added two new properties which allow more flexibility in determining which
      SQLExceptions should trigger failover in a load-balanced deployment.  The new
      loadBalanceSQLStateFailover property takes a comma-delimited list of SQLState
      codes which are compared to the SQLState of the SQLException (matching done
      with trailing wildcard), while loadBalanceSQLExceptionSubclassFailover takes
      a comma-delimited list of fully-qualified class/interface names, against
      which the SQLException is checked to determine if it is an instance of any.
      Matches trigger failover to an alternate host.
      
    - Fixed Bug#51704 - Re-written batched statements don't honor escape processing 
      flag of their creator.
      
    - Fixed Bug#43576 - Sometimes not able to register OUT parameters for 
      CallableStatements.
      
    - Fixed Bug#54175 - Driver doesn't support utf8mb4 for servers 5.5.2 and newer. The
      driver now auto-detects servers configured with character_set_server=utf8mb4 or
      treats the Java encoding "utf-8" passed via "characterEncoding=..." as utf8mb4 in
      the "SET NAMES=" calls it makes when establishing the connection. 
    
02-18-10 - Version 5.1.12

    - NO_INDEX_USED and NO_GOOD_INDEX used were only being set when profileSQL 
      was set to "true", and in some cases their values were reversed.

    - Fix for Bug#51022 - conn.getMetaData().getProcedures("schema",null,"%"); 
      returns all stored procedures from all databases and not only for given 
      one.
	
    - Fixed Bug#50538 - ${svn.revno} shows up in DBMD.getDriverVersion().
    
    - Removed usage of timestamp nanoseconds in PreparedStatement.setTimestamp(),
      as long as Bug#50774 exists in the server and there's no real support
      for nanos/micros in TIMESTAMPs, avoid the performance regression usage of 
      them causes.

    
01-20-10 - Version 5.1.11
 
    - Fix for BUG#50288 - NullPointerException possible during invalidateCurrentConnection() for load-balanced
      connections.
 
    - Fix for BUG#49745 - deleteRow() for updatable result sets can cause full table scan because escaped hex 
      values are used for primary key identifiers.
 
    - Fix for BUG#49607 - Provide Connection context in ExceptionInterceptor.
 
    - Fix for BUG#48605 - Ping leaves closed connections in liveConnections, causing subsequent Exceptions when
      that connection is used.
 
    - Fix for BUG#48442 - Load-balanced Connection object returns inconsistent results for hashCode() and equals()
      dependent upon state of underlying connections.
 
    - Fix for BUG#48172 - Batch rewrite requires space immediately after "VALUES"
    
    - Statement Interceptors didn't completely intercept server-side prepared statements.
    
    - Fix for BUG#48486 Cannot use load balanced connections with MysqlConnectionPoolDataSource.
    
    - Fix for Bug#32525 - "noDatetimeStringSync" doesn't work for server-side prepared statements. Now it does.

    - Hooked up exception interceptors so they get called now.
    
    - Rev'd the statement interceptor interface to pass on some server flags, warning counts and errors. See 
      the com.mysql.jdbc.StatementInteceptorsV2 interface for more details. The driver will create adaptors to
      transparently convert older implementations to the newer interface at runtime.
      
    - Statement Interceptors are now enabled at connection instantiation, but 
      can not return result sets (they will be ignored)  until the connection 
      has bootstrapped itself. If during the init() method your interceptor 
      requires access to the connection itself, it should ensure that methods 
      that might throw exceptions if the connection is closed should handle 
      this in a robust manner.
      
    - "Replication" connections (those with URLs that start with 
      jdbc:mysql:replication) now use a jdbc:mysql:loadbalance connection
      under the hood for the slave "pool". This also means that one can set
      load balancing properties such as "loadBalanceBlacklistTimeout" and
      "loadBalanceStrategy" to choose a mechanism for balancing the load and
      failover/fault tolerance strategy for the slave pool. This work was done
      in order to fix Bug#49537.
      
    - Fixed Bug#36565 - permgen leak from java.util.Timer. Unfortunately no great
      fix exists that lets us keep the timer shared amongst connection instances, so
      instead it's lazily created if need be per-instance, and torn down when the 
      connection is closed.
      
    - Fixed BUG#49700 - Connections from ConnectionPoolDataSource don't
      maintain any values set with "sesssionVariables=...". This was a bug
      in Connection.changeUser()/resetServerState(), we now resubmit the
      session variables during the execution of these methods.
    
09-22-09 - Version 5.1.10

    - Fix for BUG#47494 - Non standard port numbers in the URL are not honored.

09-16-09 - Version 5.1.9

    - The driver has been OSGi-ified. The bundle symbolic name is "com.mysql.jdbc", see META-INF/MANIFEST.MF to see
      what interfaces we export.
      
    - Fixed BUG#45040, adding missing tags from SVN import to BZR branch for
      5.1.
      
    - Fix for a variant of Bug#41484 - ResultSet.find*(String) failed when using cached result set
      metadata.
      
    - Fixed BUG#46637 - When the driver encounters an error condition that causes it to create a 
      CommunicationsException, it tries to build a friendly error message that helps diagnose 
      what is wrong. However, if there has been no network packets received from the server, 
      the error message contains bogus information like:

      "The last packet successfully received from the server was 1,249,932,468,916 milliseconds ago.  
      The last packet sent successfully to the server was 0 milliseconds ago."
      
      Now the error message states that it has never received any packets from the server in this
      scenario.
      
    - Added a new option, "queryTimeoutKillsConnection", when set to "true" will cause timeouts set
      by Statement.setQueryTimeout() to forcibly kill the connection, not just the query.
      
    - Fixed BUG#32216, "PORT" property filled in by Driver.parseURL() not always present. The driver 
      will now always fill in the "PORT" (using 3306 if not specified) property, and the "HOST" property 
      (using "localhost" if not specified) when parseURL() is called. The driver also parses a list of hosts 
      into HOST.n and PORT.n properties as well as adding a property "NUM_HOSTS" for the number of hosts 
      it has found. If a list of hosts is passed to the driver, "HOST" and "PORT" will be set to the 
      values given by "HOST.1" and "PORT.1" respectively. This change has centralized and cleaned up a large
      swath of code used to generate lists of hosts, both for load-balanced and fault tolerant connections and
      their tests.
      
    - Fixed the ResultSet side of BUG#23584 - Calendar discared when retrieving dates from server-side prepared
      statements. The other cases of this bug were fixed when "useLegacyDatetimeCode=false" became the default.

    - Fixed Bug#44324 - Data truncation exceptions did not return the vendor error code from the server. Note that
      the vendor error code is not hard-coded to 1265 as in the bug report, because the server returns different
      error codes for different types of truncations, and we did not want to mask those.
      
    - Fixed Bug#27431 - ResultSet.deleteRow() advances the cursor. The driver now places the cursor on the prior
      row in the result set, or before the start of the result set if the result set is empty after the deletion.
      
    - Fixed Bug#43759 - ResultSet.deleteRow() generates corrupt DELETE statement for primary keys with binary
      data.
      
    - Fixed Bug#46925 - Suspendable XA connections were not pinned to the XID for the global transaction, leading
      to failure when attempting to suspend/resume/commit from different logical XA connections.
      
    - Fixed Bug#44508 - DatabaseMetadata.getSuperTypes() returns result set with incorrect column names.
      
    - Fixed Bug#46788 - Batched prepared statements with ON DUPLICATE KEY UPDATE are rewritten incorrectly when
      when there are parameters as part of the UPDATE clause. Statements of this form can not be rewritten
      as multi-value INSERTs so they are rewritten into multi-statements instead.

07-16-09 - Version 5.1.8
    - Fixed BUG#44588 - Fixed error message for connection exceptions when
      streaming result sets are used.
      
    - Modified/fixed test cases using UnreliableSocketFactory.

    - Fixed BUG#43421 - Made doPing() global blacklist-aware, so that it does not
      throw Exceptions when at least a single load-balanced server is available.

    - Fixed BUG#43071 - Specifying ASCII encoding for converting seed String to
      byte array; allowing system default encoding to be used causes auth failures
      on EBCDIC platforms.

    - Fixed BUG#43070 - traceProtocol parameter isn't configured early enough to
      capture handshake protocol.

    - Fixed BUG#41161 - PreparedStatement.addBatch() doesn't check for all parameters
      being set, which leads to a NullPointerException when calling executeBatch() and
      rewriting batched statements into multi-value or multi-statement statements.

    - Fixed BUG#42055 - ConcurrentModificationException possible when removing items
      from global blacklist.
      
    - Fixed Bug #42309 - Statement.getGeneratedKeys() returns 2 keys when
      using ON DUPLICATE KEY UPDATE
      
    - Fixed some quoting of substituted parameter issues in localized error messages.
    
    - Added a version check around getting the variable 'auto_increment_increment' for
      servers < 5.0.2, which quiets down a warning message that the driver would log
      when connecting to MySQL-4.1 or older.
      
    - The driver will automatically disable elideSetAutoCommit and useLocalTransactionState
      if it detects a MySQL server version older than 6.0.10 with the query cache enabled, due
      to Bug#36326 which can cause the server to report bogus transaction state.
      
    - Fixed a performance regression (Bug#41532) in rewritten batched inserts when "ON DUPLICATE KEY" 
      was present.
      
      Fixes include an improvement to token searching in the statement, and the ability for the driver
      to rewrite prepared statements that include "ON DUPLICATE KEY UPDATE" into multi-valued inserts as
      long as there is no use of LAST_INSERT_ID() in the update clause (as this would render 
      getGeneratedKey() values incorrect).
      
    - Fixed Bug#44056 - Statement.getGeneratedKeys() retains result set instances until statement is closed,
      thus causing memory leaks for long-lived statements, or statements used in tight loops.
      
    - Fixed issues with server-side prepared statement batch re-writing caused by the fix to Bug#41532.
      Rewriting of batched statements now works the same between normal prepared statements and server-side
      prepared statements.
      
    - Fixed Bug#44862 - getBestRowIdentifier does not return resultset as per JDBC API specifications

    - Fixed Bug#44683 - getVersionColumns does not return resultset as per JDBC API specifications

    - Fixed Bug#44865 - getColumns does not return resultset as per JDBC API specifications

    - Fixed Bug#44868 - getTypeInfo does not return resultset as per JDBC API specifications

    - Fixed Bug#44869 - getIndexInfo does not return resultset as per JDBC API specifications

    - Fixed Bug#44867 - getImportedKeys/exportedKeys/crossReference doesn't have correct type for DEFERRABILITY

    - Fixed Bug#41730 - SQL Injection when using U+00A5 and SJIS
    
    - Fixed Bug#43196 - Statement.getGeneratedKeys() doesn't return values for UNSIGNED BIGINTS with values > Long.MAX_VALUE.
      Unfortunately, because the server doesn't tell clients what TYPE the auto increment value is, the driver can't consistently 
      return BigIntegers for the result set returned from getGeneratedKeys(), it will only return them if the value is > Long.MAX_VALUE. 
      If your application needs this consistency, it will need to check the class of the return value from .getObject() on the 
      ResultSet returned by Statement.getGeneratedKeys() and if it's not a BigInteger, create one based on the java.lang.Long that 
      is returned.
      
    - Fixed Bug#38387 - "functionsNeverReturnBlobs=true" now works for SQL functions that return binary/binary collation VAR_STRINGS.

    - Fixed Bug#45171 - Connection.serverPrepareStatement() returns wrong default result set types
    
    - Fixed Bug #43714 - useInformationSchema with
      DatabaseMetaData.getExportedKeys() throws exception

    - Fixed Bug #42253 - multiple escaped quotes cause exception from
      EscapeProcessor

    - Fixed Bug #41566 - Quotes within comments not correctly ignored by
      statement parser

    - Fixed Bug #41269 - DatabaseMetadata.getProcedureColumns() returns
      wrong value for column length

    - Fixed Bug #40439 - Error rewriting batched statement if table name
      ends with "values".

    - Fixed Bug #41484 Accessing fields by name after the ResultSet is closed throws
      NullPointerException.

    - Fixed Bug #39426 - executeBatch passes most recent PreparedStatement params
      to StatementInterceptor
      
    - Support use of INFORMATION_SCHEMA.PARAMETERS when "useInformationSchema" is set "true" and the view exists
      for DatabaseMetaData.getProcedureColumns() and getFunctionColumns().
      
    - When "logSlowQueries" is set to "true", and the driver has made a connection to a server that has suport
      for the SERVER_QUERY_WAS_SLOW flag in the protocol, the query will be logged if the server indicates the
      query has passed the slow query threshold.

    - Added new property, "maxAllowedPacket" to set maximum allowed packet size to
      send to server.

10-22-08 - Version 5.1.7
	- Fixed BUG#33861 - Added global blacklist for LoadBalancingConnectionProxy and
	  implemented in RandomBalanceStrategy and BestResponseTimeBalanceStrategy.
	  Added new property, "loadBalanceBlacklistTimeout", to control how long a
	  server lives in the global blacklist.
	  
	- Fixed BUG#38782 - Possible IndexOutOfBoundsException in random load balancing
	  strategy.
	  
	- Fixed BUG#39784 - invalidateCurrentConnection() does not manage global blacklist
	  when handling connection exceptions.

	- Fixed BUG#40031 - Adding support for CallableStatement.execute() to call
	  stored procedures that are defined as NO SQL or SQL READ DATA when failed
	  over to a read-only slave with replication driver.

	- Fixed BUG#35170- ResultSet.isAfterLast() doesn't work with for
	  streaming result sets.
	  
	- Fixed BUG#35199 - Parse error for metadata in stored function.
	
	- Fixed BUG#35415 - When result set is from views without access to underlying
	  columns and is opened with CONCUR_UPDATABLE, don't throw SQLExceptions when
	  checking updatability due to access permissions, instead return
	  CONCUR_READONLY from getConcurrency.
	  
	- Fixed BUG#35666 - NullPointerException when using "logSlowQueries=true" with
	  server-side prepared statements enabled.
	  
	- Fixed BUG#35660 - Calling equals() on connections created with "jdbc:mysql:loadbalance:"
	  URLs did not have the same behavior as "plain" connections. The behavior we use
	  is the implementation in java.lang.Object, load-balanced connections just happened
	  to be using a java.lang.reflect.Proxy which required some custom behavior in 
	  equals() to make it work the same as "plain" connections.
	  
	  Note that there is no *specified* equals contract for JDBC connections in the
	  JDBC specification itself, but the test makes sure that our implementation is
	  at least consistent.
	    
	- Fixed BUG#35810 - Properties set in URLs and then passed to DataSources via setUrl() 
	  did not take effect in certain circumstances. This also fixes related bugs BUG#13261 and
	  BUG#35753.
	  
	- Fixed BUG#36051 - ResultSet.getTime() won't accept value of '24' for hours component of
	  a java.sql.Time.
	  
	- Fixed BUG#36830 - DBMD.getColumns() doesn't return correct COLUMN_SIZE for SET columns. The
	  logic wasn't accounting for the ","s in the column size.
	  
    - Fixed BUG#35610, BUG#35150- ResultSet.findColumn() and ResultSet.get...(String) doesn't allow
      column names to be used, and isn't congruent with ResultSetMetadata.getColumnName().
      
      By default, we follow the JDBC Specification here, in that the 4.0 behavior
	  is correct. Calling programs should use ResultSetMetaData.getColumnLabel() to dynamically determine
	  the correct "name" to pass to ResultSet.findColumn() or ResultSet.get...(String) whether or not the
	  query specifies an alias via "AS" for the column. ResultSetMetaData.getColumnName() will return the
	  actual name of the column, if it exists, and this name can *not* be used as input to ResultSet.findColumn()
	  or ResultSet.get...(String).
	  
	  The JDBC-3.0 (and earlier) specification has a bug, but you can get the buggy behavior
	  (allowing column names *and* labels to be used for ResultSet.findColumn() and get...(String)) by setting 
	  "useColumnNamesInFindColumn" to "true".
	
	- Fixed BUG#35489 - Prepared statements from pooled connections cause NPE when closed() under JDBC-4.0.
	
	- Added connection property "useLocalTransactionState" which configures if the driver use the in-transaction 
	  state provided by the MySQL protocol to determine if a commit() or rollback() should actually be sent to the database.
	  (disabled by default).
	  
	- Use socket timeouts for JDBC-4.0's Connection.isValid(int timeout) instead of timer tasks, for scalability. As a side effect
	  internally, any communications with the database can use a timeout different than the configured timeout, but this isn't currently
	  used.
	  
	- The number and position of columns for "SHOW INNODB STATUS" changed in MySQL-5.1, which caused the 
	  "includeInnodbStatusInDeadlockExceptions" feature to not show data about the deadlock.
	  
	- Implemented support of INFORMATION_SCHEMA for DatabaseMetadata.getTables() (views there are available as "SYSTEM TABLE"), and thus
	  also made INFORMATION_SCHEMA tables available via DatabaseMetadata.getColumns().
	  
	- Fixed BUG#39352, "INSERT ... ON DUPLICATE KEY UPDATE" doesn't return "0" for un-affected rows. This requires the driver to not
	  send the "CLIENT_FOUND_ROWS" flag to the server when it connects if the connection property "useAffectedRows" is set to "true", 
	  which breaks JDBC-compliance, but currently there is no other way to get correct return values from the server.
	  
	- Fixed BUG#38747 - ResultSets in "streaming" mode throw an exception when closed when the connection is set as "read-only".
	  
	- Fixed BUG#37570 - Can't use non-latin1 passwords. Added connection property "passwordCharacterEncoding". Leaving this set to 
	  the default value (null), uses the platform character set, which works for ISO8859_1 (i.e. "latin1") passwords. For passwords 
	  in other character encodings, the encoding will have to be specified with this property, as it's not possible for the driver to 
	  auto-detect this.
	  
	- Fixed BUG#39911 - We don't retrieve nanos correctly when -parsing- a string for a TIMESTAMP. MySQL itself doesn't support micros
	  or nanos in timestamp values, but if they're stored as strings, historically we try and parse the nanos portion as well. 
	  Unfortunately we -interpreted- them as micros. This fix includes correcting that behavior, and setting the milliseconds portion of
	  such TIMESTAMPs to a correct value as well.
	  
	- Fixed BUG#39962 - ResultSet.findColumn() is slow for applications that call it too often (we're looking at -you- Hibernate). We're
	  using TreeMaps to get case-insensitive comparisons (required for JDBC compliance), but they can be slower than hash maps, so using the
	  approach Alex Burgel points out in this bug seems to help.
	  
	- Fixed BUG#39956 - Statement.getGeneratedKeys() doesn't respect the 'auto_increment_increment' value. We now grab the *session-scoped* 
	  value, and use that. Beware that using "cacheServerConfig=true" will cause us to cache this value, so new connections won't see changes
	  that are applied via something like "init-sql".
	  
	- Fixed BUG#39611 - ReplicationConnection never sends queries to last host in slave list.
	
	- Fixed BUG#34185 - Statement.getGeneratedKeys() does not raise exception when statement was not 
	  created with Statement.RETURN_GENERATED_KEYS flags.
	  
	- Using autoGenerateTestcaseScript=true now logs all statements, regardless or not if they cause errors when processed by MySQL.
	  A "clock" value (millis since epoch) was added in the comment that is pre-pended with the idea that it can then be used
	  when post-processing output to sequence things correctly for a multi-threaded testcase, or to replay the test case with the
	  correct think times.
	
03-06-08 - Version 5.1.6

    - JDBC-4.0-ized XAConnections and datasources.
    
    - Fixed BUG#31790 MysqlValidConnectionChecker 
      doesn't properly handle ReplicationConnection
    
    - Fixed Bug#20491 - DatabaseMetadata.getColumns() doesn't
      return correct column names if connection character set
      isn't UTF-8. (There was a server-side component of this that
      was fixed late in the 5.0 development cycle, it seems, this
      is the last piece that fixes some loose ends in the JDBC
      driver). This fix touches *all* metadata information coming
      from the MySQL server itself.
      
    - Fixed MysqlIO.nextRowFast() to only attempt to read server
      warning counts and status if talking to a 4.1 or newer server
      (fixes a hang when reading data from 4.0 servers).
      
    - Made profiler event handling extensible via the "profilerEventHandler"
      connection property.
      
    - Fixed Bug#31823 - CallableStatement.setNull() on a stored function would 
      throw an ArrayIndexOutOfBounds when setting the last parameter to null when calling setNull().

    - Added SSL-related configuration property "verifyServerCertificate". If set to "false", the driver won't verify 
      the server's certificate when "useSSL" is set to "true".
      
      When using this feature, the keystore parameters should be specified by the 
      "clientCertificateKeyStore*" properties, rather than system properties, as the JSSE doesn't
      make it straightforward to have a non-verifying trust store and the "default" key store.
      
    - Fixed ResultSetMetadata.getColumnName() for result sets returned from
      Statement.getGeneratedKeys() - it was returning null instead of
      "GENERATED_KEY" as in 5.0.x.
      
    - More applicable fix for the "random" load balance strategy in the face
      of node non-responsive, it re-tries a *different* random node, rather 
      than waiting for the node to recover (for BUG#31053)
      
    - Fixed BUG#32577 - no way to store two timestamp/datetime values that happens
      over the DST switchover, as the hours end up being the same when sent as
      the literal that MySQL requires.

      Note that to get this scenario to work with MySQL (since it doesn't support
      per-value timezones), you need to configure your server (or session) to be in UTC,
      and tell the driver not to use the legacy date/time code by setting
      "useLegacyDatetimeCode" to "false". This will cause the driver to always convert
      to/from the server and client timezone consistently.
      
      This bug fix also fixes BUG#15604, by adding entirely new date/time handling
      code that can be switched on by "useLegacyDatetimeCode" being set to "false" as
      a JDBC configuration property. For Connector/J 5.1.x, the default is "true",
      in trunk and beyond it will be "false" (i.e. the old date/time handling code, warts
      and all will be deprecated).
      
    - Fixed BUG#32877 - Load balancing connection using best response time would incorrectly
      "stick" to hosts that were down when the connection was first created.
      
      We solve this problem with a black list that is used during the picking of new hosts.
      If the black list ends up including all configured hosts, the driver will retry for
      a configurable number of times (the "retriesAllDown" configuration property, with a default
      of 120 times), sleeping 250ms between attempts to pick a new connection.
      
      We've also went ahead and made the balancing strategy extensible. To create a new strategy,
      implement the interface com.mysql.jdbc.BalanceStrategy (which also includes our standard
      "extension" interface), and tell the driver to use it by passing in the
      class name via the "loadBalanceStrategy" configuration property. 
      
    - Fixed BUG#30508 - ResultSet returned by Statement.getGeneratedKeys() is not closed 
      automatically when statement that created it is closed.
      
    - Added two new connection properties, "selfDestructOnPingSecondsLifetime" and 
      "selfDestructOnPingMaxOperations" designed to control overall connection lifetime
      (useful to reclaim resources on the server side) for connection pools that don't have such a 
      facility. 
      
      The driver will consult the values of these properties when a ping is sent, either through 
      calling Connection.ping(), issuing the "ping marker" query (any query that starts with 
      "/* ping */"), or when using JDBC-4.0, calling Connection.isValid(). 
      
      If the connection has issued too many operations, or is too old, the driver will
      throw a SQLException with the SQLState of "08S01" at the time of the ping, which
      will cause the connection to be invalidated with most pools in use today.
      
    - Fixed issue where driver could send invalid server-side prepared statement 
      IDs to the server when the driver was setup to do auto-reconnect as the
      connection could get set up enough to start sending queries on one thread,
      while the thread that "noticed" the connection was down hasn't completed
      re-preparing all of the server-side prepared statements that were open when
      the connection died.
      
      Potentially fixes cause for bug 28934. Potentially fixes other possible race
      conditions where one thread that has created a connection "shares" it with other
      threads if the connection is reconnected due to auto-reconnect functionality.
      
    - Fixed BUG#33823 - Public interface ResultSetInternalMethods with reference to 
      non-public class com.mysql.jdbc.CachedResultSetMetaData.
      
    - For any SQLException caused by another Throwable, besides dumping the message or stack
      trace as a string into the message, set the underlying Throwable as the cause for
      the SQLException, making it accessible via getCause().  
     
    - Fixed BUG#34093 - Statements with batched values do not return correct values for 
      getGeneratedKeys() when "rewriteBatchedStatements" is set to "true", and the 
      statement has an "ON DUPLICATE KEY UPDATE" clause.

    - Fixed BUG#31192 - Encoding Issue retrieving serverVersion in MysqlIO in the 
      method doHandshake when encoding doesn't contain ASCII characters in the "standard"
      place (i.e. ebcdic).
      
    - Fixed issue where META-INF in the binary .jar file wasn't packed correctly,
      leading to failure of the JDBC-4.0 SPI mechanism.
       
    - CallableStatements that aren't really stored procedure or stored function calls can
      now be used, for tools such as Oracle JDeveloper ADF that issue statements such as 
      DDL through CallableStatements.
    
    - Fixed BUG#34518 - Statements using cursor fetch leaked internal prepared statements
      until connection was closed. The internal prepared statement is now held open while
      the result set is open, and closed by the result set itself being closed.

    - Fixed BUG#34677 - Blob.truncate() wouldn't take "0" as an argument.

    - CommunicationExceptions now carry information about the last time a packet
      was received from the MySQL server, as well as when the last packet was sent
      to one, in an effort to make it easier to debug communications errors caused
      by network timeouts.
      
    - Reverted a change to DatabaseMetadata.getColumns() from 5.0, where
      getColumns() would report NULL for COLUMN_SIZE for TIME, DATE, DATETIME
      and TIMESTAMP types. It now reports the column size, in the 
      DatabaseMetadata implementations that use "SHOW" commands, and the 
      INFORMATION_SCHEMA.
      
    - Fixed Bug#34762 - RowDataStatic does't always set the metadata in 
      ResultSetRow, which can lead to failures when unpacking DATE,
      TIME, DATETIME and TIMESTAMP types when using absolute, relative,
      and previous result set navigation methods.
      
    - Fixed BUG#34703 - Connection.isValid() invalidates connection after
      timeout, even if connection is actually valid.
      
    - Fixed BUG#34194 - ResultSetMetaData.getColumnTypeName() returns
      "UNKNOWN" for GEOMETRY type.
      
    - Fixed BUG#33162 - NullPointerException instead of SQLException 
      thrown for ResultSet.getTimestamp() when not positioned on a
      row.

    - The ConnectionLifecycleInterceptor interface now has callback methods for
      transaction initiation (transactionBegun()), and completion 
      (transactionCompleted()), as reported by the *server* (i.e. 
      calling Connection.setAutoCommit(false) will not trigger 
      transactionBegun() being called, however the first statement
      which causes a transaction to start on the server will cause
      transactionBegun() to be called *after* the statement has been processed
      on the server).

    - Fixed Bug#34913 - ResultSet.getTimestamp() returns incorrect
      values for month/day of TIMESTAMPs when using server-side
      prepared statements (not enabled by default).
      
    - Fixed BUG#34937 - MysqlConnectionPoolDataSource does not support 
      ReplicationConnection. Notice that we implemented com.mysql.jdbc.Connection
      for ReplicationConnection, however, only accessors from ConnectionProperties
      are implemented (not the mutators), and they return values from the currently
      active connection. All other methods from com.mysql.jdbc.Connection are
      implemented, and operate on the currently active connection, with the exception of
      resetServerState() and changeUser().
      
    - Connections created with jdbc:mysql:replication:// URLs now force
      roundRobinLoadBalance=true on the slaves, and round-robin loadbalancing
      now uses a "random" choice to more evenly distribute load across slave
      servers, especially in connection pools. Connections that are configured
      with "roundRobinLoadBalance=true" no longer set the failover state,
      as it's assumed that we're not attempting to fall-back to a master
      server. This fixes BUG#34963.
    
10-09-07 - Version 5.1.5

    - Released instead of 5.1.4 to pickup patch for BUG#31053
      from 5.0.8.
      
10-09-07 - Version 5.1.4 

    - Added "autoSlowLog" configuration property, overrides 
      "slowQueryThreshold*" properties, driver determines slow
      queries by those that are slower than 5 * stddev of the mean
      query time (outside the 96% percentile).
      
    - Fixed BUG#28256 - When connection is in read-only mode, 
      queries that are wrapped in parentheses incorrectly identified 
      as DML.
       
09-07-07 - Version 5.1.3 RC

	- Setting "useBlobToStoreUTF8OutsideBMP" to "true" tells the
	  driver to treat [MEDIUM/LONG/TINY]BLOB columns as [LONG]VARCHAR
	  columns holding text encoded in UTF-8 that has characters
	  outside the BMP (4-byte encodings), which MySQL server
	  can't handle natively.

	  Set "utf8OutsideBmpExcludedColumnNamePattern" to a regex so that
	  column names matching the given regex will still be treated
	  as BLOBs The regex must follow the patterns used for the
	  java.util.regex package. The default is to exclude no columns,
	  and include all columns.

	  Set "utf8OutsideBmpIncludedColumnNamePattern" to specify exclusion
	  rules to "utf8OutsideBmpExcludedColumnNamePattern". The regex must
	  follow the patterns used for the java.util.regex package.

	- New methods on com.mysql.jdbc.Statement: setLocalInfileInputStream()
	  and getLocalInfileInputStream().

	  setLocalInfileInputStream() sets an InputStream instance that will be used to send data
      to the MySQL server for a "LOAD DATA LOCAL INFILE" statement
      rather than a FileInputStream or URLInputStream that represents
      the path given as an argument to the statement.

      This stream will be read to completion upon execution of a
      "LOAD DATA LOCAL INFILE" statement, and will automatically
      be closed by the driver, so it needs to be reset
      before each call to execute*() that would cause the MySQL
      server to request data to fulfill the request for
      "LOAD DATA LOCAL INFILE".

      If this value is set to NULL, the driver will revert to using
      a FileInputStream or URLInputStream as required.

      getLocalInfileInputStream() returns the InputStream instance that will be used to send
      data in response to a "LOAD DATA LOCAL INFILE" statement.

      This method returns NULL if no such stream has been set
      via setLocalInfileInputStream().

    - The driver now connects with an initial character set
      of "utf-8" solely for the purposes of authentication to
      allow usernames and database names in any character set to
      be used in the JDBC URL.

    - Errors encountered during Statement/PreparedStatement/CallableStatement.executeBatch()
      when "rewriteBatchStatements" has been set to "true" now return
      BatchUpdateExceptions according to the setting of "continueBatchOnError".
      
      If "continueBatchOnError" is set to "true", the update counts for the
      "chunk" that were sent as one unit will all be set to EXECUTE_FAILED, but
      the driver will attempt to process the remainder of the batch. You can determine which
      "chunk" failed by looking at the update counts returned in the BatchUpdateException.
      
      If "continueBatchOnError" is set to "false", the update counts returned
      will contain the failed "chunk", and stop with the failed chunk, with all 
      counts for the failed "chunk" set to EXECUTE_FAILED.
      
      Since MySQL doesn't return multiple error codes for multiple-statements, or
      for multi-value INSERT/REPLACE, it is the application's responsibility to handle 
      determining which item(s) in the "chunk" actually failed.
      
    - Statement.setQueryTimeout()s now affect the entire batch for batched 
      statements, rather than the individual statements that make up the batch.
      
06-29-07 - Version 5.1.2 Beta

    - Setting the configuration property "rewriteBatchedStatements"
      to "true" will now cause the driver to rewrite batched prepared
      statements with more than 3 parameter sets in a batch into
      multi-statements (separated by ";") if they are not plain
      (i.e. without SELECT or ON DUPLICATE KEY UPDATE clauses) INSERT
      or REPLACE statements.

06-22-07 - Version 5.1.1 Alpha

    - Pulled vendor-extension methods of Connection implementation out
      into an interface to support java.sql.Wrapper functionality from
      ConnectionPoolDataSource. The vendor extensions are javadoc'd in
      the com.mysql.jdbc.Connection interface.

      For those looking further into the driver implementation, it is not
      an API that is used for plugability of implementations inside our driver
      (which is why there are still references to ConnectionImpl throughout the
      code).

      Incompatible change: Connection.serverPrepare(String) has been re-named
      to Connection.serverPrepareStatement() for consistency with
      Connection.clientPrepareStatement().

      We've also added server and client prepareStatement() methods that cover
      all of the variants in the JDBC API.

    - Similar to Connection, we pulled out vendor extensions to Statement
      into an interface named "com.mysql.Statement", and moved the Statement
      class into com.mysql.StatementImpl. The two methods (javadoc'd in
      "com.mysql.Statement" are enableStreamingResults(), which already existed,
      and disableStreamingResults() which sets the statement instance back to
      the fetch size and result set type it had before enableStreamingResults()
      was called.

    - Added experimental support for statement "interceptors" via the
      com.mysql.jdbc.StatementInterceptor interface, examples are
      in com/mysql/jdbc/interceptors.

      Implement this interface to be placed "in between" query execution, so that
      you can influence it. (currently experimental).

      StatementInterceptors are "chainable" when configured by the user, the
      results returned by the "current" interceptor will be passed on to the next
      on in the chain, from left-to-right order, as specified by the user in the
      JDBC configuration property "statementInterceptors".

      See the sources (fully javadoc'd) for com.mysql.jdbc.StatementInterceptor
      for more details until we iron out the API and get it documented in the
      manual.

    - Externalized the descriptions of connection properties.

    - The data (and how it's stored) for ResultSet rows are now behind an
      interface which allows us (in some cases) to allocate less memory
      per row, in that for "streaming" result sets, we re-use the packet
      used to read rows, since only one row at a time is ever active.

    - Made it possible to retrieve prepared statement parameter bindings
      (to be used in StatementInterceptors, primarily).

    - Row navigation now causes any streams/readers open on the result set
      to be closed, as in some cases we're reading directly from a shared network
      packet and it will be overwritten by the "next" row.

    - Setting "rewriteBatchedStatements" to "true" now causes CallableStatements
      with batched arguments to be re-written in the form "CALL (...); CALL (...); ..."
      to send the batch in as few client-server round trips as possible.

    - Driver now picks appropriate internal row representation (whole row in one
      buffer, or individual byte[]s for each column value) depending on heuristics,
      including whether or not the row has BLOB or TEXT types and the overall
      row-size. The threshold for row size that will cause the driver to
      use a buffer rather than individual byte[]s is configured by the
      configuration property "largeRowSizeThreshold", which has a default
      value of 2KB.

04-11-07 - Version 5.1.0 Alpha

	- Bumped JDBC Specification version number in jar-file manifest.

	- Re-worked Ant buildfile to build JDBC-4.0 classes separately, as well
	  as support building under Eclipse (since Eclipse can't mix/match JDKs).

	  To build, you must set JAVA_HOME to J2SDK-1.4.2 or Java-5, and set
	  the following properties on your Ant commandline:

	  com.mysql.jdbc.java6.javac - full path to your Java-6 javac executable
	  com.mysql.jdbc.java6.rtjar - full path to your Java-6 rt.jar file

	- New feature - driver will automatically adjust session variable
	  "net_write_timeout" when it determines its been asked for a "streaming"
	  result, and resets it to the previous value when the result set
	  has been consumed. (configuration property is named
	  "netTimeoutForStreamingResults", value has unit of seconds,
	  the value '0' means the driver will not try and adjust this value).

    - Added support for JDBC-4.0 categorized SQLExceptions.

	- Refactored CommunicationsException into a JDBC3 version, and a JDBC4
	  version (which extends SQLRecoverableException, now that it exists).

	  This change means that if you were catching
	  com.mysql.jdbc.CommunicationsException in your applications instead
	  of looking at the SQLState class of "08", and are moving to Java 6
	  (or newer), you need to change your imports to that exception
	  to be com.mysql.jdbc.exceptions.jdbc4.CommunicationsException, as
	  the old class will not be instantiated for communications link-related
	  errors under Java 6.

	- Added support for JDBC-4.0's client information. The backend storage
	  of information provided via Connection.setClientInfo() and retrieved
	  by Connection.getClientInfo() is pluggable by any class that implements
	  the com.mysql.jdbc.JDBC4ClientInfoProvider interface and has a no-args
	  constructor.

	  The implementation used by the driver is configured using the
	  "clientInfoProvider" configuration property (with a default of value
	  of "com.mysql.jdbc.JDBC4CommentClientInfoProvider", an implementation
	  which lists the client info as a comment prepended to every query
	  sent to the server).

	  This functionality is only available when using Java-6 or newer.

	- Added support for JDBC-4.0's SQLXML interfaces.

	- Added support for JDBC-4.0's Wrapper interface.

	- Added support for JDBC-4.0's NCLOB, and NCHAR/NVARCHAR types.

nn-nn-07 - Version 5.0.9

    - Driver now calls SocketFactory.afterHandshake() at appropriate time.
    
10-09-07 - Version 5.0.8

    - Fixed BUG#30550, executeBatch() would fail with an ArithmeticException
      and/or NullPointerException when the batch had zero members and
      "rewriteBatchedStatements" was set to "true" for the connection.
    
    - Added two configuration parameters (both default to "false")
    
            * blobsAreStrings  - Should the driver always treat BLOBs as Strings 
                                 specifically to work around dubious metadata returned 
                                 by the server for GROUP BY clauses?
            
            * functionsNeverReturnBlobs - Should the driver always treat data from 
                                          functions returning BLOBs as Strings - 
                                          specifically to work around dubious metadata 
                                          returned by the server for GROUP BY clauses?

    - Fixed BUG#29106 - Connection checker for JBoss didn't use same method parameters
      via reflection, causing connections to always seem "bad".
      
    - Fixed BUG#30664 - Note that this fix only works for MySQL server 
      versions 5.0.25 and newer, since earlier versions didn't consistently 
      return correct metadata for functions, and thus results from 
      subqueries and functions were indistinguishable from each other, 
      leading to type-related bugs.

    - Fixed BUG#28972 - DatabaseMetaData.getTypeInfo() for the types DECIMAL
      and NUMERIC will return a precision of 254 for server versions older than
      5.0.3, 64 for versions 5.0.3-5.0.5 and 65 for versions newer than 5.0.5.
    
    - Fixed BUG#29852 - Closing a load-balanced connection would cause a
      ClassCastException.
    
    - Fixed BUG#27867 - Schema objects with identifiers other than
      the connection character aren't retrieved correctly in 
      ResultSetMetadata.
      
    - Fixed BUG#28689 - CallableStatement.executeBatch() doesn't work when 
      connection property "noAccessToProcedureBodies" has been set to "true".
     
      The fix involves changing the behavior of "noAccessToProcedureBodies",in 
      that the driver will now report all paramters as "IN" paramters
      but allow callers to call registerOutParameter() on them without throwing
      an exception.
      
    - Fixed BUG#27182 - Connection.getServerCharacterEncoding() doesn't work
      for servers with version >= 4.1.

    - Fixed BUG#27915 - DatabaseMetaData.getColumns() doesn't
      contain SCOPE_* or IS_AUTOINCREMENT columns.

    - Fixed BUG#30851, NPE with null column values when
      "padCharsWithSpace" is set to "true".
    
    - Specifying a "validation query" in your connection pool 
      that starts with "/* ping */" _exactly_ will cause the driver to 
      instead send a ping to the server and return a fake result set (much 
      lighter weight), and when using a ReplicationConnection or a LoadBalancedConnection, 
      will send the ping across all active connections.
      
    - Fixed Bug#30892 setObject(int, Object, int, int) delegate in
      PreparedStatmentWrapper delegates to wrong method.
      
    - XAConnections now start in auto-commit mode (as per JDBC-4.0 specification
      clarification).
     
    - Fixed Bug#27412 - cached metadata with PreparedStatement.execute()
      throws NullPointerException.
      
    - Driver will now fall back to sane defaults for max_allowed_packet and
      net_buffer_length if the server reports them incorrectly (and will log
      this situation at WARN level, since it's actually an error condition).
    
    - Fixed BUG#27916 - UNSIGNED types not reported via DBMD.getTypeInfo(), and 
      capitalization of type names is not consistent between DBMD.getColumns(), 
      RSMD.getColumnTypeName() and DBMD.getTypeInfo().

      This fix also ensures that the precision of UNSIGNED MEDIUMINT
      and UNSIGNED BIGINT is reported correctly via DBMD.getColumns().

    - Fixed BUG#31053 - Connections established using URLs of the form
      "jdbc:mysql:loadbalance://" weren't doing failover if they tried to 
      connect to a MySQL server that was down. The driver now attempts
      connections to the next "best" (depending on the load balance strategy
      in use) server, and continues to attempt connecting to the next "best"
      server every 250 milliseconds until one is found that is up and running 
      or 5 minutes has passed.
      
      If the driver gives up, it will throw the last-received SQLException.
      
07-19-07 - Version 5.0.7

    - Setting the configuration parameter "useCursorFetch" to "true" for
      MySQL-5.0+ enables the use of cursors that allow Connector/J to save
      memory by fetching result set rows in chunks (where the chunk size
      is set by calling setFetchSize() on a Statement or ResultSet) by
      using fully-materialized cursors on the server.

      The driver will will now automatically set "useServerPrepStmts" to
      "true" when "useCursorFetch" has been set to "true", since the feature
      requires server-side prepared statements in order to function.

	- Fixed BUG#28469 - PreparedStatement.getMetaData() for statements
	  containing leading one-line comments is not returned correctly.

	  As part of this fix, we also overhauled detection of DML for
	  executeQuery() and SELECTs for executeUpdate() in plain and
	  prepared statements to be aware of the same  types of comments.

    - Added configuration property "useNanosForElapsedTime" - for
      profiling/debugging functionality that measures elapsed time,
      should the driver try to use nanoseconds resolution if available
      (requires JDK >= 1.5)?

    - Added configuration property "slowQueryThresholdNanos" - if
      "useNanosForElapsedTime" is set to "true", and this property
      is set to a non-zero value the driver will use this threshold
      (in nanosecond units) to determine if a query was slow, instead
      of using millisecond units.

      Note, that if "useNanosForElapsedTime" is set to "true", and this
      property is set to "0" (or left default), then elapsed times will
      still be measured in nanoseconds (if possible), but the slow query
      threshold will be converted from milliseconds to nanoseconds, and thus
      have an upper bound of approximately 2000 millesconds (as that threshold
      is represented as an integer, not a long).

	- Added configuration properties to allow tuning of TCP/IP socket
	  parameters:

	  	"tcpNoDelay" - Should the driver set SO_TCP_NODELAY (disabling the
	  	               Nagle Algorithm, default "true")?

		"tcpKeepAlive" - Should the driver set SO_KEEPALIVE (default "true")?

		"tcpRcvBuf" - Should the driver set SO_RCV_BUF to the given value?
		              The default value of '0', means use the platform default
		              value for this property.

		"tcpSndBuf" - Should the driver set SO_SND_BUF to the given value?
		              The default value of '0', means use the platform default
		              value for this property.

		"tcpTrafficClass" - Should the driver set traffic class or
		                    type-of-service fields? See the documentation
		                    for java.net.Socket.setTrafficClass() for more
		                    information.

	- Give more information in EOFExceptions thrown out of MysqlIO (how many
	  bytes the driver expected to read, how many it actually read, say that
	  communications with the server were unexpectedly lost).

	- Setting "useDynamicCharsetInfo" to "false" now causes driver to use
	  static lookups for collations as well (makes
	  ResultSetMetadata.isCaseSensitive() much more efficient, which leads
	  to performance increase for ColdFusion, which calls this method for
	  every column on every table it sees, it appears).

	- Driver detects when it is running in a ColdFusion MX server (tested
	  with version 7), and uses the configuration bundle "coldFusion",
	  which sets useDynamicCharsetInfo to "false" (see previous entry), and
	  sets useLocalSessionState and autoReconnect to "true".

	- Fixed BUG#28851 - parser in client-side prepared statements
	  eats character following '/' if it's not a multi-line comment.

	- Fixed BUG#28956 - parser in client-side prepared statements
	  runs to end of statement, rather than end-of-line for '#' comments.

	  Also added support for '--' single-line comments.

	- Don't send any file data in response to LOAD DATA LOCAL INFILE
	  if the feature is disabled at the client side. This is to prevent
	  a malicious server or man-in-the-middle from asking the client for
	  data that the client is not expecting. Thanks to Jan Kneschke for
	  discovering the exploit and Andrey "Poohie" Hristov, Konstantin Osipov
	  and Sergei Golubchik for discussions about implications and possible
	  fixes. This fixes BUG 29605 for JDBC.

	- Added new debugging functionality - Setting configuration property
	  "includeInnodbStatusInDeadlockExceptions" to "true" will cause the driver
	  to append the output of "SHOW ENGINE INNODB STATUS" to deadlock-related
	  exceptions, which will enumerate the current locks held inside InnoDB.

05-15-07 - Version 5.0.6

	- Fixed BUG#25545 - Client options not sent correctly when using SSL,
	  leading to stored procedures not being able to return results. Thanks
	  to Don Cohen for the bug report, testcase and patch.

	- Fixed BUG#26592 - PreparedStatement is not closed in
	  BlobFromLocator.getBytes().

	- Fixed BUG#25624 - Whitespace surrounding storage/size specifiers in
	  stored procedure parameters declaration causes NumberFormatException to
	  be thrown when calling stored procedure on JDK-1.5 or newer, as the Number
	  classes in JDK-1.5+ are whitespace intolerant.

	- Fixed BUG#26173 - When useCursorFetch=true, sometimes server would return
	  new, more exact metadata during the execution of the server-side prepared
	  statement that enables this functionality, which the driver ignored (using
	  the original metadata returned during prepare()), causing corrupt reading
	  of data due to type mismatch when the actual rows were returned.

	- Fixed BUG#26959 - comments in DDL of stored procedures/functions confuse
	  procedure parser, and thus metadata about them can not be created, leading to
	  inability to retrieve said metadata, or execute procedures that have certain
	  comments in them.

	- Give better error message when "streaming" result sets, and the connection
	  gets clobbered because of exceeding net_write_timeout on the server. (which is
	  basically what the error message says too).

	- Fixed BUG#26789 - fast date/time parsing doesn't take into
	  account 00:00:00 as a legal value.

	- Fixed BUG#27317 - ResultSet.get*() with a column index < 1 returns
	  misleading error message.

	- Fixed BUG#25517 - Statement.setMaxRows() is not effective on result
	  sets materialized from cursors.

	- New configuration property, "enableQueryTimeouts" (default "true").
	  When enabled, query timeouts set via Statement.setQueryTimeout() use a
	  shared java.util.Timer instance for scheduling. Even if the timeout
	  doesn't expire before the query is processed, there will be
	  memory used by the TimerTask for the given timeout which won't be
	  reclaimed until the time the timeout would have expired if it
	  hadn't been cancelled by the driver. High-load environments
	  might want to consider disabling this functionality. (this configuration
	  property is part of the "maxPerformance" configuration bundle).

	- Fixed BUG#27400 - CALL /* ... */ some_proc() doesn't work. As a side effect
	  of this fix, you can now use /* */ and # comments when preparing statements using
	  client-side prepared statement emulation.

	  If the comments happen to contain parameter markers '?', they will be treated
	  as belonging to the comment (i.e. not recognized) rather than being a parameter
	  of the statement.

	  Note that the statement when sent to the server will contain the comments
	  as-is, they're not stripped during the process of preparing the PreparedStatement
	  or CallableStatement.

	- Fixed BUG#25328 - BIT(> 1) is returned as java.lang.String from ResultSet.getObject()
	  rather than byte[].

	- Fixed BUG#25715 - CallableStatements with OUT/INOUT parameters that
	  are "binary" (blobs, bits, (var)binary, java_object) have extra 7 bytes
	  (which happens to be the _binary introducer!)

	- Added configuration property "padCharsWithSpace" (defaults to "false"). If set
	  to "true", and a result set column has the CHAR type and the value does not
	  fill the amount of characters specified in the DDL for the column, the driver
	  will pad the remaining characters with space (for ANSI compliance).

	- Fixed BUG#27655 - Connection.getTransactionIsolation() uses
	  "SHOW VARIABLES LIKE" which is very inefficient on MySQL-5.0+

	- Added configuration property "useDynamicCharsetInfo". If set to "false"
	  (the default), the driver will use a per-connection cache of character set
	  information queried from the server when necessary, or when set to "true",
	  use a built-in static mapping that is more efficient, but isn't aware of
	  custom character sets or character sets implemented after the release of
	  the JDBC driver.

	  Note: this only affects the "padCharsWithSpace" configuration property and the
            ResultSetMetaData.getColumnDisplayWidth() method.

	- More intelligent initial packet sizes for the "shared" packets are used
	  (512 bytes, rather than 16K), and initial packets used during handshake are
	  now sized appropriately as to not require reallocation.

	- Fixed issue where calling getGeneratedKeys() on a prepared statement after
	  calling execute() didn't always return the generated keys (executeUpdate()
	  worked fine however).

	- Fixed issue where a failed-over connection would let an application call
	  setReadOnly(false), when that call should be ignored until the connection
	  is reconnected to a writable master unless "failoverReadOnly" had been set
	  to "false".

	- Fixed BUG#28085 - Generate more useful error messages for diagnostics
	  when the driver thinks a result set isn't updatable. (Thanks to Ashley Martens
	  for the patch).

	- Driver will now use INSERT INTO ... VALUES (DEFAULT) form of statement
	  for updatable result sets for ResultSet.insertRow(), rather than
	  pre-populating the insert row with values from DatabaseMetaData.getColumns()
	  (which results in a "SHOW FULL COLUMNS" on the server for every result
	  set). If an application requires access to the default values before
	  insertRow() has been called, the JDBC URL should be configured with
	  "populateInsertRowWithDefaultValues" set to "true".

	  This fix specifically targets performance issues with ColdFusion and the
	  fact that it seems to ask for updatable result sets no matter what the
	  application does with them.

	- com.mysql.jdbc.[NonRegistering]Driver now understands URLs of the format
	  "jdbc:mysql:replication://" and "jdbc:mysql:loadbalance://" which will
	  create a ReplicationConnection (exactly like when
	  using [NonRegistering]ReplicationDriver) and an experimenal load-balanced
	  connection designed for use with SQL nodes in a MySQL Cluster/NDB environment,
	  respectively.

	  In an effort to simplify things, we're working on deprecating multiple
	  drivers, and instead specifying different core behavior based upon JDBC URL
	  prefixes, so watch for [NonRegistering]ReplicationDriver to eventually
	  disappear, to be replaced with com.mysql.jdbc[NonRegistering]Driver with
	  the new URL prefix.

	- Added an experimental load-balanced connection designed for use with SQL nodes
      in a MySQL Cluster/NDB environment (This is not for master-slave replication.
      For that, we suggest you look at ReplicationConnection or "lbpool").

	  If the JDBC URL starts with "jdbc:mysql:loadbalance://host-1,host-2,...host-n",
	  the driver will create an implementation of java.sql.Connection that load
	  balances requests across a series of MySQL JDBC connections to the given hosts,
	  where the balancing takes place after transaction commit.

      Therefore, for this to work (at all), you must use transactions, even if only
      reading data.

      Physical connections to the given hosts will not be created until needed.

      The driver will invalidate connections that it detects have had
      communication errors when processing a request. A new connection to the
      problematic host will be attempted the next time it is selected by the load
      balancing algorithm.

      There are two choices for load balancing algorithms, which may be specified
      by the "loadBalanceStrategy" JDBC URL configuration property:

      * "random" - the driver will pick a random host for each request. This tends
        to work better than round-robin, as the randomness will somewhat account for
        spreading loads where requests vary in response time, while round-robin
        can sometimes lead to overloaded nodes if there are variations in response times
        across the workload.

      * "bestResponseTime" - the driver will route the request to the host that had
        the best response time for the previous transaction.

    - When "useLocalSessionState" is set to "true" and connected to a MySQL-5.0 or
      later server, the JDBC driver will now determine whether an actual "commit" or
      "rollback" statement needs to be sent to the database when Connection.commit()
      or Connection.rollback() is called.

      This is especially helpful for high-load situations with connection pools that
      always call Connection.rollback() on connection check-in/check-out because it
      avoids a round-trip to the server.

03-01-07 - Version 5.0.5

    - Fixed BUG#23645 - Some collations/character sets reported as "unknown"
	  (specifically cias variants of existing character sets), and inability to override
	  the detected server character set.

	- Performance enhancement of initial character set configuration, driver
      will only send commands required to configure connection character set
      session variables if the current values on the server do not match
      what is required.

    - Fixed BUG#24360 .setFetchSize() breaks prepared SHOW and other commands.

    - Fixed BUG#24344 - useJDBCCompliantTimezoneShift with server-side prepared
	  statements gives different behavior than when using client-side prepared
	  statements. (this is now fixed if moving from server-side prepared statements
	  to client-side prepared statements by setting "useSSPSCompatibleTimezoneShift" to
	  true", as the driver can't tell if this is a new deployment that never used
	  server-side prepared statements, or if it is an existing deployment that is
	  switching to client-side prepared statements from server-side prepared statements.

    - Fixed BUG#23304 - DBMD using "show" and DBMD using information_schema do
      not return results consistent with each other. (note this fix only
      addresses the inconsistencies, not the issue that the driver is
      treating schemas differently than some users expect. We will revisit
      this behavior when there is full support for schemas in MySQL).

    - Fixed BUG#25073 - rewriting batched statements leaks internal statement
	  instances, and causes a memory leak.

	- Fixed issue where field-level for metadata from DatabaseMetaData when using
	  INFORMATION_SCHEMA didn't have references to current connections,
	  sometimes leading to NullPointerExceptions when intropsecting them via
	  ResultSetMetaData.

	- Fixed BUG#25025 - Client-side prepared statement parser gets confused by
	  in-line (/* ... */) comments and therefore can't rewrite batched statements
	  or reliably detect type of statements when they're used.

	- Fixed BUG#24065 - Better error message when server doesn't return enough
	  information to determine stored procedure/function parameter types.

	- Fixed BUG#21438 - Driver sending nanoseconds to server for timestamps when
	  using server-side prepared statements, when server expects microseconds.

	- Fixed BUG#25514 - Timer instance used for Statement.setQueryTimeout()
	  created per-connection, rather than per-VM, causing memory leak

	- Fixed BUG#25009 - Results from updates not handled correctly in
	  multi-statement queries, leading to erroneous "Result is from UPDATE"
	  exceptions.

	- Fixed BUG#25047 - StringUtils.indexOfIgnoreCaseRespectQuotes() isn't
	  case-insensitive on the first character of the target. This bug broke
	  rewriteBatchedStatements functionality when prepared statements don't
	  use upper-case for the VALUES clause in their statements.

	- Fixed BUG#21480 - Some exceptions thrown out of StandardSocketFactory
	  were needlessly wrapped, obscurring their true cause, especially when
	  using socket timeouts.

	- Fixed BUG#23303 - DatabaseMetaData.getSchemas() doesn't return a
	  TABLE_CATALOG column.

    - Fixed BUG#25399 - EscapeProcessor gets confused by multiple
      backslashes. We now push the responsibility of syntax errors back
      on to the server for most escape sequences.

	- Fixed BUG#25379 - INOUT parameters in CallableStatements get
	  doubly-escaped.

	- Removed non-short-circuited logical ORs from "if" statements.

	- Re-worked stored procedure parameter parser to be more robust. Driver no
	  longer requires "BEGIN" in stored procedure definition, but does have
	  requirement that if a stored function begins with a label directly after the
	  "returns" clause, that the label is not a quoted identifier.
    - Reverted back to internal character conversion routines for single-byte
      character sets, as the ones internal to the JVM are using much more CPU
      time than our internal implementation.

	- Changed cached result set metadata (when using
	  "cacheResultSetMetadata=true") to be cached per-connection rather
	  than per-statement as previously implemented.

	- Use a java.util.TreeMap to map column names to ordinal indexes for
	  ResultSet.findColumn() instead of a HashMap. This allows us to have
	  case-insensitive lookups (required by the JDBC specification) without
	  resorting to the many transient object instances needed to support this
	  requirement with a normal HashMap with either case-adjusted keys, or
	  case-insensitive keys. (In the worst case scenario for lookups of a 1000
	  column result set, TreeMaps are about half as fast wall-clock time as
	  a HashMap, however in normal applications their use gives many orders
	  of magnitude reduction in transient object instance creation which pays
	  off later for CPU usage in garbage collection).

	- Avoid static synchronized code in JVM class libraries for dealing with
	  default timezones.

	- Fixed cases where ServerPreparedStatements weren't using cached metadata
	  when "cacheResultSetMetadata=true" was configured.

	- Use faster datetime parsing for ResultSets that come from plain or
	  non-server-side prepared statements. (Enable old implementation with
	  "useFastDateParsing=false" as a configuration parameter).

	- Fixed BUG#24794 - DatabaseMetaData.getSQLKeywords() doesn't return
	  all reserved words for current MySQL version. The current fix/implementation
	  returns keywords for MySQL-5.1, and doesn't distinguish between different
	  versions of the server.

	- When using cached metadata, skip field-level metadata packets coming from
	  the server, rather than reading them and discarding them without creating
	  com.mysql.jdbc.Field instances.

	- Fixed BUG#25836 - Statement execution which timed out doesn't always
	  throw MySQLTimeoutException.

	- Throw exceptions encountered during timeout to thread
	  calling Statement.execute*(), rather than RuntimeException.

	- Added configuration property "localSocketAddress",which is the hostname or
	  IP address given to explicitly configure the interface that the driver will
	  bind the client side of the TCP/IP connection to when connecting.

	- Take "localSocketAddress" property into account when creating instances
	  of CommunicationsException when the underyling exception is a
	  java.net.BindException, so that a friendlier error message is given with
	  a little internal diagnostics.

	- Fixed some NPEs when cached metadata was used with UpdatableResultSets.

	- The "rewriteBatchedStatements" feature can now be used with server-side
	  prepared statements.

	- Fixed BUG#26326 - Connection property "socketFactory" wasn't exposed via
	  correctly named mutator/accessor, causing data source implementations that
	  use JavaBean naming conventions to set properties to fail to set the property
	  (and in the case of SJAS, fail silently when trying to set this parameter).

	- Fixed BUG#25787 - java.util.Date should be serialized for
	  PreparedStatement.setObject().

	  We've added a new configuration option "treatUtilDateAsTimestamp", which is
	  false by default, as (1) We already had specific behavior to treat
	  java.util.Date as a java.sql.Timestamp because it's useful to many folks,
	  and (2) that behavior will very likely be required for drivers JDBC-post-4.0.

    - Fixed BUG#22628 - Driver.getPropertyInfo() throws NullPointerException for
      URL that only specifies host and/or port.

	- Fixed BUG#21267, ParameterMetaData throws NullPointerException when
	  prepared SQL actually has a syntax error. Added
	  "generateSimpleParameterMetadata" configuration property, which when set
	  to "true" will generate metadata reflecting VARCHAR for every parameter
	  (the default is "false", which will cause an exception to be thrown if no
	  parameter metadata for the statement is actually available).

	- When extracting foreign key information from "SHOW CREATE TABLE " in
	  DatabaseMetaData, ignore exceptions relating to tables being missing
	  (which could happen for cross-reference or imported-key requests, as
	  the list of tables is generated first, then iterated).

	- Fixed logging of XA commands sent to server, it's now configurable
	  via "logXaCommands" property (defaults to "false").

	- Fixed issue where XADataSources couldn't be bound into JNDI,
	  as the DataSourceFactory didn't know how to create instances
	  of them.

	- Fixed issue where XADataSources couldn't be bound into JNDI,
	  as the DataSourceFactory didn't know how to create instances
	  of them.

	- Usage advisor will now issue warnings for result sets with large numbers
	  of rows (size configured by "resultSetSizeThreshold" property, default
	  value is 100).

10-20-06 - Version 5.0.4

    - Fixed BUG#21379 - column names don't match metadata in cases
      where server doesn't return original column names (column functions)
	  thus breaking compatibility with applications that expect 1-1 mappings
	  between findColumn() and rsmd.getColumnName(), usually manifests itself
	  as "Can't find column ('')" exceptions.

    - Fixed BUG#21544 - When using information_schema for metadata,
	  COLUMN_SIZE for getColumns() is not clamped to range of
	  java.lang.Integer as is the case when not using
	  information_schema, thus leading to a truncation exception that
	  isn't present when not using information_schema.

    - Fixed configuration property "jdbcCompliantTruncation" was not
      being used for reads of result set values.

    - Fixed BUG#22024 - Newlines causing whitespace to span confuse
	  procedure parser when getting parameter metadata for stored
	  procedures.

	- Driver now supports {call sp} (without "()" if procedure has no
	  arguments).

	- Fixed BUG#22359 - Driver was using milliseconds for
	  Statement.setQueryTimeout() when specification says argument is
	  to be in seconds.

	- Workaround for server crash when calling stored procedures
	  via a server-side prepared statement (driver now detects
	  prepare(stored procedure) and substitutes client-side prepared
	  statement), addresses BUG#22297.

	- Added new _ci collations to CharsetMapping, fixing
	  Bug#22456 - utf8_unicode_ci not working.

	- Fixed BUG#22290 - Driver issues truncation on write exception when
	  it shouldn't (due to sending big decimal incorrectly to server with
	  server-side prepared statement).

	- Fixed BUG#22613 - DBMD.getColumns() does not return expected
	  COLUMN_SIZE for the SET type, now returns length of largest possible
	  set disregarding whitespace or the "," delimitters to be consistent
	  with the ODBC driver.

	- Driver now sends numeric 1 or 0 for client-prepared statement
	  setBoolean() calls instead of '1' or '0'.

	- DatabaseMetaData correctly reports true for supportsCatalog*()
	  methods.

07-26-06 - Version 5.0.3

    - Fixed BUG#20650 - Statement.cancel() causes NullPointerException
      if underlying connection has been closed due to server failure.

    - Added configuration option "noAccessToProcedureBodies" which will
      cause the driver to create basic parameter metadata for
      CallableStatements when the user does not have access to procedure
      bodies via "SHOW CREATE PROCEDURE" or selecting from mysql.proc
      instead of throwing an exception. The default value for this option
      is "false".

07-11-06 - Version 5.0.2-beta (5.0.1 not released due to packaging error)

    - Fixed BUG#17401 - Can't use XAConnection for local transactions when
      no global transaction is in progress.

    - Fixed BUG#18086 - Driver fails on non-ASCII platforms. The driver
      was assuming that the platform character set would be a superset
      of MySQL's "latin1" when doing the handshake for authentication,
      and when reading error messages. We now use Cp1252 for all strings
      sent to the server during the handshake phase, and a hard-coded mapping
      of the "language" server variable to the character set that
      is used for error messages.

    - Fixed BUG#19169 - ConnectionProperties (and thus some
	  subclasses) are not serializable, even though some J2EE containers
	  expect them to be.

	- Fixed BUG#20242 - MysqlValidConnectionChecker for JBoss doesn't
	  work with MySQLXADataSources.

	- Better caching of character set converters (per-connection)
	  to remove a bottleneck for multibyte character sets.

	- Added connection/datasource property  "pinGlobalTxToPhysicalConnection"
	  (defaults to "false"). When set to "true", when using XAConnections, the
	  driver ensures that operations on a given XID are always routed to the
	  same physical connection. This allows the XAConnection to support
	  "XA START ... JOIN" after "XA END" has been called, and is also a
	  workaround for transaction managers that don't maintain thread affinity
	  for a global transaction (most either always maintain thread affinity,
	  or have it as a configuration option).

	- MysqlXaConnection.recover(int flags) now allows combinations of
	  XAResource.TMSTARTRSCAN and TMENDRSCAN. To simulate the "scanning"
	  nature of the interface, we return all prepared XIDs for TMSTARTRSCAN,
	  and no new XIDs for calls with TMNOFLAGS, or TMENDRSCAN when not in
	  combination with TMSTARTRSCAN. This change was made for API compliance,
	  as well as integration with IBM WebSphere's transaction manager.

12-23-05 - Version 5.0.0-beta

    - XADataSource implemented (ported from 3.2 branch which won't be
      released as a product). Use
      "com.mysql.jdbc.jdbc2.optional.MysqlXADataSource" as your datasource
      class name in your application server to utilize XA transactions
      in MySQL-5.0.10 and newer.

    - PreparedStatement.setString() didn't work correctly when
      sql_mode on server contained NO_BACKSLASH_ESCAPES, and no characters
      that needed escaping were present in the string.

    - Attempt detection of the MySQL type "BINARY" (it's an alias, so this isn't
      always reliable), and use the java.sql.Types.BINARY type mapping for it.

    - Moved -bin-g.jar file into separate "debug" subdirectory to avoid confusion.

    - Don't allow .setAutoCommit(true), or .commit() or .rollback() on an XA-managed
      connection as-per the JDBC specification.

    - If the connection "useTimezone" is set to "true", then also respect timezone
      conversions in escape-processed string literals (e.g. "{ts ...}" and
      "{t ...}").

    - Return original column name for RSMD.getColumnName() if the column was aliased,
      alias name for .getColumnLabel() (if aliased), and original table name
      for .getTableName(). Note this only works for MySQL-4.1 and newer, as
      older servers don't make this information available to clients.

    - Setting "useJDBCCompliantTimezoneShift=true" (it's not the default)
      causes the driver to use GMT for _all_ TIMESTAMP/DATETIME timezones,
      and the current VM timezone for any other type that refers to timezones.
      This feature can not be used when "useTimezone=true" to convert between
      server and client timezones.

    - Add one level of indirection of internal representation of CallableStatement
      parameter metadata to avoid class not found issues on JDK-1.3 for
      ParameterMetadata interface (which doesn't exist prior to JDBC-3.0).

    - Added unit tests for XADatasource, as well as friendlier exceptions
      for XA failures compared to the "stock" XAException (which has no
      messages).

    - Fixed BUG#14279 - Idle timeouts cause XAConnections to whine about rolling
      themselves back

    - Added support for Connector/MXJ integration via url subprotocol
      "jdbc:mysql:mxj://....".

    - Moved all SQLException constructor usage to a factory in SQLError
      (ground-work for JDBC-4.0 SQLState-based exception classes).

    - Removed Java5-specific calls to BigDecimal constructor (when
      result set value is '', (int)0 was being used as an argument
      in-directly via method return value. This signature doesn't exist
      prior to Java5.)

    - Moved all SQLException creation to a factory method in SQLError,
      groundwork for JDBC-4.0 SQLState class-based exceptions.

    - Added service-provider entry to META-INF/services/java.sql.Driver
      for JDBC-4.0 support.

    - Return "[VAR]BINARY" for RSMD.getColumnTypeName() when that is actually
      the type, and it can be distinguished (MySQL-4.1 and newer).

    - When fix for BUG#14562 was merged from 3.1.12, added functionality
      for CallableStatement's parameter metadata to return correct
      information for .getParameterClassName().

    - Fuller synchronization of Connection to avoid deadlocks when
      using multithreaded frameworks that multithread a single connection
      (usually not recommended, but the JDBC spec allows it anyways),
      part of fix to BUG#14972).

    - Implementation of Statement.cancel() and Statement.setQueryTimeout().
      Both require MySQL-5.0.0 or newer server, require a separate connection
      to issue the "KILL QUERY" command, and in the case of setQueryTimeout()
      creates an additional thread to handle the timeout functionality.

      Note: Failures to cancel the statement for setQueryTimeout() may manifest
      themselves as RuntimeExceptions rather than failing silently, as there
      is currently no way to unblock the thread that is executing the query being
      cancelled due to timeout expiration and have it throw the exception
      instead.

    - Removed dead code in com.mysql.jdbc.Connection.

    - Made construction of com.mysql.jdbc.Field (result set metadata)
      instances more efficient for non-string types by not doing
      character set initialization, or detection of type changes due to
      temporary tables.

    - Removed redundant code in com.mysql.jdbc.MysqlIO.

    - Removed work done for BUG#14652, and instead loosened synchronization
      to solve a number of deadlock issues in BUG#18719, BUG#18367, BUG#17709
      and BUG#15067. New strategy basically makes Connection instances threadsafe
      and thus shareable across threads, and anything else threadsafe, but not
      necessarily shareable across threads due to JDBC API interactions that
      can cause non-obvious behavior and/or deadlock scenarios to occur since
      the API is not designed to be used from multiple threads at once.

      Therefore, unless external synchronization is provided, clients should
      not allow multiple threads to share a given statement or result set. Examples
      of issues with the API itself not being multi-thread suitable include,
      but are not limited to race conditions between modifiers and execution and
      retrieval methods on statements and result sets that are not synchronizable
      such as ResultSet.get*() and traversal methods, or Statement.execute*() closing
      result sets without effectively making the driver itself serializable across the
      board.

      These changes should not have any effect on "normal" J(2)EE use cases
      where only one thread ever uses a connection instance and the objects created by
      it.

    - Use a java.util.Timer to schedule cancellation of queries via
      Statement.setQueryTimeout() rather than one thread per potential cancellation.

      A new thread will be used to actually cancel a running query, as there's potential
      for a cancel request to block other cancel requests if all run from the
      same thread.

nn-nn-07 - Version 3.1.15

	- Fixed BUG#23281 - Downed slave caused round-robin load balance to
	  not cycle back to first host in list.

	- Disabled use of server-side prepared statements by default.

	- Handle YYYY-MM-DD hh:mm:ss format of timestamp in
	  ResultSet.getTimeFromString().

	- Fixed BUG#24840 - character encoding of "US-ASCII" doesn't map correctly
	  for 4.1 or newer

	- Added Implementation-Vendor-Id attribute to jar manifest per request
	  in BUG#15641.

	- C3P0 >= version 0.9.1 passes non-proxied connections to
	  MysqlConnectionTester,  thus it began throwing ClassCastExceptions.
	  MysqlConnectionTester now checks if it has a plain Connection and uses
	  that if possible. Thanks to Brian Skrab for the fix.

10-19-06 - Version 3.1.14

    - Fixed BUG#20479 - Updatable result set throws ClassCastException
	  when there is row data and moveToInsertRow() is called.

	- Fixed BUG#20485 - Updatable result set that contains
	  a BIT column fails when server-side prepared statements are used.

	- Fixed BUG#16987 - Memory leak with profileSQL=true.

	- Fixed BUG#19726 - Connection fails to localhost when using
	  timeout and IPv6 is configured.

	- Fixed BUG#16791 - NullPointerException in MysqlDataSourceFactory
	  due to Reference containing RefAddrs with null content.

	- Fixed BUG#20306 - ResultSet.getShort() for UNSIGNED TINYINT
	  returns incorrect values when using server-side prepared statements.

	- Fixed BUG#20687 - Can't pool server-side prepared statements, exception
	  raised when re-using them.

	- Fixed BUG#21062 - ResultSet.getSomeInteger() doesn't work for BIT(>1).

	- Fixed BUG#18880 - ResultSet.getFloatFromString() can't retrieve
	  values near Float.MIN/MAX_VALUE.

	- Fixed BUG#20888 - escape of quotes in client-side prepared
	  statements parsing not respected. Patch covers more than bug report,
	  including NO_BACKSLASH_ESCAPES being set, and stacked quote characters
	  forms of escaping (i.e. '' or "").

	- Fixed BUG#19993 - ReplicationDriver does not always round-robin load
	  balance depending on URL used for slaves list.

	- Fixed calling toString() on ResultSetMetaData for driver-generated
	  (i.e. from DatabaseMetaData method calls, or from getGeneratedKeys())
	  result sets would raise a NullPointerException.

	- Fixed Bug#21207 - Driver throws NPE when tracing prepared statements that
	  have been closed (in asSQL()).

	- Removed logger autodectection altogether, must now specify logger
	  explitly if you want to use a logger other than one that logs
	  to STDERR.

	- Fixed BUG#22290 - Driver issues truncation on write exception when
	  it shouldn't (due to sending big decimal incorrectly to server with
	  server-side prepared statement).

	- Driver now sends numeric 1 or 0 for client-prepared statement
	  setBoolean() calls instead of '1' or '0'.

	- Fixed bug where driver would not advance to next host if
	  roundRobinLoadBalance=true and the last host in the list is down.

	- Fixed BUG#18258 - DatabaseMetaData.getTables(), columns() with bad
	  catalog parameter threw exception rather than return empty result
	  set (as required by spec).

	- Check and store value for continueBatchOnError property in constructor
      of Statements, rather than when executing batches, so that Connections
      closed out from underneath statements don't cause NullPointerExceptions
      when it's required to check this property.

    - Fixed bug when calling stored functions, where parameters weren't
      numbered correctly (first parameter is now the return value, subsequent
      parameters if specified start at index "2").

	- Fixed BUG#21814 - time values outside valid range silently wrap.

05-26-06 - Version 3.1.13

    - Fixed BUG#15464 - INOUT parameter does not store IN value.

    - Fixed BUG#14609 - Exception thrown for new decimal type when
      using updatable result sets.

    - Fixed BUG#15544, no "dos" character set in MySQL > 4.1.0

    - Fixed BUG#15383 - PreparedStatement.setObject() serializes
      BigInteger as object, rather than sending as numeric value
      (and is thus not complementary to .getObject() on an UNSIGNED
      LONG type).

    - Fixed BUG#11874 - ResultSet.getShort() for UNSIGNED TINYINT
      returned wrong values.

    - Fixed BUG#15676 - lib-nodist directory missing from
      package breaks out-of-box build

    - Fixed BUG#15854 - DBMD.getColumns() returns wrong type for BIT.

    - Fixed BUG#16169 - ResultSet.getNativeShort() causes stack overflow error
      via recurisve calls.

    - Fixed BUG#14938 - Unable to initialize character set mapping tables.
      Removed reliance on .properties files to hold this information, as it
      turns out to be too problematic to code around class loader hierarchies
      that change depending on how an application is deployed. Moved information
      back into the CharsetMapping class.

    - Fixed BUG#16841 - updatable result set doesn't return AUTO_INCREMENT
      values for insertRow() when multiple column primary keys are used. (the
      driver was checking for the existence of single-column primary keys and
      an autoincrement value > 0 instead of a straightforward isAutoIncrement()
      check).

    - Fixed BUG#17099 - Statement.getGeneratedKeys() throws NullPointerException
      when no query has been processed.

    - Fixed BUG#13469 - Driver tries to call methods that don't exist on older and
      newer versions of Log4j. The fix is not trying to auto-detect presense of log4j,
      too many different incompatible versions out there in the wild to do this reliably.

      If you relied on autodetection before, you will need to add
      "logger=com.mysql.jdbc.log.Log4JLogger" to your JDBC URL to enable Log4J usage,
      or alternatively use the new "CommonsLogger" class to take care of this.

    - Added support for Apache Commons logging, use "com.mysql.jdbc.log.CommonsLogger"
      as the value for the "logger" configuration property.

    - LogFactory now prepends "com.mysql.jdbc.log" to log class name if it can't be
      found as-specified. This allows you to use "short names" for the built-in log
      factories, for example "logger=CommonsLogger" instead of
      "logger=com.mysql.jdbc.log.CommonsLogger".

    - Fixed BUG#15570 - ReplicationConnection incorrectly copies state,
	  doesn't transfer connection context correctly when transitioning between
	  the same read-only states.

	- Fixed BUG#18041 - Server-side prepared statements don't cause
	  truncation exceptions to be thrown when truncation happens.

	- Added performance feature, re-writing of batched executes for
	  Statement.executeBatch() (for all DML statements) and
	  PreparedStatement.executeBatch() (for INSERTs with VALUE clauses
	  only). Enable by using "rewriteBatchedStatements=true" in your JDBC URL.

	- Fixed BUG#17898 - registerOutParameter not working when some
	  parameters pre-populated. Still waiting for feedback from JDBC experts
	  group to determine what correct parameter count from getMetaData()
	  should be, however.

	- Fixed BUG#17587 - clearParameters() on a closed prepared statement
	  causes NPE.

	- Map "latin1" on MySQL server to CP1252 for MySQL > 4.1.0.

	- Added additional accessor and mutator methods on ConnectionProperties
	  so that DataSource users can use same naming as regular URL properties.

	- Fixed BUG#18740 - Data truncation and getWarnings() only returns last
	  warning in set.

	- Improved performance of retrieving BigDecimal, Time, Timestamp and Date
	  values from server-side prepared statements by creating fewer short-lived
	  instances of Strings when the native type is not an exact match for
	  the requested type. Fixes BUG#18496 for BigDecimals.

	- Fixed BUG#18554 - Aliased column names where length of name > 251
	  are corrupted.

	- Fixed BUG#17450 - ResultSet.wasNull() not always reset
	  correctly for booleans when done via conversion for server-side
	  prepared statements.

	- Fixed BUG#16277 - Invalid classname returned for
	  RSMD.getColumnClassName() for BIGINT type.

	- Fixed case where driver wasn't reading server status correctly when
	  fetching server-side prepared statement rows, which in some cases
	  could cause warning counts to be off, or multiple result sets to not
	  be read off the wire.

	- Driver now aware of fix for BIT type metadata that went into
	  MySQL-5.0.21 for server not reporting length consistently (bug
	  number 13601).

	- Fixed BUG#19282 - ResultSet.wasNull() returns incorrect value
	  when extracting native string from server-side prepared statement
	  generated result set.

11-30-05 - Version 3.1.12

    - Fixed client-side prepared statement bug with embedded ? inside
      quoted identifiers (it was recognized as a placeholder, when it
      was not).

    - Don't allow executeBatch() for CallableStatements with registered
      OUT/INOUT parameters (JDBC compliance).

    - Fall back to platform-encoding for URLDecoder.decode() when
      parsing driver URL properties if the platform doesn't have a
      two-argument version of this method.

    - Fixed BUG#14562 - Java type conversion may be incorrect for
      mediumint.

    - Added configuration property "useGmtMillisForDatetimes" which
      when set to true causes ResultSet.getDate(), .getTimestamp() to
      return correct millis-since GMT when .getTime() is called on
      the return value (currently default is "false" for legacy
      behavior).

    - Fixed DatabaseMetaData.stores*Identifiers():

        * if lower_case_table_names=0 (on server):

            storesLowerCaseIdentifiers() returns false
            storesLowerCaseQuotedIdentifiers() returns false
            storesMixedCaseIdentifiers() returns true
            storesMixedCaseQuotedIdentifiers() returns true
            storesUpperCaseIdentifiers() returns false
            storesUpperCaseQuotedIdentifiers() returns true

        * if lower_case_table_names=1 (on server):

            storesLowerCaseIdentifiers() returns true
            storesLowerCaseQuotedIdentifiers() returns true
            storesMixedCaseIdentifiers() returns false
            storesMixedCaseQuotedIdentifiers() returns false
            storesUpperCaseIdentifiers() returns false
            storesUpperCaseQuotedIdentifiers() returns true

    - Fixed BUG#14815 - DatabaseMetaData.getColumns() doesn't
      return TABLE_NAME correctly.

    - Fixed BUG#14909 - escape processor replaces quote character
      in quoted string with string delimiter.

    - Fixed BUG#12975 - OpenOffice expects
      DBMD.supportsIntegrityEnhancementFacility() to return "true"
      if foreign keys are supported by the datasource, even though
      this method also covers support for check constraints,
	  which MySQL _doesn't_ have. Setting the configuration property
	  "overrideSupportsIntegrityEnhancementFacility" to "true" causes
	  the driver to return "true" for this method.

    - Added "com.mysql.jdbc.testsuite.url.default" system property to
	  set default JDBC url for testsuite (to speed up bug resolution
	  when I'm working in Eclipse).

	- Fixed BUG#14938 - Unable to initialize character set mapping
	  tables (due to J2EE classloader differences).

	- Fixed BUG#14972 - Deadlock while closing server-side prepared
	  statements from multiple threads sharing one connection.

	- Fixed BUG#12230 -	logSlowQueries should give better info.

	- Fixed BUG#13775 - Extraneous sleep on autoReconnect.

	- Fixed BUG#15024 - Driver incorrectly closes streams passed as
	  arguments to PreparedStatements. Reverts to legacy behavior by
	  setting the JDBC configuration property "autoClosePStmtStreams"
	  to "true" (also included in the 3-0-Compat configuration "bundle").

	- Fixed BUG#13048 - maxQuerySizeToLog is not respected. Added logging of
	  bound values for execute() phase of server-side prepared statements
	  when profileSQL=true as well.

	- Fixed BUG#15065 - Usage advisor complains about unreferenced
	  columns, even though they've been referenced.

	- Don't increase timeout for failover/reconnect (BUG#6577)

	- Process escape tokens in Connection.prepareStatement(...), fix
	  for BUG#15141. You can disable this behavior by setting
	  the JDBC URL configuration property "processEscapeCodesForPrepStmts"
	  to "false".

	- Fixed BUG#13255 - Reconnect during middle of executeBatch()
	  should not occur if autoReconnect is enabled.

10-07-05 - Version 3.1.11

    - Fixed BUG#11629 - Spurious "!" on console when character
      encoding is "utf8".

    - Fixed statements generated for testcases missing ";" for
      "plain" statements.

    - Fixed BUG#11663 - Incorrect generation of testcase scripts
      for server-side prepared statements.

    - Fixed regression caused by fix for BUG#11552 that caused driver
      to return incorrect values for unsigned integers when those
      integers where within the range of the positive signed type.

    - Moved source code to svn repo.

    - Fixed BUG#11797 - Escape tokenizer doesn't respect stacked single quotes
	  for escapes.

	- GEOMETRY type not recognized when using server-side prepared statements.

    - Fixed BUG#11879 -- ReplicationConnection won't switch to slave, throws
      "Catalog can't be null" exception.

    - Fixed BUG#12218, properties shared between master and slave with
      replication connection.

    - Fixed BUG#10630, Statement.getWarnings() fails with NPE if statement
      has been closed.

    - Only get char[] from SQL in PreparedStatement.ParseInfo() when needed.

    - Fixed BUG#12104 - Geometry types not handled with server-side prepared
      statements.

    - Fixed BUG#11614 - StringUtils.getBytes() doesn't work when using
      multibyte character encodings and a length in  _characters_ is
      specified.

    - Fixed BUG#11798 - Pstmt.setObject(...., Types.BOOLEAN) throws exception.

    - Fixed BUG#11976 - maxPerformance.properties mis-spells
	  "elideSetAutoCommits".

	- Fixed BUG#11575 -- DBMD.storesLower/Mixed/UpperIdentifiers()
	  reports incorrect values for servers deployed on Windows.

	- Fixed BUG#11190 - ResultSet.moveToCurrentRow() fails to work when
	  preceeded by a call to ResultSet.moveToInsertRow().

	- Fixed BUG#11115, VARBINARY data corrupted when using server-side
	  prepared statements and .setBytes().

	- Fixed BUG#12229 - explainSlowQueries hangs with server-side
	  prepared statements.

	- Fixed BUG#11498 - Escape processor didn't honor strings demarcated
	  with double quotes.

	- Lifted restriction of changing streaming parameters with server-side
	  prepared statements. As long as _all_ streaming parameters were set
	  before execution, .clearParameters() does not have to be called.
	  (due to limitation of client/server protocol, prepared statements
	   can not reset _individual_ stream data on the server side).

	- Reworked Field class, *Buffer, and MysqlIO to be aware of field
	  lengths > Integer.MAX_VALUE.

	- Updated DBMD.supportsCorrelatedQueries() to return true for versions >
	  4.1, supportsGroupByUnrelated() to return true and
	  getResultSetHoldability() to return HOLD_CURSORS_OVER_COMMIT.

	- Fixed BUG#12541 - Handling of catalog argument in
	  DatabaseMetaData.getIndexInfo(), which also means changes to the following
	  methods in DatabaseMetaData:

	    - getBestRowIdentifier()
	    - getColumns()
	    - getCrossReference()
	    - getExportedKeys()
	    - getImportedKeys()
	    - getIndexInfo()
	    - getPrimaryKeys()
	    - getProcedures() (and thus indirectly getProcedureColumns())
	    - getTables()

	  The "catalog" argument in all of these methods now behaves in the following
	  way:

	    - Specifying NULL means that catalog will not be used to filter the
	      results (thus all databases will be searched), unless you've
	      set "nullCatalogMeansCurrent=true" in your JDBC URL properties.

	    - Specifying "" means "current" catalog, even though this isn't quite
	      JDBC spec compliant, it's there for legacy users.

	    - Specifying a catalog works as stated in the API docs.

	- Made Connection.clientPrepare() available from "wrapped" connections
	  in the jdbc2.optional package (connections built by
	  ConnectionPoolDataSource instances).

    - Added Connection.isMasterConnection() for clients to be able to determine
      if a multi-host master/slave connection is connected to the first host
      in the list.

    - Fixed BUG#12753 - Tokenizer for "=" in URL properties was causing
      sessionVariables=.... to be parameterized incorrectly.

    - Fixed BUG#11781, foreign key information that is quoted is
      parsed incorrectly when DatabaseMetaData methods use that
      information.

    - The "sendBlobChunkSize" property is now clamped to "max_allowed_packet"
      with consideration of stream buffer size and packet headers to avoid
      PacketTooBigExceptions when "max_allowed_packet" is similar in size
      to the default "sendBlobChunkSize" which is 1M.

    - CallableStatement.clearParameters() now clears resources associated
      with INOUT/OUTPUT parameters as well as INPUT parameters.

    - Fixed BUG#12417 - Connection.prepareCall() is database name
      case-sensitive (on Windows systems).

    - Fixed BUG#12752 - Cp1251 incorrectly mapped to win1251 for
      servers newer than 4.0.x.

    - Fixed BUG#12970 - java.sql.Types.OTHER returned for
	  BINARY and VARBINARY columns when using
	  DatabaseMetaData.getColumns().

	- ServerPreparedStatement.getBinding() now checks if the statement
	  is closed before attempting to reference the list of parameter
	  bindings, to avoid throwing a NullPointerException.

    - Fixed BUG#13277 - ResultSetMetaData from
      Statement.getGeneratedKeys() caused NullPointerExceptions to be
      thrown whenever a method that required a connection reference
      was called.

    - Removed support for java.nio I/O. Too many implementations
      turned out to be buggy, and there was no performance difference
      since MySQL is a blocking protocol anyway.

06-23-05 - Version 3.1.10-stable

	- Fixed connecting without a database specified raised an exception
	  in MysqlIO.changeDatabaseTo().

	- Initial implemention of ParameterMetadata for
	  PreparedStatement.getParameterMetadata(). Only works fully
	  for CallableStatements, as current server-side prepared statements
	  return every parameter as a VARCHAR type.

	- Fixed BUG#11552 - Server-side prepared statements return incorrect
	  values for unsigned TINYINT, SMALLINT, INT and Long.

	- Fixed BUG#11540 - Incorrect year conversion in setDate(..) for
	  system that use B.E. year in default locale.

06-22-05 - Version 3.1.9-stable

	- Overhaul of character set configuration, everything now
	  lives in a properties file.

	- Driver now correctly uses CP932 if available on the server
	  for Windows-31J, CP932 and MS932 java encoding names,
	  otherwise it resorts to SJIS, which is only a close
	  approximation. Currently only MySQL-5.0.3 and newer (and
	  MySQL-4.1.12 or .13, depending on when the character set
	  gets backported) can reliably support any variant of CP932.

	- Fixed BUG#9064 - com.mysql.jdbc.PreparedStatement.ParseInfo
	  does unnecessary call to toCharArray().

	- Fixed Bug#10144 - Memory leak in ServerPreparedStatement if
	  serverPrepare() fails.

	- Actually write manifest file to correct place so it ends up
	  in the binary jar file.

	- Added "createDatabaseIfNotExist" property (default is "false"),
	  which will cause the driver to ask the server to create the
	  database specified in the URL if it doesn't exist. You must have
	  the appropriate privileges for database creation for this to
	  work.

	- Fixed BUG#10156 - Unsigned SMALLINT treated as signed for ResultSet.getInt(),
	  fixed all cases for UNSIGNED integer values and server-side prepared statements,
	  as well as ResultSet.getObject() for UNSIGNED TINYINT.

	- Fixed BUG#10155, double quotes not recognized when parsing
	  client-side prepared statements.

	- Made enableStreamingResults() visible on
	  com.mysql.jdbc.jdbc2.optional.StatementWrapper.

	- Made ServerPreparedStatement.asSql() work correctly so auto-explain
	  functionality would work with server-side prepared statements.

	- Made JDBC2-compliant wrappers public in order to allow access to
	  vendor extensions.

	- Cleaned up logging of profiler events, moved code to dump a profiler
	  event as a string to com.mysql.jdbc.log.LogUtils so that third
	  parties can use it.

	- DatabaseMetaData.supportsMultipleOpenResults() now returns true. The
	  driver has supported this for some time, DBMD just missed that fact.

	- Fixed BUG#10310 - Driver doesn't support {?=CALL(...)} for calling
	  stored functions. This involved adding support for function retrieval
	  to DatabaseMetaData.getProcedures() and getProcedureColumns() as well.

	- Fixed BUG#10485, SQLException thrown when retrieving YEAR(2)
	  with ResultSet.getString(). The driver will now always treat YEAR types
	  as java.sql.Dates and return the correct values for getString().
	  Alternatively, the "yearIsDateType" connection property can be set to
	  "false" and the values will be treated as SHORTs.

	- The datatype returned for TINYINT(1) columns when "tinyInt1isBit=true"
	  (the default) can be switched between Types.BOOLEAN and Types.BIT
	  using the new configuration property "transformedBitIsBoolean", which
	  defaults to "false". If set to "false" (the default),
	  DatabaseMetaData.getColumns() and ResultSetMetaData.getColumnType()
	  will return Types.BOOLEAN for TINYINT(1) columns. If "true",
	  Types.BOOLEAN will be returned instead. Irregardless of this configuration
	  property, if "tinyInt1isBit" is enabled, columns with the type TINYINT(1)
	  will be returned as java.lang.Boolean instances from
	  ResultSet.getObject(..), and ResultSetMetaData.getColumnClassName()
	  will return "java.lang.Boolean".

	- Fixed BUG#10496 - SQLException is thrown when using property
	  "characterSetResults" with cp932 or eucjpms.

	- Reorganized directory layout, sources now in "src" folder,
	  don't pollute parent directory when building, now output goes
	  to "./build", distribution goes to "./dist".

	- Added support/bug hunting feature that generates .sql test
	  scripts to STDERR when "autoGenerateTestcaseScript" is set
	  to "true".

	- Fixed BUG#10850 - 0-length streams not sent to server when
	  using server-side prepared statements.

	- Setting "cachePrepStmts=true" now causes the Connection to also
	  cache the check the driver performs to determine if a prepared
	  statement can be server-side or not, as well as caches server-side
	  prepared statements for the lifetime of a connection. As before,
	  the "prepStmtCacheSize" parameter controls the size of these
	  caches.

	- Try to handle OutOfMemoryErrors more gracefully. Although not
	  much can be done, they will in most cases close the connection
	  they happened on so that further operations don't run into
	  a connection in some unknown state. When an OOM has happened,
	  any further operations on the connection will fail with a
	  "Connection closed" exception that will also list the OOM exception
	  as the reason for the implicit connection close event.

	- Don't send COM_RESET_STMT for each execution of a server-side
	  prepared statement if it isn't required.

	- Driver detects if you're running MySQL-5.0.7 or later, and does
	  not scan for "LIMIT ?[,?]" in statements being prepared, as the
	  server supports those types of queries now.

	- Fixed BUG#11115, Varbinary data corrupted when using server-side
	  prepared statements and ResultSet.getBytes().

	- Connection.setCatalog() is now aware of the "useLocalSessionState"
	  configuration property, which when set to true will prevent
	  the driver from sending "USE ..." to the server if the requested
	  catalog is the same as the current catalog.

	- Added the following configuration bundles, use one or many via
	  the "useConfigs" configuration property:

	    * maxPerformance -- maximum performance without being reckless
	    * solarisMaxPerformance -- maximum performance for Solaris,
	                               avoids syscalls where it can
	    * 3-0-Compat -- Compatibility with Connector/J 3.0.x functionality

	- Added "maintainTimeStats" configuration property (defaults to "true"),
	  which tells the driver whether or not to keep track of the last query time
	  and the last successful packet sent to the server's time. If set to
	  false, removes two syscalls per query.

	- Fixed BUG#11259, autoReconnect ping causes exception on connection
	  startup.

	- Fixed BUG#11360 Connector/J dumping query into SQLException twice

	- Fixed PreparedStatement.setClob() not accepting null as a parameter.

	- Fixed BUG#11411 - Production package doesn't include JBoss integration
	  classes.

	- Removed nonsensical "costly type conversion" warnings when using
	  usage advisor.

04-14-05 - Version 3.1.8-stable

	- Fixed DatabaseMetaData.getTables() returning views when they were
	  not asked for as one of the requested table types.

	- Added support for new precision-math DECIMAL type in MySQL >= 5.0.3.

	- Fixed ResultSet.getTime() on a NULL value for server-side prepared
	  statements throws NPE.

	- Made Connection.ping() a public method.

	- Fixed Bug#8868, DATE_FORMAT() queries returned as BLOBs from getObject().

	- ServerPreparedStatements now correctly 'stream' BLOB/CLOB data to the
	  server. You can configure the threshold chunk size using the
	  JDBC URL property 'blobSendChunkSize' (the default is one megabyte).

    - BlobFromLocator now uses correct identifier quoting when generating
      prepared statements.

    - Server-side session variables can be preset at connection time by
      passing them as a comma-delimited list for the connection property
      'sessionVariables'.

	- Fixed regression in ping() for users using autoReconnect=true.

	- Fixed BUG#9040 - PreparedStatement.addBatch() doesn't work with server-side
	  prepared statements and streaming BINARY data.

	- Fixed BUG#8800 - DBMD.supportsMixedCase*Identifiers() returns wrong
	  value on servers running on case-sensitive filesystems.

	- Fixed BUG#9206, can not use 'UTF-8' for characterSetResults
      configuration property.

    - Fixed BUG#9236, a continuation of BUG#8868, where functions used in queries
      that should return non-string types when resolved by temporary tables suddenly
      become opaque binary strings (work-around for server limitation). Also fixed
      fields with type of CHAR(n) CHARACTER SET BINARY to return correct/matching
      classes for RSMD.getColumnClassName() and ResultSet.getObject().

    - Fixed BUG#8792 - DBMD.supportsResultSetConcurrency() not returning
	  true for forward-only/read-only result sets (we obviously support this).

	- Fixed BUG#8803, 'DATA_TYPE' column from DBMD.getBestRowIdentifier()
	  causes ArrayIndexOutOfBoundsException when accessed (and in fact, didn't
	  return any value).

	- Check for empty strings ('') when converting char/varchar column data to numbers,
	  throw exception if 'emptyStringsConvertToZero' configuration property is set
	  to 'false' (for backwards-compatibility with 3.0, it is now set to 'true'
	  by default, but will most likely default to 'false' in 3.2).

	- Fixed BUG#9320 - PreparedStatement.getMetaData() inserts blank row in database
	  under certain conditions when not using server-side prepared statements.

	- Connection.canHandleAsPreparedStatement() now makes 'best effort' to distinguish
	  LIMIT clauses with placeholders in them from ones without in order to have fewer
	  false positives when generating work-arounds for statements the server cannot
	  currently handle as server-side prepared statements.

	- Fixed build.xml to not compile log4j logging if log4j not available.

	- Added support for the c3p0 connection pool's (http://c3p0.sf.net/)
	  validation/connection checker interface which uses the lightweight
	  'COM_PING' call to the server if available. To use it, configure your
	  c3p0 connection pool's 'connectionTesterClassName' property to use
	  'com.mysql.jdbc.integration.c3p0.MysqlConnectionTester'.

	- Better detection of LIMIT inside/outside of quoted strings so that
	  the driver can more correctly determine whether a prepared statement
	  can be prepared on the server or not.

	- Fixed BUG#9319 - Stored procedures with same name in
	  different databases confuse the driver when it tries to determine
	  parameter counts/types.

    - Added finalizers to ResultSet and Statement implementations to be JDBC
      spec-compliant, which requires that if not explicitly closed, these
      resources should be closed upon garbage collection.

    - Fixed BUG#9682 - Stored procedures with DECIMAL parameters with
	  storage specifications that contained "," in them would fail.

	- PreparedStatement.setObject(int, Object, int type, int scale) now
	  uses scale value for BigDecimal instances.

	- Fixed BUG#9704 - Statement.getMoreResults() could throw NPE when
	  existing result set was .close()d.

	- The performance metrics feature now gathers information about
	  number of tables referenced in a SELECT.

	- The logging system is now automatically configured. If the value has
	  been set by the user, via the URL property "logger" or the system
	  property "com.mysql.jdbc.logger", then use that, otherwise, autodetect
	  it using the following steps:

    	 Log4j, if it's available,
    	 Then JDK1.4 logging,
    	 Then fallback to our STDERR logging.

   	- Fixed BUG#9778, DBMD.getTables() shouldn't return tables if views
	  are asked for, even if the database version doesn't support views.

	- Fixed driver not returning 'true' for '-1' when ResultSet.getBoolean()
	  was called on result sets returned from server-side prepared statements.

	- Added a Manifest.MF file with implementation information to the .jar
	  file.

	- More tests in Field.isOpaqueBinary() to distinguish opaque binary (i.e.
	  fields with type CHAR(n) and CHARACTER SET BINARY) from output of
	  various scalar and aggregate functions that return strings.

	- Fixed BUG#9917 - Should accept null for catalog (meaning use current)
	  in DBMD methods, even though it's not JDBC-compliant for legacy's sake.
	  Disable by setting connection property "nullCatalogMeansCurrent" to "false"
	  (which will be the default value in C/J 3.2.x).

	- Fixed BUG#9769 - Should accept null for name patterns in DBMD (meaning "%"),
	  even though it isn't JDBC compliant, for legacy's sake. Disable by setting
	  connection property "nullNamePatternMatchesAll" to "false" (which will be
	  the default value in C/J 3.2.x).

02-18-05 - Version 3.1.7-stable


    - Fixed BUG#7686, Timestamp key column data needed "_binary'"
      stripped for UpdatableResultSet.refreshRow().

    - Fixed BUG#7715 - Timestamps converted incorrectly to strings
      with Server-side prepared statements and updatable result sets.

    - Detect new sql_mode variable in string form (it used to be
      integer) and adjust quoting method for strings appropriately.

    - Added 'holdResultsOpenOverStatementClose' property (default is
      false), that keeps result sets open over statement.close() or new
      execution on same statement (suggested by Kevin Burton).

    - Fixed BUG#7952 -- Infinite recursion when 'falling back' to master
      in failover configuration.

    - Disable multi-statements (if enabled) for MySQL-4.1 versions prior
      to version 4.1.10 if the query cache is enabled, as the server
      returns wrong results in this configuration.

    - Fixed duplicated code in configureClientCharset() that prevented
      useOldUTF8Behavior=true from working properly.

    - Removed 'dontUnpackBinaryResults' functionality, the driver now
      always stores results from server-side prepared statements as-is
      from the server and unpacks them on demand.

    - Fixed BUG#8096 where emulated locators corrupt binary data
      when using server-side prepared statements.

    - Fixed synchronization issue with
      ServerPreparedStatement.serverPrepare() that could cause
      deadlocks/crashes if connection was shared between threads.

    - By default, the driver now scans SQL you are preparing via all
      variants of Connection.prepareStatement() to determine if it is a
      supported type of statement to prepare on the server side, and if
      it is not supported by the server, it instead prepares it as a
      client-side emulated prepared statement (BUG#4718). You can
      disable this by passing 'emulateUnsupportedPstmts=false' in your
      JDBC URL.

    - Remove _binary introducer from parameters used as in/out
      parameters in CallableStatement.

    - Always return byte[]s for output parameters registered as *BINARY.

    - Send correct value for 'boolean' "true" to server for
      PreparedStatement.setObject(n, "true", Types.BIT).

    - Fixed bug with Connection not caching statements from
      prepareStatement() when the statement wasn't a server-side
      prepared statement.

    - Choose correct 'direction' to apply time adjustments when both
      client and server are in GMT timezone when using
      ResultSet.get(..., cal) and PreparedStatement.set(...., cal).

    - Added 'dontTrackOpenResources' option (default is false, to be
      JDBC compliant), which helps with memory use for non-well-behaved
      apps (i.e applications which don't close Statements when they
      should).

    - Fixed BUG#8428 - ResultSet.getString() doesn't maintain format
      stored on server, bug fix only enabled when 'noDatetimeStringSync'
      property is set to 'true' (the default is 'false').

    - Fixed NPE in ResultSet.realClose() when using usage advisor and
      result set was already closed.

    - Fixed BUG#8487 - PreparedStatements not creating streaming result
      sets.

    - Don't pass NULL to String.valueOf() in
      ResultSet.getNativeConvertToString(), as it stringifies it (i.e.
      returns "null"), which is not correct for the method in question.

    - Fixed BUG#8484 - ResultSet.getBigDecimal() throws exception
      when rounding would need to occur to set scale. The driver now
      chooses a rounding mode of 'half up' if non-rounding
      BigDecimal.setScale() fails.

    - Added 'useLocalSessionState' configuration property, when set to
      'true' the JDBC driver trusts that the application is well-behaved
      and only sets autocommit and transaction isolation levels using
      the methods provided on java.sql.Connection, and therefore can
      manipulate these values in many cases without incurring
      round-trips to the database server.

    - Added enableStreamingResults() to Statement for connection pool
      implementations that check Statement.setFetchSize() for
      specification-compliant values. Call Statement.setFetchSize(>=0)
      to disable the streaming results for that statement.

    - Added support for BIT type in MySQL-5.0.3. The driver will treat
      BIT(1-8) as the JDBC standard BIT type (which maps to
      java.lang.Boolean), as the server does not currently send enough
      information to determine the size of a bitfield when < 9 bits are
      declared. BIT(>9) will be treated as VARBINARY, and will return
      byte[] when getObject() is called.

12-23-04 - Version 3.1.6-stable

    - Fixed hang on SocketInputStream.read() with Statement.setMaxRows() and
      multiple result sets when driver has to truncate result set directly,
      rather than tacking a 'LIMIT n' on the end of it.

    - Fixed BUG#7026 - DBMD.getProcedures() doesn't respect catalog parameter.

    - Respect bytes-per-character for RSMD.getPrecision().

12-02-04 - Version 3.1.5-gamma

	- Fix comparisons made between string constants and dynamic strings that
	  are either toUpperCase()d or toLowerCase()d to use Locale.ENGLISH, as
	  some locales 'override' case rules for English. Also use
	  StringUtils.indexOfIgnoreCase() instead of .toUpperCase().indexOf(),
	  avoids creating a very short-lived transient String instance.

	- Fixed BUG#5235 - Server-side prepared statements did not honor
      'zeroDateTimeBehavior' property, and would cause class-cast
      exceptions when using ResultSet.getObject(), as the all-zero string
      was always returned.

    - Fixed batched updates with server prepared statements weren't looking if
      the types had changed for a given batched set of parameters compared
      to the previous set, causing the server to return the error
      'Wrong arguments to mysql_stmt_execute()'.

    - Handle case when string representation of timestamp contains trailing '.'
      with no numbers following it.

    - Fixed BUG#5706 - Inefficient detection of pre-existing string instances
      in ResultSet.getNativeString().

    - Don't throw exceptions for Connection.releaseSavepoint().

    - Use a per-session Calendar instance by default when decoding dates
      from ServerPreparedStatements (set to old, less performant behavior by
      setting property 'dynamicCalendars=true').

    - Added experimental configuration property 'dontUnpackBinaryResults',
      which delays unpacking binary result set values until they're asked for,
      and only creates object instances for non-numerical values (it is set
      to 'false' by default). For some usecase/jvm combinations, this is
      friendlier on the garbage collector.

    - Fixed BUG#5729 - UNSIGNED BIGINT unpacked incorrectly from
      server-side prepared statement result sets.

    - Fixed BUG#6225 - ServerSidePreparedStatement allocating short-lived
      objects un-necessarily.

    - Removed un-wanted new Throwable() in ResultSet constructor due to bad
      merge (caused a new object instance that was never used for every result
      set created) - Found while profiling for BUG#6359.

    - Fixed too-early creation of StringBuffer in EscapeProcessor.escapeSQL(),
      also return String when escaping not needed (to avoid unnecssary object
      allocations). Found while profiling for BUG#6359.

    - Use null-safe-equals for key comparisons in updatable result sets.

    - Fixed BUG#6537, SUM() on Decimal with server-side prepared statement ignores
      scale if zero-padding is needed (this ends up being due to conversion to DOUBLE
      by server, which when converted to a string to parse into BigDecimal, loses all
      'padding' zeros).

    - Use DatabaseMetaData.getIdentifierQuoteString() when building DBMD
      queries.

    - Use 1MB packet for sending file for LOAD DATA LOCAL INFILE if that
      is < 'max_allowed_packet' on server.

    - Fixed BUG#6399, ResultSetMetaData.getColumnDisplaySize() returns incorrect
      values for multibyte charsets.

    - Make auto-deserialization of java.lang.Objects stored in BLOBs
      configurable via 'autoDeserialize' property (defaults to 'false').

    - Re-work Field.isOpaqueBinary() to detect 'CHAR(n) CHARACTER SET BINARY'
      to support fixed-length binary fields for ResultSet.getObject().

    - Use our own implementation of buffered input streams to get around
      blocking behavior of java.io.BufferedInputStream. Disable this with
      'useReadAheadInput=false'.

    - Fixed BUG#6348, failing to connect to the server when one of the
      addresses for the given host name is IPV6 (which the server does
      not yet bind on). The driver now loops through _all_ IP addresses
      for a given host, and stops on the first one that accepts() a
      socket.connect().

09-04-04 - Version 3.1.4-beta

    - Fixed BUG#4510 - connector/j 3.1.3 beta does not handle integers
      correctly (caused by changes to support unsigned reads in
      Buffer.readInt() -> Buffer.readShort()).

    - Added support in DatabaseMetaData.getTables() and getTableTypes()
      for VIEWs which are now available in MySQL server version 5.0.x.

    - Fixed BUG#4642 -- ServerPreparedStatement.execute*() sometimes
      threw ArrayIndexOutOfBoundsException when unpacking field metadata.

    - Optimized integer number parsing, enable 'old' slower integer parsing
      using JDK classes via 'useFastIntParsing=false' property.

    - Added 'useOnlyServerErrorMessages' property, which causes message text
      in exceptions generated by the server to only contain the text sent by
      the server (as opposed to the SQLState's 'standard' description, followed
      by the server's error message). This property is set to 'true' by default.

    - Fixed BUG#4689 - ResultSet.wasNull() does not work for primatives if a
      previous null was returned.

    - Track packet sequence numbers if enablePacketDebug=true, and throw an
      exception if packets received out-of-order.

    - Fixed BUG#4482, ResultSet.getObject() returns wrong type for strings
      when using prepared statements.

    - Calling MysqlPooledConnection.close() twice (even though an application
      error), caused NPE. Fixed.

    - Fixed BUG#5012 -- ServerPreparedStatements dealing with return of
	  DECIMAL type don't work.

	- Fixed BUG#5032 -- ResultSet.getObject() doesn't return
      type Boolean for pseudo-bit types from prepared statements on 4.1.x
      (shortcut for avoiding extra type conversion when using binary-encoded
      result sets obscurred test in getObject() for 'pseudo' bit type)

    - You can now use URLs in 'LOAD DATA LOCAL INFILE' statements, and the
      driver will use Java's built-in handlers for retreiving the data and
      sending it to the server. This feature is not enabled by default,
      you must set the 'allowUrlInLocalInfile' connection property to 'true'.

    - The driver is more strict about truncation of numerics on
      ResultSet.get*(), and will throw a SQLException when truncation is
      detected. You can disable this by setting 'jdbcCompliantTruncation' to
      false (it is enabled by default, as this functionality is required
      for JDBC compliance).

    - Added three ways to deal with all-zero datetimes when reading them from
      a ResultSet, 'exception' (the default), which throws a SQLException
      with a SQLState of 'S1009', 'convertToNull', which returns NULL instead of
      the date, and 'round', which rounds the date to the nearest closest value
      which is '0001-01-01'.

    - Fixed ServerPreparedStatement to read prepared statement metadata off
      the wire, even though it's currently a placeholder instead of using
      MysqlIO.clearInputStream() which didn't work at various times because
      data wasn't available to read from the server yet. This fixes sporadic
      errors users were having with ServerPreparedStatements throwing
      ArrayIndexOutOfBoundExceptions.

    - Use com.mysql.jdbc.Message's classloader when loading resource bundle,
      should fix sporadic issues when the caller's classloader can't locate
      the resource bundle.

07-07-04 - Version 3.1.3-beta

	- Mangle output parameter names for CallableStatements so they
	  will not clash with user variable names.

	- Added support for INOUT parameters in CallableStatements.

	- Fix for BUG#4119, null bitmask sent for server-side prepared
	  statements was incorrect.

	- Use SQL Standard SQL states by default, unless 'useSqlStateCodes'
	  property is set to 'false'.

	- Added packet debuging code (see the 'enablePacketDebug' property
	  documentation).

	- Added constants for MySQL error numbers (publicly-accessible,
	  see com.mysql.jdbc.MysqlErrorNumbers), and the ability to
	  generate the mappings of vendor error codes to SQLStates
	  that the driver uses (for documentation purposes).

	- Externalized more messages (on-going effort).

	- Fix for BUG#4311 - Error in retrieval of mediumint column with
	  prepared statements and binary protocol.

	- Support new timezone variables in MySQL-4.1.3 when
	  'useTimezone=true'

	- Support for unsigned numerics as return types from prepared statements.
	  This also causes a change in ResultSet.getObject() for the 'bigint unsigned'
	  type, which used to return BigDecimal instances, it now returns instances
	  of java.lang.BigInteger.

06-09-04 - Version 3.1.2-alpha

	- Fixed stored procedure parameter parsing info when size was
	  specified for a parameter (i.e. char(), varchar()).

	- Enabled callable statement caching via 'cacheCallableStmts'
	  property.

	- Fixed case when no output parameters specified for a
	  stored procedure caused a bogus query to be issued
	  to retrieve out parameters, leading to a syntax error
	  from the server.

	- Fixed case when no parameters could cause a NullPointerException
	  in CallableStatement.setOutputParameters().

	- Removed wrapping of exceptions in MysqlIO.changeUser().

	- Fixed sending of split packets for large queries, enabled nio
	  ability to send large packets as well.

	- Added .toString() functionality to ServerPreparedStatement,
	  which should help if you're trying to debug a query that is
	  a prepared statement (it shows SQL as the server would process).

	- Added 'gatherPerformanceMetrics' property, along with properties
	  to control when/where this info gets logged (see docs for more
	  info).

	- ServerPreparedStatements weren't actually de-allocating
	  server-side resources when .close() was called.

	- Added 'logSlowQueries' property, along with property
	  'slowQueriesThresholdMillis' to control when a query should
	  be considered 'slow'.

	- Correctly map output parameters to position given in
	  prepareCall() vs. order implied during registerOutParameter() -
	  fixes BUG#3146.

	- Correctly detect initial character set for servers >= 4.1.0

	- Cleaned up detection of server properties.

	- Support placeholder for parameter metadata for server >= 4.1.2

	- Fix for BUG#3539 getProcedures() does not return any procedures in
	  result set

	- Fix for BUG#3540 getProcedureColumns() doesn't work with wildcards
	  for procedure name

	- Fixed BUG#3520 -- DBMD.getSQLStateType() returns incorrect value.

	- Added 'connectionCollation' property to cause driver to issue
	  'set collation_connection=...' query on connection init if default
	  collation for given charset is not appropriate.

	- Fixed DatabaseMetaData.getProcedures() when run on MySQL-5.0.0 (output of
	'show procedure status' changed between 5.0.1 and 5.0.0.

	- Fixed BUG#3804 -- getWarnings() returns SQLWarning instead of DataTruncation

	- Don't enable server-side prepared statements for server version 5.0.0 or 5.0.1,
	as they aren't compatible with the '4.1.2+' style that the driver uses (the driver
	expects information to come back that isn't there, so it hangs).


02-14-04 - Version 3.1.1-alpha

    - Fixed bug with UpdatableResultSets not using client-side
	  prepared statements.

	- Fixed character encoding issues when converting bytes to
	  ASCII when MySQL doesn't provide the character set, and
	  the JVM is set to a multibyte encoding (usually affecting
	  retrieval of numeric values).

	- Unpack 'unknown' data types from server prepared statements
	  as Strings.

	- Implemented long data (Blobs, Clobs, InputStreams, Readers)
	  for server prepared statements.

	- Implemented Statement.getWarnings() for MySQL-4.1 and newer
	  (using 'SHOW WARNINGS').

	- Default result set type changed to TYPE_FORWARD_ONLY
	  (JDBC compliance).

	- Centralized setting of result set type and concurrency.

	- Re-factored how connection properties are set and exposed
	  as DriverPropertyInfo as well as Connection and DataSource
	  properties.

	- Support for NIO. Use 'useNIO=true' on platforms that support
	  NIO.

	- Support for SAVEPOINTs (MySQL >= 4.0.14 or 4.1.1).

	- Support for mysql_change_user()...See the changeUser() method
	  in com.mysql.jdbc.Connection.

	- Reduced number of methods called in average query to be more
	  efficient.

	- Prepared Statements will be re-prepared on auto-reconnect. Any errors
	  encountered are postponed until first attempt to re-execute the
	  re-prepared statement.

	- Ensure that warnings are cleared before executing queries
	  on prepared statements, as-per JDBC spec (now that we support
	  warnings).

	- Support 'old' profileSql capitalization in ConnectionProperties.
	  This property is deprecated, you should use 'profileSQL' if possible.

	- Optimized Buffer.readLenByteArray() to return shared empty byte array
	  when length is 0.

	- Allow contents of PreparedStatement.setBlob() to be retained
	  between calls to .execute*().

	- Deal with 0-length tokens in EscapeProcessor (caused by callable
	  statement escape syntax).

	- Check for closed connection on delete/update/insert row operations in
	  UpdatableResultSet.

	- Fix support for table aliases when checking for all primary keys in
	  UpdatableResultSet.

	- Removed useFastDates connection property.

	- Correctly initialize datasource properties from JNDI Refs, including
	  explicitly specified URLs.

	- DatabaseMetaData now reports supportsStoredProcedures() for
	  MySQL versions >= 5.0.0

	- Fixed stack overflow in Connection.prepareCall() (bad merge).

	- Fixed IllegalAccessError to Calendar.getTimeInMillis() in DateTimeValue
	  (for JDK < 1.4).

	- Fix for BUG#1673, where DatabaseMetaData.getColumns() is not
      returning correct column ordinal info for non '%' column name patterns.

    - Merged fix of datatype mapping from MySQL type 'FLOAT' to
      java.sql.Types.REAL from 3.0 branch.

    - Detect collation of column for RSMD.isCaseSensitive().

    - Fixed sending of queries > 16M.

    - Added named and indexed input/output parameter support to CallableStatement.
      MySQL-5.0.x or newer.

    - Fixed NullPointerException in ServerPreparedStatement.setTimestamp(),
      as well as year and month descrepencies in
      ServerPreparedStatement.setTimestamp(), setDate().

    - Added ability to have multiple database/JVM targets for compliance
      and regression/unit tests in build.xml.

    - Fixed NPE and year/month bad conversions when accessing some
      datetime functionality in ServerPreparedStatements and their
      resultant result sets.

    - Display where/why a connection was implicitly closed (to
      aid debugging).

    - CommunicationsException implemented, that tries to determine
      why communications was lost with a server, and displays
      possible reasons when .getMessage() is called.

    - Fixed BUG#2359, NULL values for numeric types in binary
      encoded result sets causing NullPointerExceptions.

    - Implemented Connection.prepareCall(), and DatabaseMetaData.
      getProcedures() and getProcedureColumns().

    - Reset 'long binary' parameters in ServerPreparedStatement when
      clearParameters() is called, by sending COM_RESET_STMT to the
      server.

    - Merged prepared statement caching, and .getMetaData() support
      from 3.0 branch.

    - Fixed off-by-1900 error in some cases for
      years in TimeUtil.fastDate/TimeCreate() when unpacking results
      from server-side prepared statements.

    - Fixed BUG#2502 -- charset conversion issue in getTables().

    - Implemented multiple result sets returned from a statement
      or stored procedure.

    - Fixed BUG#2606 -- Server side prepared statements not returning
      datatype 'YEAR' correctly.

    - Enabled streaming of result sets from server-side prepared
      statements.

    - Fixed BUG#2623 -- Class-cast exception when using
      scrolling result sets and server-side prepared statements.

	- Merged unbuffered input code from 3.0.

	- Fixed ConnectionProperties that weren't properly exposed
	  via accessors, cleaned up ConnectionProperties code.

	- Fixed BUG#2671, NULL fields not being encoded correctly in
	  all cases in server side prepared statements.

	- Fixed rare buffer underflow when writing numbers into buffers
	  for sending prepared statement execution requests.

	- Use DocBook version of docs for shipped versions of drivers.


02-18-03 - Version 3.1.0-alpha

    - Added 'requireSSL' property.

    - Added 'useServerPrepStmts' property (default 'false'). The
      driver will use server-side prepared statements when the
      server version supports them (4.1 and newer) when this
      property is set to 'true'. It is currently set to 'false'
      by default until all bind/fetch functionality has been
      implemented. Currently only DML prepared statements are
      implemented for 4.1 server-side prepared statements.

    - Track open Statements, close all when Connection.close()
      is called (JDBC compliance).

06-22-05 - Version 3.0.17-ga

    - Fixed BUG#5874, Timestamp/Time conversion goes in the wrong 'direction'
      when useTimeZone='true' and server timezone differs from client timezone.

	- Fixed BUG#7081, DatabaseMetaData.getIndexInfo() ignoring 'unique'
	  parameter.

	- Support new protocol type 'MYSQL_TYPE_VARCHAR'.

	- Added 'useOldUTF8Behavoior' configuration property, which causes
	  JDBC driver to act like it did with MySQL-4.0.x and earlier when
	  the character encoding is 'utf-8' when connected to MySQL-4.1 or
	  newer.

	- Fixed BUG#7316 - Statements created from a pooled connection were
	  returning physical connection instead of logical connection when
	  getConnection() was called.

	- Fixed BUG#7033 - PreparedStatements don't encode Big5 (and other
	  multibyte) character sets correctly in static SQL strings.

	- Fixed BUG#6966, connections starting up failed-over (due to down master)
      never retry master.

    - Fixed BUG#7061, PreparedStatement.fixDecimalExponent() adding extra
      '+', making number unparseable by MySQL server.

    - Fixed BUG#7686, Timestamp key column data needed "_binary'" stripped for
      UpdatableResultSet.refreshRow().

    - Backported SQLState codes mapping from Connector/J 3.1, enable with
      'useSqlStateCodes=true' as a connection property, it defaults to
      'false' in this release, so that we don't break legacy applications (it
      defaults to 'true' starting with Connector/J 3.1).

    - Fixed BUG#7601, PreparedStatement.fixDecimalExponent() adding extra
      '+', making number unparseable by MySQL server.

    - Escape sequence {fn convert(..., type)} now supports ODBC-style types
      that are prepended by 'SQL_'.

    - Fixed duplicated code in configureClientCharset() that prevented
      useOldUTF8Behavior=true from working properly.

    - Handle streaming result sets with > 2 billion rows properly by fixing
      wraparound of row number counter.

    - Fixed BUG#7607 - MS932, SHIFT_JIS and Windows_31J not recog. as
      aliases for sjis.

    - Fixed BUG#6549 (while fixing #7607), adding 'CP943' to aliases for
      sjis.

    - Fixed BUG#8064, which requires hex escaping of binary data when using
      multibyte charsets with prepared statements.

    - Fixed BUG#8812, NON_UNIQUE column from DBMD.getIndexInfo() returned
      inverted value.

    - Workaround for server BUG#9098 - default values of CURRENT_* for
      DATE/TIME/TIMESTAMP/TIMESTAMP columns can't be distinguished from
      'string' values, so UpdatableResultSet.moveToInsertRow() generates
      bad SQL for inserting default values.

    - Fixed BUG#8629 - 'EUCKR' charset is sent as 'SET NAMES euc_kr' which
      MySQL-4.1 and newer doesn't understand.

    - DatabaseMetaData.supportsSelectForUpdate() returns correct value based
      on server version.

    - Use hex escapes for PreparedStatement.setBytes() for double-byte charsets
      including 'aliases' Windows-31J, CP934, MS932.

    - Added support for the "EUC_JP_Solaris" character encoding, which maps
      to a MySQL encoding of "eucjpms" (backported from 3.1 branch). This only
      works on servers that support eucjpms, namely 5.0.3 or later.

11-15-04 - Version 3.0.16-ga

	- Re-issue character set configuration commands when re-using pooled
	  connections and/or Connection.changeUser() when connected to MySQL-4.1
	  or newer.

	- Fixed ResultSetMetaData.isReadOnly() to detect non-writable columns
	  when connected to MySQL-4.1 or newer, based on existence of 'original'
	  table and column names.

	- Fixed BUG#5664, ResultSet.updateByte() when on insert row
      throws ArrayOutOfBoundsException.

    - Fixed DatabaseMetaData.getTypes() returning incorrect (i.e. non-negative)
      scale for the 'NUMERIC' type.

    - Fixed BUG#6198, off-by-one bug in Buffer.readString(string).

    - Made TINYINT(1) -> BIT/Boolean conversion configurable via 'tinyInt1isBit'
      property (default 'true' to be JDBC compliant out of the box).

    - Only set 'character_set_results' during connection establishment if
      server version >= 4.1.1.

    - Fixed regression where useUnbufferedInput was defaulting to 'false'.

    - Fixed BUG#6231, ResultSet.getTimestamp() on a column with TIME in it
      fails.

09-04-04 - Version 3.0.15-ga

	- Fixed BUG#4010 - StringUtils.escapeEasternUnicodeByteStream is still
	  broken for GBK

	- Fixed BUG#4334 - Failover for autoReconnect not using port #'s for any
	  hosts, and not retrying all hosts. (WARN: This required a change to
	  the SocketFactory connect() method signature, which is now

	    public Socket connect(String host, int portNumber, Properties props),

	  therefore any third-party socket factories will have to be changed
	  to support this signature.

	- Logical connections created by MysqlConnectionPoolDataSource will
	  now issue a rollback() when they are closed and sent back to the pool.
	  If your application server/connection pool already does this for you, you
	  can set the 'rollbackOnPooledClose' property to false to avoid the
	  overhead of an extra rollback().

	- Removed redundant calls to checkRowPos() in ResultSet.

	- Fixed BUG#4742, 'DOUBLE' mapped twice in DBMD.getTypeInfo().

	- Added FLOSS license exemption.

	- Fixed BUG#4808, calling .close() twice on a PooledConnection causes NPE.

	- Fixed BUG#4138 and BUG#4860, DBMD.getColumns() returns incorrect JDBC
	  type for unsigned columns. This affects type mappings for all numeric
	  types in the RSMD.getColumnType() and RSMD.getColumnTypeNames() methods
	  as well, to ensure that 'like' types from DBMD.getColumns() match up
	  with what RSMD.getColumnType() and getColumnTypeNames() return.

	- 'Production' - 'GA' in naming scheme of distributions.

	- Fix for BUG#4880, RSMD.getPrecision() returning 0 for non-numeric types
	  (should return max length in chars for non-binary types, max length
	  in bytes for binary types). This fix also fixes mapping of
	  RSMD.getColumnType() and RSMD.getColumnTypeName() for the BLOB types based
	  on the length sent from the server (the server doesn't distinguish between
	  TINYBLOB, BLOB, MEDIUMBLOB or LONGBLOB at the network protocol level).

	- Fixed BUG#5022 - ResultSet should release Field[] instance in .close().

    - Fixed BUG#5069 -- ResultSet.getMetaData() should not return
	  incorrectly-initialized metadata if the result set has been closed, but
	  should instead throw a SQLException. Also fixed for getRow() and
	  getWarnings() and traversal methods by calling checkClosed() before
	  operating on instance-level fields that are nullified during .close().

	- Parse new timezone variables from 4.1.x servers.

	- Use _binary introducer for PreparedStatement.setBytes() and
	  set*Stream() when connected to MySQL-4.1.x or newer to avoid
	  misinterpretation during character conversion.

05-28-04 - Version 3.0.14-production

	- Fixed URL parsing error

05-27-04 - Version 3.0.13-production

	- Fixed BUG#3848 - Using a MySQLDatasource without server name fails

	- Fixed BUG#3920 - "No Database Selected" when using
	  MysqlConnectionPoolDataSource.

	- Fixed BUG#3873 - PreparedStatement.getGeneratedKeys() method returns only
	  1 result for batched insertions

05-18-04 - Version 3.0.12-production

	- Add unsigned attribute to DatabaseMetaData.getColumns() output
	  in the TYPE_NAME column.

	- Added 'failOverReadOnly' property, to allow end-user to configure
	  state of connection (read-only/writable) when failed over.

	- Backported 'change user' and 'reset server state' functionality
      from 3.1 branch, to allow clients of MysqlConnectionPoolDataSource
      to reset server state on getConnection() on a pooled connection.

    - Don't escape SJIS/GBK/BIG5 when using MySQL-4.1 or newer.

    - Allow 'url' parameter for MysqlDataSource and MysqlConnectionPool
      DataSource so that passing of other properties is possible from
      inside appservers.

    - Map duplicate key and foreign key errors to SQLState of
      '23000'.

    - Backport documentation tooling from 3.1 branch.

    - Return creating statement for ResultSets created by
      getGeneratedKeys() (BUG#2957)

    - Allow java.util.Date to be sent in as parameter to
      PreparedStatement.setObject(), converting it to a Timestamp
      to maintain full precision (BUG#3103).

    - Don't truncate BLOBs/CLOBs when using setBytes() and/or
      setBinary/CharacterStream() (BUG#2670).

    - Dynamically configure character set mappings for field-level
      character sets on MySQL-4.1.0 and newer using 'SHOW COLLATION'
      when connecting.

    - Map 'binary' character set to 'US-ASCII' to support DATETIME
      charset recognition for servers >= 4.1.2

    - Use 'SET character_set_results" during initialization to allow any
      charset to be returned to the driver for result sets.

    - Use charsetnr returned during connect to encode queries before
      issuing 'SET NAMES' on MySQL >= 4.1.0.

    - Add helper methods to ResultSetMetaData (getColumnCharacterEncoding()
      and getColumnCharacterSet()) to allow end-users to see what charset
      the driver thinks it should be using for the column.

    - Only set character_set_results for MySQL >= 4.1.0.

    - Fixed BUG#3511, StringUtils.escapeSJISByteStream() not covering all
      eastern double-byte charsets correctly.

    - Renamed StringUtils.escapeSJISByteStream() to more appropriate
      escapeEasternUnicodeByteStream().

    - Fixed BUG#3554 - Not specifying database in URL caused MalformedURL
      exception.

    - Auto-convert MySQL encoding names to Java encoding names if used
      for characterEncoding property.

    - Added encoding names that are recognized on some JVMs to fix case
      where they were reverse-mapped to MySQL encoding names incorrectly.

    - Use junit.textui.TestRunner for all unit tests (to allow them to be
      run from the command line outside of Ant or Eclipse).

    - Fixed BUG#3557 - UpdatableResultSet not picking up default values
      for moveToInsertRow().

    - Fixed BUG#3570 - inconsistent reporting of column type. The server
      still doesn't return all types for *BLOBs *TEXT correctly, so the
      driver won't return those correctly.

    - Fixed BUG#3520 -- DBMD.getSQLStateType() returns incorrect value.

    - Fixed regression in PreparedStatement.setString() and eastern character
      encodings.

    - Made StringRegressionTest 4.1-unicode aware.

02-19-04 - Version 3.0.11-stable

	- Trigger a 'SET NAMES utf8' when encoding is forced to 'utf8' _or_
	  'utf-8' via the 'characterEncoding' property. Previously, only the
	  Java-style encoding name of 'utf-8' would trigger this.

	- AutoReconnect time was growing faster than exponentially (BUG#2447).

	- Fixed failover always going to last host in list (BUG#2578)

	- Added 'useUnbufferedInput' parameter, and now use it by default
	  (due to JVM issue
	  http://developer.java.sun.com/developer/bugParade/bugs/4401235.html)

	- Detect 'on/off' or '1','2','3' form of lower_case_table_names on
	  server.

	- Return 'java.lang.Integer' for TINYINT and SMALLINT types from
	  ResultSetMetaData.getColumnClassName() (fix for BUG#2852).

	- Return 'java.lang.Double' for FLOAT type from ResultSetMetaData.
	  getColumnClassName() (fix for BUG#2855).

	- Return '[B' instead of java.lang.Object for BINARY, VARBINARY and
	  LONGVARBINARY types from ResultSetMetaData.getColumnClassName()
	  (JDBC compliance).

01-13-04 - Version 3.0.10-stable

    - Don't count quoted id's when inside a 'string' in PreparedStatement
      parsing (fix for BUG#1511).

    - 'Friendlier' exception message for PacketTooLargeException
       (BUG#1534).

    - Backported fix for aliased tables and UpdatableResultSets in
      checkUpdatability() method from 3.1 branch.

    - Fix for ArrayIndexOutOfBounds exception when using Statement.setMaxRows()
      (BUG#1695).

    - Fixed BUG#1576, dealing with large blobs and split packets not being
      read correctly.

    - Fixed regression of Statement.getGeneratedKeys() and REPLACE statements.

    - Fixed BUG#1630, subsequent call to ResultSet.updateFoo() causes NPE if
      result set is not updatable.

    - Fix for 4.1.1-style auth with no password.

    - Fix for BUG#1731, Foreign Keys column sequence is not consistent in
      DatabaseMetaData.getImported/Exported/CrossReference().

    - Fix for BUG#1775 - DatabaseMetaData.getSystemFunction() returning
      bad function 'VResultsSion'.

    - Fix for BUG#1592 -- cross-database updatable result sets
      are not checked for updatability correctly.

    - DatabaseMetaData.getColumns() should return Types.LONGVARCHAR for
      MySQL LONGTEXT type.

    - ResultSet.getObject() on TINYINT and SMALLINT columns should return
      Java type 'Integer' (BUG#1913)

    - Added 'alwaysClearStream' connection property, which causes the driver
      to always empty any remaining data on the input stream before
      each query.

    - Added more descriptive error message 'Server Configuration Denies
      Access to DataSource', as well as retrieval of message from server.

    - Autoreconnect code didn't set catalog upon reconnect if it had been
      changed.

    - Implement ResultSet.updateClob().

    - ResultSetMetaData.isCaseSensitive() returned wrong value for CHAR/VARCHAR
      columns.

    - Fix for BUG#1933 -- Connection property "maxRows" not honored.

    - Fix for BUG#1925 -- Statements being created too many times in
      DBMD.extractForeignKeyFromCreateTable().

    - Fix for BUG#1914 -- Support escape sequence {fn convert ... }

    - Fix for BUG#1958 -- ArrayIndexOutOfBounds when parameter number ==
      number of parameters + 1.

    - Fix for BUG#2006 -- ResultSet.findColumn() should use first matching
      column name when there are duplicate column names in SELECT query
      (JDBC-compliance).

    - Removed static synchronization bottleneck from
      PreparedStatement.setTimestamp().

    - Removed static synchronization bottleneck from instance factory
      method of SingleByteCharsetConverter.

    - Enable caching of the parsing stage of prepared statements via
      the 'cachePrepStmts', 'prepStmtCacheSize' and 'prepStmtCacheSqlLimit'
      properties (disabled by default).

    - Speed up parsing of PreparedStatements, try to use one-pass whenever
      possible.

    - Fixed security exception when used in Applets (applets can't
      read the system property 'file.encoding' which is needed
      for LOAD DATA LOCAL INFILE).

    - Use constants for SQLStates.

    - Map charset 'ko18_ru' to 'ko18r' when connected to MySQL-4.1.0 or
      newer.

    - Ensure that Buffer.writeString() saves room for the \0.

    - Fixed exception 'Unknown character set 'danish' on connect w/ JDK-1.4.0

    - Fixed mappings in SQLError to report deadlocks with SQLStates of '41000'.

    - 'maxRows' property would affect internal statements, so check it for all
      statement creation internal to the driver, and set to 0 when it is not.

10-07-03 - Version 3.0.9-stable

	- Faster date handling code in ResultSet and PreparedStatement (no longer
	  uses Date methods that synchronize on static calendars).

	- Fixed test for end of buffer in Buffer.readString().

	- Fixed ResultSet.previous() behavior to move current
	  position to before result set when on first row
	  of result set (bugs.mysql.com BUG#496)

	- Fixed Statement and PreparedStatement issuing bogus queries
	  when setMaxRows() had been used and a LIMIT clause was present
	  in the query.

	- Fixed BUG#661 - refreshRow didn't work when primary key values
	  contained values that needed to be escaped (they ended up being
	  doubly-escaped).

	- Support InnoDB contraint names when extracting foreign key info
	  in DatabaseMetaData BUG#517 and BUG#664
	  (impl. ideas from Parwinder Sekhon)

	- Backported 4.1 protocol changes from 3.1 branch (server-side SQL
	  states, new field info, larger client capability flags,
	  connect-with-database, etc).

	- Fix UpdatableResultSet to return values for getXXX() when on
	  insert row (BUG#675).

	- The insertRow in an UpdatableResultSet is now loaded with
	  the default column values when moveToInsertRow() is called
	  (BUG#688)

	- DatabaseMetaData.getColumns() wasn't returning NULL for
	  default values that are specified as NULL.

	- Change default statement type/concurrency to TYPE_FORWARD_ONLY
	  and CONCUR_READ_ONLY (spec compliance).

	- Don't try and reset isolation level on reconnect if MySQL doesn't
	  support them.

	- Don't wrap SQLExceptions in RowDataDynamic.

	- Don't change timestamp TZ twice if useTimezone==true (BUG#774)

	- Fixed regression in large split-packet handling (BUG#848).

	- Better diagnostic error messages in exceptions for 'streaming'
	  result sets.

	- Issue exception on ResultSet.getXXX() on empty result set (wasn't
	  caught in some cases).

	- Don't hide messages from exceptions thrown in I/O layers.

	- Don't fire connection closed events when closing pooled connections, or
	  on PooledConnection.getConnection() with already open connections (BUG#884).

	- Clip +/- INF (to smallest and largest representative values for the type in
	  MySQL) and NaN (to 0) for setDouble/setFloat(), and issue a warning on the
	  statement when the server does not support +/- INF or NaN.

	- Fix for BUG#879, double-escaping of '\' when charset is SJIS or GBK and '\'
	  appears in non-escaped input.

	- When emptying input stream of unused rows for 'streaming' result sets,
	  have the current thread yield() every 100 rows in order to not monopolize
	  CPU time.

	- Fixed BUG#1099, DatabaseMetaData.getColumns() getting confused about the
	  keyword 'set' in character columns.

	- Fixed deadlock issue with Statement.setMaxRows().

	- Fixed CLOB.truncate(), BUG#1130

	- Optimized CLOB.setChracterStream(), BUG#1131

	- Made databaseName, portNumber and serverName optional parameters
	  for MysqlDataSourceFactory (BUG#1246)

	- Fix for BUG#1247 -- ResultSet.get/setString mashing char 127

	- Backported auth. changes for 4.1.1 and newer from 3.1 branch.

	- Added com.mysql.jdbc.util.BaseBugReport to help creation of testcases
	  for bug reports.

	- Added property to 'clobber' streaming results, by setting the
	  'clobberStreamingResults' property to 'true' (the default is 'false').
	  This will cause a 'streaming' ResultSet to be automatically
	  closed, and any oustanding data still streaming from the server to
	  be discarded if another query is executed before all the data has been
	  read from the server.

05-23-03 - Version 3.0.8-stable

	- Allow bogus URLs in Driver.getPropertyInfo().

	- Return list of generated keys when using multi-value INSERTS
	  with Statement.getGeneratedKeys().

	- Use JVM charset with filenames and 'LOAD DATA [LOCAL] INFILE'

	- Fix infinite loop with Connection.cleanup().

	- Changed Ant target 'compile-core' to 'compile-driver', and
	  made testsuite compilation a separate target.

	- Fixed result set not getting set for Statement.executeUpdate(),
	  which affected getGeneratedKeys() and getUpdateCount() in
	  some cases.

	- Unicode character 0xFFFF in a string would cause the driver to
	  throw an ArrayOutOfBoundsException (Bug #378)

	- Return correct amount of generated keys when using 'REPLACE'
	  statements.

	- Fix problem detecting server character set in some cases.

	- Fix row data decoding error when using _very_ large packets.

	- Optimized row data decoding.

	- Issue exception when operating on an already-closed
	  prepared statement.

	- Fixed SJIS encoding bug, thanks to Naoto Sato.

    - Optimized usage of EscapeProcessor.

    - Allow multiple calls to Statement.close()

04-08-03 - Version 3.0.7-stable

    - Fixed MysqlPooledConnection.close() calling wrong event type.

    - Fixed StringIndexOutOfBoundsException in PreparedStatement.
      setClob().

    - 4.1 Column Metadata fixes

    - Remove synchronization from Driver.connect() and
      Driver.acceptsUrl().

    - IOExceptions during a transaction now cause the Connection to
      be closed.

    - Fixed missing conversion for 'YEAR' type in ResultSetMetaData.
      getColumnTypeName().

    - Don't pick up indexes that start with 'pri' as primary keys
      for DBMD.getPrimaryKeys().

    - Throw SQLExceptions when trying to do operations on a forcefully
      closed Connection (i.e. when a communication link failure occurs).

    - You can now toggle profiling on/off using
      Connection.setProfileSql(boolean).

    - Fixed charset issues with database metadata (charset was not
      getting set correctly).

    - Updatable ResultSets can now be created for aliased tables/columns
      when connected to MySQL-4.1 or newer.

    - Fixed 'LOAD DATA LOCAL INFILE' bug when file > max_allowed_packet.

    - Fixed escaping of 0x5c ('\') character for GBK and Big5 charsets.

    - Fixed ResultSet.getTimestamp() when underlying field is of type DATE.

    - Ensure that packet size from alignPacketSize() does not
      exceed MAX_ALLOWED_PACKET (JVM bug)

    - Don't reset Connection.isReadOnly() when autoReconnecting.

02-18-03 - Version 3.0.6-stable

    - Fixed ResultSetMetaData to return "" when catalog not known.
      Fixes NullPointerExceptions with Sun's CachedRowSet.

    - Fixed DBMD.getTypeInfo() and DBMD.getColumns() returning
      different value for precision in TEXT/BLOB types.

    - Allow ignoring of warning for 'non transactional tables' during
      rollback (compliance/usability) by setting 'ignoreNonTxTables'
      property to 'true'.

    - Fixed SQLExceptions getting swallowed on initial connect.

    - Fixed Statement.setMaxRows() to stop sending 'LIMIT' type queries
      when not needed (performance)

    - Clean up Statement query/method mismatch tests (i.e. INSERT not
      allowed with .executeQuery()).

    - More checks added in ResultSet traversal method to catch
      when in closed state.

    - Fixed ResultSetMetaData.isWritable() to return correct value.

    - Add 'window' of different NULL sorting behavior to
      DBMD.nullsAreSortedAtStart (4.0.2 to 4.0.10, true, otherwise,
      no).

    - Implemented Blob.setBytes(). You still need to pass the
      resultant Blob back into an updatable ResultSet or
      PreparedStatement to persist the changes, as MySQL does
      not support 'locators'.

    - Backported 4.1 charset field info changes from Connector/J 3.1

01-22-03 - Version 3.0.5-gamma

    - Fixed Buffer.fastSkipLenString() causing ArrayIndexOutOfBounds
      exceptions with some queries when unpacking fields.

    - Implemented an empty TypeMap for Connection.getTypeMap() so that
      some third-party apps work with MySQL (IBM WebSphere 5.0 Connection
      pool).

    - Added missing LONGTEXT type to DBMD.getColumns().

    - Retrieve TX_ISOLATION from database for
      Connection.getTransactionIsolation() when the MySQL version
      supports it, instead of an instance variable.

    - Quote table names in DatabaseMetaData.getColumns(),
      getPrimaryKeys(), getIndexInfo(), getBestRowIdentifier()

    - Greatly reduce memory required for setBinaryStream() in
      PreparedStatements.

    - Fixed ResultSet.isBeforeFirst() for empty result sets.

    - Added update options for foreign key metadata.


01-06-03 - Version 3.0.4-gamma

    - Added quoted identifiers to database names for
      Connection.setCatalog.

    - Added support for quoted identifiers in PreparedStatement
      parser.

    - Streamlined character conversion and byte[] handling in
      PreparedStatements for setByte().

    - Reduce memory footprint of PreparedStatements by sharing
      outbound packet with MysqlIO.

    - Added 'strictUpdates' property to allow control of amount
      of checking for 'correctness' of updatable result sets. Set this
      to 'false' if you want faster updatable result sets and you know
      that you create them from SELECTs on tables with primary keys and
      that you have selected all primary keys in your query.

    - Added support for 4.0.8-style large packets.

    - Fixed PreparedStatement.executeBatch() parameter overwriting.

12-17-02 - Version 3.0.3-dev

    - Changed charsToByte in SingleByteCharConverter to be non-static

    - Changed SingleByteCharConverter to use lazy initialization of each
      converter.

    - Fixed charset handling in Fields.java

    - Implemented Connection.nativeSQL()

    - More robust escape tokenizer -- recognize '--' comments, and allow
      nested escape sequences (see testsuite.EscapeProcessingTest)

    - DBMD.getImported/ExportedKeys() now handles multiple foreign keys
      per table.

    - Fixed ResultSetMetaData.getPrecision() returning incorrect values
      for some floating point types.

    - Fixed ResultSetMetaData.getColumnTypeName() returning BLOB for
      TEXT and TEXT for BLOB types.

    - Fixed Buffer.isLastDataPacket() for 4.1 and newer servers.

    - Added CLIENT_LONG_FLAG to be able to get more column flags
      (isAutoIncrement() being the most important)

    - Because of above, implemented ResultSetMetaData.isAutoIncrement()
      to use Field.isAutoIncrement().

    - Honor 'lower_case_table_names' when enabled in the server when
      doing table name comparisons in DatabaseMetaData methods.

    - Some MySQL-4.1 protocol support (extended field info from selects)

    - Use non-aliased table/column names and database names to fullly
      qualify tables and columns in UpdatableResultSet (requires
      MySQL-4.1 or newer)

    - Allow user to alter behavior of Statement/
      PreparedStatement.executeBatch() via 'continueBatchOnError' property
      (defaults to 'true').

    - Check for connection closed in more Connection methods
      (createStatement, prepareStatement, setTransactionIsolation,
      setAutoCommit).

    - More robust implementation of updatable result sets. Checks that
      _all_ primary keys of the table have been selected.

    - 'LOAD DATA LOCAL INFILE ...' now works, if your server is configured
      to allow it. Can be turned off with the 'allowLoadLocalInfile'
      property (see the README).

    - Substitute '?' for unknown character conversions in single-byte
      character sets instead of '\0'.

    - NamedPipeSocketFactory now works (only intended for Windows), see
      README for instructions.

11-08-02 - Version 3.0.2-dev

    - Fixed issue with updatable result sets and PreparedStatements not
      working

    - Fixed ResultSet.setFetchDirection(FETCH_UNKNOWN)

    - Fixed issue when calling Statement.setFetchSize() when using
      arbitrary values

    - Fixed incorrect conversion in ResultSet.getLong()

    - Implemented ResultSet.updateBlob().

    - Removed duplicate code from UpdatableResultSet (it can be inherited
      from ResultSet, the extra code for each method to handle updatability
      I thought might someday be necessary has not been needed).

    - Fixed "UnsupportedEncodingException" thrown when "forcing" a
      character encoding via properties.

    - Fixed various non-ASCII character encoding issues.

    - Added driver property 'useHostsInPrivileges'. Defaults to true.
      Affects whether or not '@hostname' will be used in
      DBMD.getColumn/TablePrivileges.

    - All DBMD result set columns describing schemas now return NULL
      to be more compliant with the behavior of other JDBC drivers
      for other databases (MySQL does not support schemas).

    - Added SSL support. See README for information on how to use it.

    - Properly restore connection properties when autoReconnecting
      or failing-over, including autoCommit state, and isolation level.

    - Use 'SHOW CREATE TABLE' when possible for determining foreign key
      information for DatabaseMetaData...also allows cascade options for
      DELETE information to be returned

    - Escape 0x5c character in strings for the SJIS charset.

    - Fixed start position off-by-1 error in Clob.getSubString()

    - Implemented Clob.truncate()

    - Implemented Clob.setString()

    - Implemented Clob.setAsciiStream()

    - Implemented Clob.setCharacterStream()

    - Added com.mysql.jdbc.MiniAdmin class, which allows you to send
      'shutdown' command to MySQL server...Intended to be used when 'embedding'
      Java and MySQL server together in an end-user application.

    - Added 'connectTimeout' parameter that allows users of JDK-1.4 and newer
      to specify a maxium time to wait to establish a connection.

    - Failover and autoReconnect only work when the connection is in a
      autoCommit(false) state, in order to stay transaction safe

    - Added 'queriesBeforeRetryMaster' property that specifies how many
      queries to issue when failed over before attempting to reconnect
      to the master (defaults to 50)

    - Fixed DBMD.supportsResultSetConcurrency() so that it returns true
      for ResultSet.TYPE_SCROLL_INSENSITIVE and ResultSet.CONCUR_READ_ONLY or
      ResultSet.CONCUR_UPDATABLE

    - Fixed ResultSet.isLast() for empty result sets (should return false).

    - PreparedStatement now honors stream lengths in setBinary/Ascii/Character
      Stream() unless you set the connection property
      'useStreamLengthsInPrepStmts' to 'false'.

    - Removed some not-needed temporary object creation by using Strings
      smarter in EscapeProcessor, Connection and DatabaseMetaData classes.

09-21-02 - Version 3.0.1-dev

    - Fixed ResultSet.getRow() off-by-one bug.

    - Fixed RowDataStatic.getAt() off-by-one bug.

    - Added limited Clob functionality (ResultSet.getClob(),
      PreparedStatemtent.setClob(),
      PreparedStatement.setObject(Clob).

    - Added socketTimeout parameter to URL.

    - Connection.isClosed() no longer "pings" the server.

    - Connection.close() issues rollback() when getAutoCommit() == false

    - Added "paranoid" parameter...sanitizes error messages removing
      "sensitive" information from them (i.e. hostnames, ports,
      usernames, etc.), as well as clearing "sensitive" data structures
      when possible.

    - Fixed ResultSetMetaData.isSigned() for TINYINT and BIGINT.

    - Charsets now automatically detected. Optimized code for single-byte
      character set conversion.

    - Implemented ResultSet.getCharacterStream()

    - Added "LOCAL TEMPORARY" to table types in DatabaseMetaData.getTableTypes()

    - Massive code clean-up to follow Java coding conventions (the time had come)


07-31-02 - Version 3.0.0-dev

    - !!! LICENSE CHANGE !!! The driver is now GPL. If you need
      non-GPL licenses, please contact me <mark@mysql.com>

    - JDBC-3.0 functionality including
      Statement/PreparedStatement.getGeneratedKeys() and
      ResultSet.getURL()

    - Performance enchancements - driver is now 50-100% faster
      in most situations, and creates fewer temporary objects

    - Repackaging...new driver name is "com.mysql.jdbc.Driver",
      old name still works, though (the driver is now provided
      by MySQL-AB)

    - Better checking for closed connections in Statement
      and PreparedStatement.

    - Support for streaming (row-by-row) result sets (see README)
      Thanks to Doron.

    - Support for large packets (new addition to MySQL-4.0 protocol),
      see README for more information.

    - JDBC Compliance -- Passes all tests besides stored procedure tests


    - Fix and sort primary key names in DBMetaData (SF bugs 582086 and 582086)

    - Float types now reported as java.sql.Types.FLOAT (SF bug 579573)

    - ResultSet.getTimestamp() now works for DATE types (SF bug 559134)

    - ResultSet.getDate/Time/Timestamp now recognizes all forms of invalid
      values that have been set to all zeroes by MySQL (SF bug 586058)

    - Testsuite now uses Junit (which you can get from www.junit.org)

    - The driver now only works with JDK-1.2 or newer.

    - Added multi-host failover support (see README)

    - General source-code cleanup.

    - Overall speed improvements via controlling transient object
      creation in MysqlIO class when reading packets

    - Performance improvements in  string handling and field
      metadata creation (lazily instantiated) contributed by
      Alex Twisleton-Wykeham-Fiennes


05-16-02 - Version 2.0.14

    - More code cleanup

    - PreparedStatement now releases resources on .close() (SF bug 553268)

    - Quoted identifiers not used if server version does not support them. Also,
      if server started with --ansi or --sql-mode=ANSI_QUOTES then '"' will be
      used as an identifier quote, otherwise '`' will be used.

    - ResultSet.getDouble() now uses code built into JDK to be more precise (but slower)

    - LogicalHandle.isClosed() calls through to physical connection

    - Added SQL profiling (to STDERR). Set "profileSql=true" in your JDBC url.
      See README for more information.

    - Fixed typo for relaxAutoCommit parameter.

04-24-02 - Version 2.0.13

    - More code cleanup.

    - Fixed unicode chars being read incorrectly (SF bug 541088)

    - Faster blob escaping for PrepStmt

    - Added set/getPortNumber() to DataSource(s) (SF bug 548167)

    - Added setURL() to MySQLXADataSource (SF bug 546019)

    - PreparedStatement.toString() fixed (SF bug 534026)

    - ResultSetMetaData.getColumnClassName() now implemented

    - Rudimentary version of Statement.getGeneratedKeys() from JDBC-3.0
      now implemented (you need to be using JDK-1.4 for this to work, I
      believe)

    - DBMetaData.getIndexInfo() - bad PAGES fixed (SF BUG 542201)

04-07-02 - Version 2.0.12

    - General code cleanup.

    - Added getIdleFor() method to Connection and MysqlLogicalHandle.

    - Relaxed synchronization in all classes, should fix 520615 and 520393.

    - Added getTable/ColumnPrivileges() to DBMD (fixes 484502).

    - Added new types to getTypeInfo(), fixed existing types thanks to
      Al Davis and Kid Kalanon.

    - Added support for BIT types (51870) to PreparedStatement.

    - Fixed getRow() bug (527165) in ResultSet

    - Fixes for ResultSet updatability in PreparedStatement.
    - Fixed timezone off by 1-hour bug in PreparedStatement (538286, 528785).

    - ResultSet: Fixed updatability (values being set to null
      if not updated).

    - DataSources - fixed setUrl bug (511614, 525565),
      wrong datasource class name (532816, 528767)

    - Added identifier quoting to all DatabaseMetaData methods
      that need them (should fix 518108)

    - Added support for YEAR type (533556)

    - ResultSet.insertRow() should now detect auto_increment fields
      in most cases and use that value in the new row. This detection
      will not work in multi-valued keys, however, due to the fact that
      the MySQL protocol does not return this information.

    - ResultSet.refreshRow() implemented.

    - Fixed testsuite.Traversal afterLast() bug, thanks to Igor Lastric.

01-27-02 - Version 2.0.11

    - Fixed missing DELETE_RULE value in
      DBMD.getImported/ExportedKeys() and getCrossReference().

    - Full synchronization of Statement.java.

    - More changes to fix "Unexpected end of input stream"
      errors when reading BLOBs. This should be the last fix.

01-24-02 - Version 2.0.10

     - Fixed spurious "Unexpected end of input stream" errors in
       MysqlIO (bug 507456).

     - Fixed null-pointer-exceptions when using
       MysqlConnectionPoolDataSource with Websphere 4 (bug 505839).

01-13-02 - Version 2.0.9

     - Ant build was corrupting included jar files, fixed
       (bug 487669).

     - Fixed extra memory allocation in MysqlIO.readPacket()
       (bug 488663).

     - Implementation of DatabaseMetaData.getExported/ImportedKeys() and
       getCrossReference().

     - Full synchronization on methods modifying instance and class-shared
       references, driver should be entirely thread-safe now (please
       let me know if you have problems)

     - DataSource implementations moved to org.gjt.mm.mysql.jdbc2.optional
       package, and (initial) implementations of PooledConnectionDataSource
       and XADataSource are in place (thanks to Todd Wolff for the
       implementation and testing of PooledConnectionDataSource with
       IBM WebSphere 4).

     - Added detection of network connection being closed when reading packets
       (thanks to Todd Lizambri).

     - Fixed quoting error with escape processor (bug 486265).

     - Report batch update support through DatabaseMetaData (bug 495101).

     - Fixed off-by-one-hour error in PreparedStatement.setTimestamp()
       (bug 491577).

     - Removed concatenation support from driver (the '||' operator),
       as older versions of VisualAge seem to be the only thing that
       use it, and it conflicts with the logical '||' operator. You will
       need to start mysqld with the "--ansi" flag to use the '||'
       operator as concatenation (bug 491680)

     - Fixed casting bug in PreparedStatement (bug 488663).

11-25-01 - Version 2.0.8

     - Batch updates now supported (thanks to some inspiration
       from Daniel Rall).

     - XADataSource/ConnectionPoolDataSource code (experimental)

     - PreparedStatement.setAnyNumericType() now handles positive
       exponents correctly (adds "+" so MySQL can understand it).

     - DatabaseMetaData.getPrimaryKeys() and getBestRowIdentifier()
       are now more robust in identifying primary keys (matches
       regardless of case or abbreviation/full spelling of Primary Key
       in Key_type column).

10-24-01 - Version 2.0.7

     - PreparedStatement.setCharacterStream() now implemented

     - Fixed dangling socket problem when in high availability
       (autoReconnect=true) mode, and finalizer for Connection will
       close any dangling sockets on GC.

     - Fixed ResultSetMetaData.getPrecision() returning one
       less than actual on newer versions of MySQL.

     - ResultSet.getBlob() now returns null if column value
       was null.

     - Character sets read from database if useUnicode=true
       and characterEncoding is not set. (thanks to
       Dmitry Vereshchagin)

     - Initial transaction isolation level read from
       database (if avaialable) (thanks to Dmitry Vereshchagin)

     - Fixed DatabaseMetaData.supportsTransactions(), and
       supportsTransactionIsolationLevel() and getTypeInfo()
       SQL_DATETIME_SUB and SQL_DATA_TYPE fields not being
       readable.

     - Fixed PreparedStatement generating SQL that would end
       up with syntax errors for some queries.

     - Fixed ResultSet.isAfterLast() always returning false.

     - Fixed timezone issue in PreparedStatement.setTimestamp()
       (thanks to Erik Olofsson)

     - Captialize type names when "captializeTypeNames=true"
       is passed in URL or properties (for WebObjects, thanks
       to Anjo Krank)

     - Updatable result sets now correctly handle NULL
       values in fields.

     - PreparedStatement.setDouble() now uses full-precision
       doubles (reverting a fix made earlier to truncate them).

     - PreparedStatement.setBoolean() will use 1/0 for values
       if your MySQL Version >= 3.21.23.

06-16-01 - Version 2.0.6

Fixed PreparedStatement parameter checking

     - Fixed case-sensitive column names in ResultSet.java

06-13-01 - Version 2.0.5

     - Fixed ResultSet.getBlob() ArrayIndex out-of-bounds

     - Fixed ResultSetMetaData.getColumnTypeName for TEXT/BLOB

     - Fixed ArrayIndexOutOfBounds when sending large BLOB queries
       (Max size packet was not being set)

     - Added ISOLATION level support to Connection.setIsolationLevel()

     - Fixed NPE on PreparedStatement.executeUpdate() when all columns
       have not been set.

     - Fixed data parsing of TIMESTAMPs with 2-digit years

     - Added Byte to PreparedStatement.setObject()

     - ResultSet.getBoolean() now recognizes '-1' as 'true'

     - ResultSet has +/-Inf/inf support

     - ResultSet.insertRow() works now, even if not all columns are
       set (they will be set to "NULL")

     - DataBaseMetaData.getCrossReference() no longer ArrayIndexOOB

     - getObject() on ResultSet correctly does TINYINT->Byte and
       SMALLINT->Short

12-03-00 - Version 2.0.3

     - Implemented getBigDecimal() without scale component
       for JDBC2.

     - Fixed composite key problem with updateable result sets.

     - Added detection of -/+INF for doubles.

     - Faster ASCII string operations.

     - Fixed incorrect detection of MAX_ALLOWED_PACKET, so sending
       large blobs should work now.

     - Fixed off-by-one error in java.sql.Blob implementation code.

     - Added "ultraDevHack" URL parameter, set to "true" to allow
       (broken) Macromedia UltraDev to use the driver.

04-06-00 - Version 2.0.1

     - Fixed RSMD.isWritable() returning wrong value.
       Thanks to Moritz Maass.

     - Cleaned up exception handling when driver connects

     - Columns that are of type TEXT now return as Strings
       when you use getObject()

     - DatabaseMetaData.getPrimaryKeys() now works correctly wrt
       to key_seq. Thanks to Brian Slesinsky.

     - No escape processing is done on PreparedStatements anymore
       per JDBC spec.

     - Fixed many JDBC-2.0 traversal, positioning bugs, especially
       wrt to empty result sets. Thanks to Ron Smits, Nick Brook,
       Cessar Garcia and Carlos Martinez.

     - Fixed some issues with updatability support in ResultSet when
       using multiple primary keys.

02-21-00 - Version 2.0pre5

     - Fixed Bad Handshake problem.

01-10-00 - Version 2.0pre4

     - Fixes to ResultSet for insertRow() - Thanks to
       Cesar Garcia

     - Fix to Driver to recognize JDBC-2.0 by loading a JDBC-2.0
       class, instead of relying on JDK version numbers. Thanks
       to John Baker.

     - Fixed ResultSet to return correct row numbers

     - Statement.getUpdateCount() now returns rows matched,
       instead of rows actually updated, which is more SQL-92
       like.

10-29-99

     - Statement/PreparedStatement.getMoreResults() bug fixed.
       Thanks to Noel J. Bergman.

     - Added Short as a type to PreparedStatement.setObject().
       Thanks to Jeff Crowder

     - Driver now automagically configures maximum/preferred packet
       sizes by querying server.

     - Autoreconnect code uses fast ping command if server supports
       it.

     - Fixed various bugs wrt. to packet sizing when reading from
       the server and when alloc'ing to write to the server.

08-17-99 - Version 2.0pre

     - Now compiles under JDK-1.2. The driver supports both JDK-1.1
       and JDK-1.2 at the same time through a core set of classes.
       The driver will load the appropriate interface classes at
       runtime by figuring out which JVM version you are using.

     - Fixes for result sets with all nulls in the first row.
       (Pointed out by Tim Endres)

     - Fixes to column numbers in SQLExceptions in ResultSet
       (Thanks to Blas Rodriguez Somoza)

     - The database no longer needs to specified to connect.
       (Thanks to Christian Motschke)

07-04-99 - Version 1.2b

     - Better Documentation (in progress), in doc/mm.doc/book1.html

     - DBMD now allows null for a column name pattern (not in
       spec), which it changes to '%'.

     - DBMD now has correct types/lengths for getXXX().

     - ResultSet.getDate(), getTime(), and getTimestamp() fixes.
       (contributed by Alan Wilken)

     - EscapeProcessor now handles \{ \} and { or } inside quotes
       correctly. (thanks to Alik for some ideas on how to fix it)

     - Fixes to properties handling in Connection.
       (contributed by Juho Tikkala)

     - ResultSet.getObject() now returns null for NULL columns
       in the table, rather than bombing out.
       (thanks to Ben Grosman)

     - ResultSet.getObject() now returns Strings for types
       from MySQL that it doesn't know about. (Suggested by
       Chris Perdue)

     - Removed DataInput/Output streams, not needed, 1/2 number
       of method calls per IO operation.

     - Use default character encoding if one is not specified. This
       is a work-around for broken JVMs, because according to spec,
       EVERY JVM must support "ISO8859_1", but they don't.

     - Fixed Connection to use the platform character encoding
       instead of "ISO8859_1" if one isn't explicitly set. This
       fixes problems people were having loading the character-
       converter classes that didn't always exist (JVM bug).
       (thanks to Fritz Elfert for pointing out this problem)

     - Changed MysqlIO to re-use packets where possible to reduce
       memory usage.

     - Fixed escape-processor bugs pertaining to {} inside
       quotes.

04-14-99 - Version 1.2a

     - Fixed character-set support for non-Javasoft JVMs
       (thanks to many people for pointing it out)

     - Fixed ResultSet.getBoolean() to recognize 'y' & 'n'
       as well as '1' & '0' as boolean flags.
       (thanks to Tim Pizey)

     - Fixed ResultSet.getTimestamp() to give better performance.
       (thanks to Richard Swift)

     - Fixed getByte() for numeric types.
       (thanks to Ray Bellis)

     - Fixed DatabaseMetaData.getTypeInfo() for DATE type.
       (thanks to Paul Johnston)

     - Fixed EscapeProcessor for "fn" calls.
       (thanks to Piyush Shah at locomotive.org)

     - Fixed EscapeProcessor to not do extraneous work if there
       are no escape codes.
       (thanks to Ryan Gustafson)

     - Fixed Driver to parse URLs of the form "jdbc:mysql://host:port"
       (thanks to Richard Lobb)

03-24-99 - Version 1.1i

     - Fixed Timestamps for PreparedStatements

     - Fixed null pointer exceptions in RSMD and RS

     - Re-compiled with jikes for valid class files (thanks ms!)

03-08-99 - Version 1.1h

     - Fixed escape processor to deal with un-matched { and }
       (thanks to Craig Coles)

     - Fixed escape processor to create more portable (between
       DATETIME and TIMESTAMP types) representations so that
       it will work with BETWEEN clauses.
       (thanks to Craig Longman)

     - MysqlIO.quit() now closes the socket connection. Before,
       after many failed connections some OS's would run out
       of file descriptors. (thanks to Michael Brinkman)

     - Fixed NullPointerException in Driver.getPropertyInfo.
       (thanks to Dave Potts)

     - Fixes to MysqlDefs to allow all *text fields to be
       retrieved as Strings.
       (thanks to Chris at Leverage)

     - Fixed setDouble in PreparedStatement for large numbers
       to avoid sending scientific notation to the database.
       (thanks to J.S. Ferguson)

     - Fixed getScale() and getPrecision() in RSMD.
       (contrib'd by James Klicman)

     - Fixed getObject() when field was DECIMAL or NUMERIC
       (thanks to Bert Hobbs)

     - DBMD.getTables() bombed when passed a null table-name
       pattern. Fixed. (thanks to Richard Lobb)

     - Added check for "client not authorized" errors during
       connect. (thanks to Hannes Wallnoefer)

02-19-99 - Version 1.1g

     - Result set rows are now byte arrays. Blobs and Unicode
       work bidriectonally now. The useUnicode and encoding
       options are implemented now.

     - Fixes to PreparedStatement to send binary set by
       setXXXStream to be sent un-touched to the MySQL server.

     - Fixes to getDriverPropertyInfo().

12-31-98 - Version 1.1f

     - Changed all ResultSet fields to Strings, this should allow
       Unicode to work, but your JVM must be able to convert
       between the character sets. This should also make reading
       data from the server be a bit quicker, because there is now
       no conversion from StringBuffer to String.

     - Changed PreparedStatement.streamToString() to be more
       efficient (code from Uwe Schaefer).

     - URL parsing is more robust (throws SQL exceptions on errors
       rather than NullPointerExceptions)

     - PreparedStatement now can convert Strings to Time/Date values
       via setObject() (code from Robert Currey).

     - IO no longer hangs in Buffer.readInt(), that bug was
       introduced in 1.1d when changing to all byte-arrays for
       result sets. (Pointed out by Samo Login)

11-03-98 - Version 1.1b

     - Fixes to DatabaseMetaData to allow both IBM VA and J-Builder
       to work. Let me know how it goes. (thanks to Jac Kersing)

     - Fix to ResultSet.getBoolean() for NULL strings
       (thanks to Barry Lagerweij)

     - Beginning of code cleanup, and formatting. Getting ready
       to branch this off to a parallel JDBC-2.0 source tree.

     - Added "final" modifier to critical sections in MysqlIO and
       Buffer to allow compiler to inline methods for speed.

9-29-98

     - If object references passed to setXXX() in PreparedStatement are
       null, setNull() is automatically called for you. (Thanks for the
       suggestion goes to Erik Ostrom)

     - setObject() in PreparedStatement will now attempt to write a
       serialized  representation of the object to the database for
       objects of Types.OTHER and objects of unknown type.

     - Util now has a static method readObject() which given a ResultSet
       and a column index will re-instantiate an object serialized in
       the above manner.

9-02-98 - Vesion 1.1

     - Got rid of "ugly hack" in MysqlIO.nextRow(). Rather than
       catch an exception, Buffer.isLastDataPacket() was fixed.

     - Connection.getCatalog() and Connection.setCatalog()
       should work now.

     - Statement.setMaxRows() works, as well as setting
       by property maxRows. Statement.setMaxRows() overrides
       maxRows set via properties or url parameters.

     - Automatic re-connection is available. Because it has
       to "ping" the database before each query, it is
       turned off by default. To use it, pass in "autoReconnect=true"
       in the connection URL. You may also change the number of
       reconnect tries, and the initial timeout value via
       "maxReconnects=n" (default 3) and "initialTimeout=n"
       (seconds, default 2) parameters. The timeout is an
       exponential backoff type of timeout, e.g. if you have initial
       timeout of 2 seconds, and maxReconnects of 3, then the driver
       will timeout 2 seconds, 4 seconds, then 16 seconds between each
       re-connection attempt.

8-24-98 - Version 1.0

     - Fixed handling of blob data in Buffer.java

     - Fixed bug with authentication packet being
       sized too small.

     - The JDBC Driver is now under the LPGL

8-14-98 -

     - Fixed Buffer.readLenString() to correctly
          read data for BLOBS.

     - Fixed PreparedStatement.stringToStream to
          correctly read data for BLOBS.

     - Fixed PreparedStatement.setDate() to not
       add a day.
       (above fixes thanks to Vincent Partington)

     - Added URL parameter parsing (?user=... etc).


8-04-98 - Version 0.9d

     - Big news! New package name. Tim Endres from ICE
       Engineering is starting a new source tree for
       GNU GPL'd Java software. He's graciously given
       me the org.gjt.mm package directory to use, so now
       the driver is in the org.gjt.mm.mysql package scheme.
       I'm "legal" now. Look for more information on Tim's
       project soon.

     - Now using dynamically sized packets to reduce
       memory usage when sending commands to the DB.

     - Small fixes to getTypeInfo() for parameters, etc.

     - DatabaseMetaData is now fully implemented. Let me
       know if these drivers work with the various IDEs
       out there. I've heard that they're working with
       JBuilder right now.

     - Added JavaDoc documentation to the package.

     - Package now available in .zip or .tar.gz.

7-28-98 - Version 0.9

     - Implemented getTypeInfo().
       Connection.rollback() now throws an SQLException
       per the JDBC spec.

     - Added PreparedStatement that supports all JDBC API
       methods for PreparedStatement including InputStreams.
       Please check this out and let me know if anything is
       broken.

     - Fixed a bug in ResultSet that would break some
       queries that only returned 1 row.

     - Fixed bugs in DatabaseMetaData.getTables(),
       DatabaseMetaData.getColumns() and
       DatabaseMetaData.getCatalogs().

     - Added functionality to Statement that allows
       executeUpdate() to store values for IDs that are
       automatically generated for AUTO_INCREMENT fields.
       Basically, after an executeUpdate(), look at the
       SQLWarnings for warnings like "LAST_INSERTED_ID =
       'some number', COMMAND = 'your SQL query'".

       If you are using AUTO_INCREMENT fields in your
       tables and are executing a lot of executeUpdate()s
       on one Statement, be sure to clearWarnings() every
       so often to save memory.

7-06-98 - Version 0.8

     - Split MysqlIO and Buffer to separate classes. Some
       ClassLoaders gave an IllegalAccess error for some
       fields in those two classes. Now mm.mysql works in
       applets and all classloaders.

       Thanks to Joe Ennis <jce@mail.boone.com> for pointing
       out the problem and working on a fix with me.

7-01-98 - Version 0.7

     - Fixed DatabaseMetadata problems in getColumns() and
       bug in switch statement in the Field constructor.

       Thanks to Costin Manolache <costin@tdiinc.com> for
       pointing these out.

5-21-98 - Version 0.6

     - Incorporated efficiency changes from
       Richard Swift <Richard.Swift@kanatek.ca> in
       MysqlIO.java and ResultSet.java

     - We're now 15% faster than gwe's driver.

     - Started working on DatabaseMetaData.

       The following methods are implemented:
        * getTables()
        * getTableTypes()
        * getColumns
        * getCatalogs()<|MERGE_RESOLUTION|>--- conflicted
+++ resolved
@@ -1,12 +1,6 @@
 # Changelog
 # $Id$
-<<<<<<< HEAD
 06-17-16 - Version 6.0.3
-=======
-mm-dd-yy - Version 5.1.40
-
-04-29-16 - Version 5.1.39
->>>>>>> 28488ec7
 
   - Fix for Bug#23212347, ALL API CALLS ON RESULTSET METADATA RESULTS IN NPE WHEN USESERVERPREPSTMTS=TRUE.
 
