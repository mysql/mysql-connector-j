# Changelog
# $Id$
mm-dd-yy - Version 6.0.4

<<<<<<< HEAD
=======
  - Fix for Bug#22931433, GETTING VALUE OF BIT COLUMN RESULTS IN EXCEPTION.

>>>>>>> c12409b8
06-17-16 - Version 6.0.3

  - Fix for Bug#23535571, EXCESSIVE MEMORY USAGE WHEN ENABLEPACKETDEBUG=TRUE.

  - Fix for Bug#23212347, ALL API CALLS ON RESULTSET METADATA RESULTS IN NPE WHEN USESERVERPREPSTMTS=TRUE.

  - Fix for Bug#23201930, CLIENT HANG WHEN RSLT CUNCURRENCY=CONCUR_UPDATABLE AND RSLTSET TYPE=FORWARD_ONLY.

  - Fix for Bug#23188498, CLIENT HANG WHILE USING SERVERPREPSTMT WHEN PROFILESQL=TRUE AND USEIS=TRUE.

  - Fix for Bug#22678872, NPE DURING UPDATE WITH FABRIC.
    New property 'loadBalanceHostRemovalGracePeriod' sets the grace period when removing hosts from a load-balanced connection.

  - Fix for Bug#71131 (18068303), Poor error message in CallableStatement.java.

  - Fix for Bug#59462 (16736619), ConcurrentModificationException inside ConnectionImpl.closeAllOpenStatements().

  - Fix for Bug#22848249, LOADBALANCECONNECTIONGROUPMANAGER.REMOVEHOST() NOT WORKING AS EXPECTED.

  - Fix for Bug#22730682, ARRAYINDEXOUTOFBOUNDSEXCEPTION FROM CONNECTIONGROUPMANAGER.REMOVEHOST().

  - Fix for Bug#77171 (21181466), On every connect getting sql_mode from server creates unnecessary exception.

  - Fix for Bug#79343 (22353759), NPE in TimeUtil.loadTimeZoneMappings causing server time zone value unrecognized.

  - Fix for Bug#22038729, X DevAPI: Any API call after a failed CALL PROC() results in hang

  - Remove Schema.drop(), Collection.drop() and replaced with X DevAPI's session.dropSchema() and session.dropCollection().
    Also added session.dropTable().

  - Fix for Bug#22932078, GETTIMESTAMP() RETURNS WRONG VALUE FOR FRACTIONAL PART

  - Extracted packet readers from MysqlaProtocol.

  - Fix for Bug#22972057, X protocol CLIENT HANGS AFTER CONNECTION FAILURE

  - Fix for Bug#23044312, NullPointerException in X protocol AsyncMessageReader due to race condition

  - Returned support for MySQL 5.5 and 5.6.

04-05-16 - Version 6.0.2

  - Deprecate the EOF packet.

  - Fix for Bug#75956, Inserting timestamps using a server PreparedStatement and useLegacyDatetimeCode=false

  - Fix for Bug#22385172, CONNECTOR/J MANIFEST DOES NOT EXPOSE FABRIC (OSGi).

  - Fix for Bug#22598938, FABRICMYSQLDATASOURCE.GETCONNECTION() NPE AFTER SWITCHOVER.

  - Merged version 5.1.38.

  - Fix for Bug#21286268, CONNECTOR/J REPLICATION USE MASTER IF SLAVE IS UNAVAILABLE.

  - Fix for Bug#21296840 & Bug#17910835, Server information in a group from Fabric is not refreshed after expired TTL.

  - Fix for Bug#56122 (11763419), JDBC4 functionality failure when using replication connections.

  - Added support for TLSv1.1 and TLSv1.2

  - Fix for Bug#78961 (22096981), Can't call MySQL procedure with InOut parameters in Fabric environment.

  - Fix for Bug#56100 (11763401), Replication driver routes DML statements to read-only slaves.

  - StandardSSLSocketFactory implements SocketMetadata.

  - Fix for Bug#21978216, GETTYPEINFO REPORT MAXIMUM PRECISION OF 255 FOR VARBINARY.

  - Fix for Bug#78706 (21947042), Prefer TLS where supported by MySQL Server.

  - Fix for Bug#21934573, FABRIC CODE INVOLVED IN THREAD DEADLOCK.
    Duplicate: Bug#78710 (21966391), Deadlock on ReplicationConnection and ReplicationConnectionGroup when failover.

  - Merged version 5.1.37.

  - Fix for Bug#21876798, CONNECTOR/J WITH MYSQL FABRIC AND SPRING PRODUCES PROXY ERROR.

10-19-15 - Version 6.0.1

  - Removed useJvmCharsetConverters connection property. JVM charset converters are now used in all cases.

  - Refactored value decoding and removed all date/time connection properties

  - Refactored connection properties

  - Assume existence of INFORMATION_SCHEMA.PARAMETERS (and thus MySQL 5.5) when preparing stored procedure calls.

  - Removed retainStatementAfterResultSetClose connection property.

  - Null-merge of Bug#54095 (11761585) fix.

  - Removed support code for MySQL server versions < 5.7.

  - Merged version 5.1.37.

  - Fix for Bug#76859 (20969312), DBMD getColumns using I_S doesn't have column IS_GENERATEDCOLUMN as per JDBC 4.1.
    Added support for GENERATED COLUMNS.

  - Update Time Zone mappings with IANA Time Zone database tsdata2015f and Unicode CLDR v.28.

  - Update DatabaseMetaData SQL keywords.

  - Added tests for Optimizer hints syntax introduced in MySQL 5.7.7.

  - Fix for Bug#21860833, JSON DATA TYPE DOESN'T WORK WITH SSPS.
    Added support for JSON data type.

  - Added support for JDBC 4.2 new features.
    New property 'enableEscapeProcessing' sets the default escape processing behavior for Statement objects.

  - Fix for Bug#16634180, LOCK WAIT TIMEOUT EXCEEDED CAUSES SQLEXCEPTION, SHOULD CAUSE SQLTRANSIENTEXCEPTION

  - Fix for Bug#75849 (20536592), NPE in abortInternal() method on line 1358 of ConnectionImpl.

  - Fix for Bug#78106 (21648826), Potential memory leak with inflater.

  - Fix for Bug#78225 (21697684), DEFAULT NO_AUTO_CREATE_USER SQL_MODE BEHAVIOR BROKE SOME TESTS

  - Fix for Bug#77665 (21415165), JDBC fails to connect with MySQL 5.0.

  - Fix for Bug#77681 (21429909), rewrite replace sql like insert when rewriteBatchedStatements=true (contribution).
    Thanks to Jie Han for his contribution.

  - Fix for Bug#77449 (21304726) Add 'truncateFractionalSeconds=true|false' property (contribution).
    The property 'sendFractionalSeconds' was added instead of the proposed 'truncateFractionalSeconds'.
    Thanks to KwonNam for his contribution.

  - Fix for Bug#50348 (11758179), mysql connector/j 5.1.10 render the wrong value for dateTime column in GMT DB.

  - Fix for Bug#75670 (20433047), Connection fails with "Public Key Retrieval is not allowed" for native auth.

  - Fix for Bug#76187 (20675539), getTypeInfo report maximum precision of 255 for varchar.

  - Merged version 5.1.36.

  - Add test for new syntax 'ALTER TABLE ... DISCARD|IMPORT PARTITION ...' introduced in MySQL 5.7.4.

  - Fix for Bug#20727196, GETPROCEDURECOLUMNS() RETURNS EXCEPTION FOR FUNCTION WHICH RETURNS ENUM/SET TYPE.

  - Fix for Bug#19803348, GETPROCEDURES() RETURNS INCORRECT OUTPUT WHEN USEINFORMATIONSCHEMA=FALSE.

  - Fix for Bug#21215151, DATABASEMETADATA.GETCATALOGS() FAILS TO SORT RESULTS.

  - Fix for Bug#72630 (18758686), NullPointerException during handshake in some situations

  - Fix for Bug#20825727, CONNECT FAILURE WHEN TRY TO CONNECT SHA USER WITH DIFFERENT CHARSET.

  - Flag RowDataDynamic.isInterrupted removed as it isn't needed.

  - Fix for Bug#20518653, XSL FILES IN PACKAGES

  - Fix for Bug#20804635, GETTIME() AND GETDATE() FUNCTIONS FAILS WHEN FRACTIONAL PART EXISTS

  - Fix for Bug#62452 (16444069), NPE thrown in JDBC4MySQLPooledException when statement is closed.

  - Fix for BUG#70927 (17810800), Connector/J COM_CHANGE_USER handling is broken

  - Fix for Bug#75335 (20283655), Maven artifact for Connector/J is missing source jar.

  - Fix for BUG#75592 (20408891), "SHOW VARIABLES WHERE" is expensive.

  - Fix for Bug#75113 (20821888), Fail in failover of the connection in MySQL fabric

  - Fix for Bug#72077 (18425861), Fabric connection with username to a server with disabled auth throws NPE

  - Add test for already fixed Bug#72546 (18719760), C/J Fabric createGroup() throws ClassCastException

  - Fix for Bug#77217 (21184949), ClassCastException when executing a streaming PreparedStatement with Fabric

  - Merged version 5.1.35.

  - Fix for Bug#19536760, GETSTRING() CALL AFTER RS.RELATIVE() RETURNS NULLPOINTEREXCEPTION

  - Fix for BUG#20453712, CLOB.SETSTRING() WITH VALID INPUT RETURNS EXCEPTION

  - Fix for BUG#20453671, CLOB.POSITION() API CALL WITH CLOB INPUT RETURNS EXCEPTION

  - Fix for Bug#20685022, SSL CONNECTION TO MYSQL 5.7.6 COMMUNITY SERVER FAILS.

  - Fix for Bug#20606107, TEST FAILURES WHEN RUNNING AGAINST 5.7.6 SERVER VERSION

  - Fix for Bug#20533907, BUG#20204783 FIX EXPOSES WRONG BEAHAVIORS IN FAILOVER CONNECTIONS.
    This fix is a refactoring of the default failover feature which is no longer attached to load-balancing support.

  - Fix for Bug#20504139, GETFUNCTIONCOLUMNS() AND GETPROCEDURECOLUMNS() RETURNS ERROR FOR VALID INPUTS.

  - Expose PreparedStatment.ParseInfo for external usage, with no capture of the connection, which allows for global, highly-concurrent parse caches to be
    implemented.

  - Fix for Bug#75309 (20272931), mysql connector/J driver in streaming mode will in the blocking state.

  - New property 'readOnlyPropagatesToServer' controls the implicit propagation of read only transaction access mode to server.

  - Fix for Bug#54095 (11761585), Unnecessary call in newSetTimestampInternal.
    Test case only. The bug was fixed as a consequence of the patch for Bug#71084.

  - Fix for Bug#67760 (15936413), Deadlock when concurrently executing prepared statements with Timestamp objects.

  - Fix for Bug#71084 (18028319), Wrong java.sql.Date stored if client and server time zones differ.
    Two connection properties added, "noTimezoneConversionForDateType" and "cacheDefaultTimezone", to define if and how time zone conversions are available to
    DATE data type values. 

  - Fix for Bug#75080 (20217686), NullPointerException during setTimestamp on Fabric connection.

  - Fix for Bug#75168 (20204783), loadBalanceExceptionChecker interface cannot work using JDBC4/JDK7.

  - Fix for Bug#73595 (19465516), Replace usage of StringBuffer in JDBC driver.

  - Fix for Bug#18925727, SQL INJECTION IN MYSQL JDBC DRIVER.

  - Fix for Bug#74998 (20112694), readRemainingMultiPackets not computed correctly for rows larger than 16 MB.

  - Merged version 5.1.34.

  - Fix for Bug#73012 (19219158), Precedence between timezone options is unclear.

  - Implement support for connecting through SOCKS proxies (WL#8105). Connection properties supporting this are socksProxyHost, socksProxyPort.

  - Ant buildfile reworked to fix incompatibilities with latest Eclipse, to remove dependency from ant-contrib and to improve structure and documentation.

  - Fix for Bug#18474141, TESTSUITE.FABRIC TEST CASES FAIL IF NO FABRIC.TESTSUITE PROPERTIES PROVIDED

  - Fix for Bug#19383371, CONNECT USING MYSQL_OLD_PASSWORD USER FAILS WHEN PWD IS BLANK

  - Merged version 5.1.33.

  - Fix for Bug#17441747, C/J DOESN'T SUPPORT XA RECOVER OUTPUT FORMAT CHANGED IN MYSQL 5.7.
    Test case was disabled for affected server versions 5.7.0 - 5.7.4.

  - Fix for Bug#19145408, Error messages may not be interpreted according to the proper character set

  - Fix for Bug#19505524, UNIT TEST SUITE DOES NOT CONSIDER ALL THE PARAMETERS PASSED TO BUILD.XML.

  - Fix for Bug#73474 (19365473), Invalid empty line in MANIFEST.MF

  - Fix for Bug#70436 (17527948), Incorrect mapping of windows timezone to Olson timezone.
    TimeZone mappings were revised in order to use latest data from IANA Time Zone Database and Unicode CLDR.

  - Fix for Bug73163 (19171665), IndexOutOfBoundsException thrown preparing statement.
    Regression test added. Fix was included in patch from 5.1.32: "Fix for failing tests when running test suite with Java 6+".

  - Added support for gb18030 character set

  - Fix for Bug#73663 (19479242), utf8mb4 does not work for connector/j >=5.1.13

  - Fix for Bug#73594 (19450418), ClassCastException in MysqlXADataSource if pinGlobalTxToPhysicalConnection=true

  - Fix for Bug#19354014, changeUser() call results in "packets out of order" error when useCompression=true.

  - Fix for Bug#73577 (19443777), CHANGEUSER() CALL WITH USECOMPRESSION=TRUE COULD LEAD TO IO FREEZE

  - Fix for Bug#19172037, TEST FAILURES WHEN RUNNING AGAINST 5.6.20 SERVER VERSION

  - Merged version 5.1.32

  - Fix for Bug#71923 (18344403), Incorrect generated keys if ON DUPLICATE KEY UPDATE not exact.
    Additionally several methods in StringUtils were fixed/upgraded.

  - Fix for Bug#72502 (18691866), NullPointerException in isInterfaceJdbc() when using DynaTrace

  - Fix for Bug#72890 (18970520), Java jdbc driver returns incorrect return code when it's part of XA transaction.

  - Fabric client now supports Fabric 1.5. Older versions are no longer supported.

  - Fix for Bug#71672 (18232840), Every SQL statement is checked if it contains "ON DUPLICATE KEY UPDATE" or not.
    Thanks to Andrej Golovnin for his contribution.

  - Fix for Bug#73070 (19034681), Preparing a stored procedure call with Fabric results in an exception

  - Fix for Bug#73053 (19022745), Endless loop in MysqlIO.clearInputStream due to Linux kernel bug.
    In the source of this issue is a Linux kernel bug described in the patch "tcp: fix FIONREAD/SIOCINQ" 
    (https://git.kernel.org/cgit/linux/kernel/git/torvalds/linux.git/commit/?id=a3374c4).

  - Fix for Bug#18869381, CHANGEUSER() FOR SHA USER RESULTS IN NULLPOINTEREXCEPTION

  - Fix for Bug#62577 (16722757), XA connection fails with ClassCastException

  - Fix for Bug#18852587, CONNECT WITH A USER CREATED USING SHA256_PASSWORD PLUGIN FAILS WHEN PWD IS BLANK

  - Fix for Bug#18852682, TEST TESTSHA256PASSWORDPLUGIN FAILS WHEN EXECUTE AGAINST COMMERCIAL SERVER

  - Fix for failing tests when running test suite with Java 6+.
    Includes fix for Bug#35829 (11748301), build.xml check for java6 should use or instead of and.

  - Charset mappings refactored.

  - Fix for Bug#72712 (18836319), No way to configure Connector JDBC to not do extra queries on connection

06-09-14 - Version 5.1.31

  - Fix for Bug#66947 (16004987), Calling ServerPreparedStatement.close() twice corrupts cached statements.

  - Fix for Bug#61213 (18009254), ON DUPLICATE KEY UPDATE breaks generated key list when extended INSERT is used

  - Test cases updated to comply with MySQL 5.7.4 new STRICT_MODE behavior and no longer supported IGNORE clause in
    ALTER TABLE statement.

  - Added support for sha256_password authentication with RSA encryption.

  - Fix for Bug#71753 (18260918), Bad SSL socket transform.

  - Added tests for changes in GET DIAGNOSTIC syntax introduced in MySQL 5.7.0.

  - Fix for Bug#67803 (16708231), XA commands sent twice to MySQL server.
    Thanks to Andrej Golovnin for his contribution.

  - Fix for Bug#55680 (16737192), MySQL Connector/J memory leak

  - Fix for Bug#72326 (18598665), Typo in fullDebug.properties - gatherPerMetrics should be gatherPerfMetrics

  - Fix for Bug#72023 (18403456), Avoid byte array creation in MysqlIO#unpackBinaryResultSetRow.
    Thanks to Andrej Golovnin for his contribution.

  - Fix for Bug#72000 (18402873), java.lang.ArrayIndexOutOfBoundsException on java.sql.ResultSet.getInt(String).

  - Fix for Bug#71850 (18318197), init() is called twice on exception interceptors

  - Fix for Bug#72008 (18389973), Avoid useless object creation in StringUtils#getBytes-methods.
    Thanks to Andrej Golovnin for his contribution.

  - Fix for Bug#72006 (18403199), Avoid creation of a character array in PreparedStatement$ParseInfo.
    Thanks to Andrej Golovnin for his contribution.
    Additionally, unneeded StringBuffer replaced by StringBuilder instances in StringUtils.

  - Fix for Bug#72301 (18549472), Fabric driver swallows exceptions thrown during connection creation using JDBC4

03-28-14 - Version 5.1.30

  - Fix for Bug#71679 (18236388), Avoid iterator creation when invoking statement interceptors in MysqlIO.
    Thanks to Andrej Golovnin for his contribution.

  - Fix for Bug#70944 (17831255), community and commercial builds should have the same line number tables

  - Fix for Bug#71861 (18327245), Avoid manual array copy in MysqlIO and LoadBalancingConnectionProxy.
    Thanks to Andrej Golovnin for his contribution.

  - Fix for Bug#71623 (18228668), Field#getStringFromBytes() creates useless byte array when using JVM converter.
    Thanks to Andrej Golovnin for his contribution.

  - Fix for Bug#71621 (18228302), MysqlXAConnection#xidToString(Xid xid) produces too much garbage.
    Thanks to Andrej Golovnin for his contribution.

  - Fix for Bug#67318 (16722637), SQLException thrown on already closed ResultSet. Thanks to Thomas Manville and Andrej Golovnin for their contribution.

  - Fix for Bug#71396 (18110320), setMaxRows (SQL_SELECT_LIMIT) from one query used in later queries (sometimes).
    Additionally, SQL_SELECT_LIMIT is no longer sent unnecessarily between consecutive queries.

  - Fix for Bug#71432 (18107621), Key store files not closed when making SSL connection

  - Reserved words lists updated from latest official SQL:92 and SQL:2003 specifications.

  - Fix for Bug#18091639, STRINGINDEXOUTOFBOUNDSEXCEPTION IN PREPAREDSTATEMENT.SETTIMESTAMP WITH 5.6.15

  - Added Fabric support

02-10-14 - Version 5.1.29

  - Fix for Bug#70701 (17647584), DatabaseMetaData.getSQLKeywords() doesn't match MySQL 5.6 reserved words.

  - Fix for Bug#17435879, REMOVE SRC/LIB-NODIST DIRECTORY FROM LAUNCHPAD DISTRIBUTION.
    Additional "com.mysql.jdbc.extra.libs" parameter must be used for ant build.

  - Fix for Bug#71038, Add an option for custom collations detection.
    Added new connection property detectCustomCollations=[true|false], with default false.
    Please be aware that these changed the previous default behavior and if you use custom charsets or collations
    you need to set detectCustomCollations=true.

  - Added tests for new index renaming syntax introduced in 5.7.1.

12-23-13 - Version 5.1.28

  - Fix for Bug#69579, DriverManager.setLoginTimeout not honored.

  - Fix for Bug#51313, Escape processing is confused by multiple backslashes.

  - Fix for Bug#55340, initializeResultsMetadataFromCache fails on second call to stored proc.

  - Fix for Bug#70969, Shadow declaration of OperationNotSupportedException in RowDataDynamic.

  - Fix for Bug#70835 (17750877), SQLExceptions thrown because of query interruption (KILL QUERY, query timeout, etc.)
    didn't extend java.sql.SQLNonTransientException for JDBC4+ deployments.

  - Fix for Bug#24344 test case, test fails if it's run with UTC timezone settings. 

  - Fix for Bug#69777, Setting maxAllowedPacket below 8203 makes blobSendChunkSize negative.

  - Fix for Bug#35115, yearIsDateType=false has no effect on result's column type and class.

  - Fix for Bug#68916 (16691047), closeOnCompletion doesn't work.

  - Fix for Bug #69746 (17164058), ResultSet closed after Statement.close() when dontTrackOpenResources=true

  - Fix for Bug#70842 (17753369), Adding live management of replication host topographies.

11-04-13 - Version 5.1.27

  - Fix for Bug#17248345, getFunctionColumns() method returns columns of procedure.

  - Fix for Bug#69290 (16879239), JDBC Table type "SYSTEM TABLE" is used inconsistently.

  - Fix for Bug#68562, Combination rewriteBatchedStatements and useAffectedRows not working as expected.

  - Fix for Bug#69452 (17015673), memory size connection property doesn't support large values well.

  - Added tests for InnoDB full-text search support introduced in 5.6GA.

  - Extended slow query warning with query execution plan for INSERT, REPLACE, UPDATE and DELETE.

  - Added tests for IPv6 functions introduced in 5.6GA.

  - Added support of authentication data up to 2^64-1 bytes.

  - Fix for Bug#38252, ResultSet.absolute(0) is not behaving according to JDBC specification.

  - Fix for Bug#62469, JDBC Authentication Fails with Null Byte in Scramble

  - Fix for Bug#69506, XAER_DUPID error code is not returned when a duplicate XID is offered in Java.

  - Added support for multi-master replication topographies in ReplicationDriver.  ReplicationDriver now uses two discrete load-balanced
    connections, one each for master and slave connections.  The same load-balancing options which apply to load-balanced connections
    now also apply to ReplicationConnections.  By default, this means that when a ReplicationConnection uses master connections
    (because the read-only property of the Connection is false), work may be re-balanced between configured master hosts at transaction 
    boundaries.  As with load-balanced connections, the ReplicationConnection host list may be managed within the JVM (see
    com.mysql.jdbc.ReplicationConnectionGroupManager) or optionally via JMX (using replicationEnableJMX configuration option; see
    com.mysql.jdbc.jmx.ReplicationGroupManagerMBean).  To specify multi-master replication topographies, define each host "type"
    property using the following format:
 
    address=(host=hostname)(port=3306)(type=[master|slave])

    In the absense of explicit type definitions, the driver will assume a single master listed first, with all subsequently-listed
    hosts configured as slaves.

  - Fix for Bug#63354 (16443992), JDBC cannot make new connections if master is down.

  - Fix for Bug#17003626, REGRESSION TEST FAILURE WITH SERVER VERSION 5.7.1

  - Removed ant-contrib.jar from C/J distribution.

  - Added tests for GIS precise spatial operations introduced in 5.6GA.

  - Fixed META-INF information

  - Fix for Bug#17251955, ARRAYINDEXOUTOFBOUNDSEXCEPTION ON LONG MULTI-BYTE DB/USER NAMES

  - Fix for Bug#50538, DatabaseMetaData.getDriverVersion() contains unexpanded ${bzr.revision-id}

08-05-13 - Version 5.1.26

  - Fix for Bug#69298 (16845965), Methods DatabaseMetaData.getProcedures() and DatabaseMetaData.getProcedureColumns(), in JDBC4,
    return stored procedure only or both stored procedures and functions metadata information, depending on the value set in the
    connection property "getProceduresReturnsFunctions", having default value 'true'. Several fixes in Functions and
    Procedures metadata so that consulting I__S and MySQL/DDL returns the same info.

  - Fix for Bug#69308 (16879267), Avoid calling batchedStatement.close() twice, and thus raising and ignoring an undercover SQLException, in methods
    PreparedStatement.executeBatchedInserts and PreparedStatement.executePreparedBatchAsMultiStatement.

  - Fix for Bug#68400, useCompression=true and connect to server, zip native method cause out of memory.
    CompressedInputStream now does not keep reference to connection.
    Thank Dominic Tootell for his investigation, proposed solution and all the help he provided.

  - Fix for Bug#65871, DatabaseMetaData.getColumns() throws an MySQLSyntaxErrorException.
    Delimited names of databases and tables are handled correctly now. The edge case is ANSI quoted
    identifiers with leading and trailing "`" symbols, for example CREATE DATABASE "`dbname`". Methods
    like DatabaseMetaData.getColumns() allow parameters passed both in unquoted and quoted form,
    quoted form is not JDBC-compliant but used by third party tools. So when you pass the indentifier
    "`dbname`" in unquoted form (`dbname`) driver handles it as quoted by "`" symbol. To handle such
    identifiers correctly a new behavior was added to pedantic mode (connection property pedantic=true),
    now if it set to true methods like DatabaseMetaData.getColumns() treat all parameters as unquoted.

  - Fix for Bug#45757 (11754192), Don't allow updateRow() to be called when updatable cursor is positioned on insert row.

  - Fix for Bug#68098 (16224299), Return indexes sorted by NON_UNIQUE, TYPE, INDEX_NAME, and ORDINAL_POSITION in DatabaseMetaData.getIndexInfo.
  
  - Fix for Bug#68307 (16707803), Return correct COLUMN_TYPE from both getProcedureColumns() and getFunctionColumns().

  - Fix for Bug#42267, PreparedStatementWrapper doesn't have a toString() implementation

  - Fix for Bug#44451 (11753081), Added missing fields in methods getColumns(), getProcedureColumns(), getTables() and getUDTs().
    Methods getClientInfoProperties() and getFunctions() were made available in all *DatabaseMetaDataUsingInfoSchema implementations.

05-06-13 - Version 5.1.25

  - Fix for Bug#68801, java webstart mysql-connector-java lib calls -bin library.

  - Fix for Bug#16426462, SyntaxRegressionTest failing on C/J 5.1.24 against MySQL 5.6.10

  - Fix for Bug#60816, Cannot pass NULL to an INOUT procedure parameter.

  - Added support for Connection Attributes when used with MySQL Server versions (5.6+) which support this feature.  
    By default, the following standard attributes are sent to the server, where they can be seen in the 
    performance_schema.session_connect_attrs table:
     * _client_version : the version of MySQL Connector Java in use
     * _client_name : "MySQL Connector Java"
     * _runtime_version : the version of the Java runtime environment in which the driver is running
     * _runtime_vendor : the name of company which produced the Java runtime environment
    Additionally, users may supply their own key/value attributes to be exposed by providing them in 
    "key1:value1,key2:value2" format in the connectionAttributes connection property.
    To avoid sending any connection attributes to the server, set connectionAttributes property to "none".
    
  - Fix for Bug#68763 (16545334), ReplicationConnection.isMasterConnection() returns false always.

  - Fix for Bug#68733 (16526938), ReplicationConnection doesn't ping all slaves.

  - Fix for Bug#68556, Tomcat can't stop a cleanup thread by clearReferencesStopThreads.

  - Fix for Bug#16436511, getDriverName() returns a string with company name "MySQL-AB". Driver name changed to "MySQL Connector Java".

  - Fix for Bug#68664 (16486957), Enable packaging of .JAR file from Eclipse.

03-05-13 - Version 5.1.24

  - Fix for Bug#64204, ResultSet.close hangs if streaming query is killed.

  - Fix for Bug#16224249, Deadlock on concurrently used LoadBalancedMySQLConnection:
    1) abortInternal() method was moved from com.mysql.jdbc.MySQLConnection to com.mysql.jdbc.Connection interface;
    2) load-balanced/failover proxy now broadcasts abortInternal() to all underlying physical connections;
    3) load-balanced/failover proxy now prevents picking of new physical connection after close() or abortInternal() were called explicitly on proxy;
    4) connection synchronization mutex was refactored, now mutex is proxy instance for proxied connection or connection instance itself if there is no proxy.

  - Fix for Bug#64805, StatementImpl$CancelTask occasionally throws NullPointerExceptions.

  - Fixed typos in descriptions of properties.

  - Fix for Bug#68011, Invalid error message noDatetimeSync property instead of noDatetimeStringSync.

02-04-13 - Version 5.1.23

  - Fix for Bug#35653, executeQuery() in Statement.java let "TRUNCATE" queries being executed. "TRUNCATE" and "RENAME" are now filtered for executeQuery().

  - Fix for Bug#65909, referenceThread causes memory leak in Tomcat.
    Abandoned connection cleanup thread was refactored to have static shutdown method.
    If you encountered this leak problem, your application should implement context listener with
    AbandonedConnectionCleanupThread.shutdown() call in contextDestroyed method.

    For example:
       @WebListener
       public class YourThreadsListener implements ServletContextListener {
          public void contextDestroyed(ServletContextEvent arg0) {
             try {
                 AbandonedConnectionCleanupThread.shutdown();
             } catch (InterruptedException e) {
             }
          }
          ...
       }

    Note that if container does not support annotations you should add description to web.xml:
       <listener>
          <listener-class>user.package.YourThreadsListener</listener-class>
       </listener>

  - Added tests for explicit partition selection syntax introduced in 5.6GA.

  - Added support of password expiration protocol. This introduces new boolean connection property disconnectOnExpiredPasswords.
    If disconnectOnExpiredPasswords = true and password expired then connection will be rejected by server with ErrorCode == 1820 (ER_MUST_CHANGE_PASSWORD).
    If disconnectOnExpiredPasswords = false then connection will enter to "sandbox" mode,
    all commands except SET PASSWORD = ... and SET PASSWORD FOR CURRRENT_USER() = ... will cause an error to be thrown.

  - Added tests for EXCHANGE PARTITION syntax introduced in 5.6GA.

  - Added tests for transportable tablespaces syntax introduced in 5.6GA.

  - Added tests for CREATE TABLE syntax changed in 5.6GA: CREATE TABLE ... DATA DIRECTORY = 'absolute/path/to/directory/'

  - Added tests for ALTER TABLE syntax changed in 5.6GA: ALGORITHM and LOCK keywords.

  - Fix for Bug#67954, stack trace used for point-of-origin in log and exception messages
    causes permgen leak with webapp classloader on application redeploy. We no longer store the entire
    stack trace, only the calling class and method, and even then, that only when using the usage advisor
    or when profiling.
    
  - Fix for Bug#11237, useCompression=true and LOAD DATA LOCAL INFILE SQL Command.

  - Static charset/collation maps were updated.

  - Fix for Bug#14260352, difference in Timestamp value returned with rewriteBatchedStatements=true.

  - Fix for Bug#60598, nativeSQL() truncates fractional seconds.

  - Fix for Bug#40279, Timestamp values get truncated when passed as prepared statement parameters.
    This was partly fixed in 5.1.19 but that fix did not cover useLegacyDatetimeCode=true case.

  - Fix for Bug#14665141, Diff results returned from ResultSet and CachedRowSet with new password hashing.
    Test suite modified to don't perform comparison of PASSWORD() results if old_passwords=2
    because with SHA-256 password hashing enabled they are nondeterministic.
    
  - The driver now allows the mechanism for caching MySQL server configuration values replaceable at runtime,
    via the "serverConfigCacheFactory" property. The default is an implementation that is a per-VM concurrent
    map, keyed by URL. The driver will invalidate cache entries when SQLExceptions that indicate communications
    errors are thrown (on the assumption that the server has been or is restarting), or if the server version
    that is being connected to, differs from the one that was present when the cached values were populated.
    
    To replace the default implementation, implement CacheAdapterFactory<String, Map<String, String>>, and
    use the fully-qualified class name of this implementation for "serverConfigCacheFactory".
    
  - Connection.setReadOnly() will take advantage of server-side support for read-only transactions
    present in MySQL-5.6 and newer. Calling .isReadOnly() will incur a round-trip if useLocalSessionState
    is not enabled.

09-06-12 - Version 5.1.22
  - Fix for Bug#57662, Incorrect Query Duration When useNanosForElapsedTime Enabled.

  - Fix for Bug#65503, ResultSets created by PreparedStatement.getGeneratedKeys() are not close()d.

  - Fix for Bug#63800, getVersionColumns() does not return timestamp fields; always empty.
    Added support of ON UPDATE CURRENT_TIMESTAMP for TIMESTAMP and DATETIME fields.

  - Fix for Bug#41752, Can't connect mysqld which character_set_server=ucs2.

  - Fix for Bug#65508, getCharsetNameForIndex() should be faster.

  - Fix for Bug#14563127, Load-balanced connection fails to select valid host, closes connection
    on re-balance.

07-05-12 - Version 5.1.21
  - Added new built-in authentication plugin com.mysql.jdbc.authentication.Sha256PasswordPlugin
    ("sha256_password").

  - Fix for Bug#64731, StringUtils.getBytesWrapped throws StringIndexOutOfBoundsException.

  - Added new built-in authentication plugin com.mysql.jdbc.authentication.MysqlClearPasswordPlugin
    ("mysql_clear_password"). It allows C/J based clients to connect to MySQL accounts which use
    PAM authentication for example. SSL connection required for this authentication method.
    If SSL is not enabled then authentication which requires "mysql_clear_password" will lead to an error.

  - Fix for Bug#13980303, Auth plugin's confidentiality requirements are not checked after Auth Switch Request.

  - Fix for Bug#64205, Connected through Connector/J 5.1 to MySQL 5.5, the error message is garbled.

  - Fix for Bug#37931, Null Pointer Exception Thrown When specifying invalid character_set_results enc.

  - Fix for Bug#36662, TimeUtil.java: MEST mapping n/a.

  - Fix a scalability/memory footprint issue where Object.finalize() was being used on 
    ConnectionImpl to clean up the low-level network connection to MySQL should a 
    connection be abandoned by the application before being cleanly close()d. We now
    track connections in a phantom reference queue, and have a single thread per-vm
    clean these up when the VM notices the connection is no longer referenced by
    anything else.
    
  - Added the ability to add new client-side prepared statement parse info caches by
    implementing com.mysql.jdbc.CacheAdapterFactory and telling the driver to use it
    when "cachePrepStmts=true" via the "parseInfoCacheFactory" configuration property. 
    
  - Implemented JDBC-4.1 methods from Java-7:
  
       - Connection.setSchema(String) - no-op, until we support database==schema in the driver
       - Connection.getSchema() - see above
       - Connection.abort(Executor executor)
       - Connection.setNetworkTimeout(Executor, int)
       - Connection.getNetworkTimeout() throws SQLException;
       - CallableStatement.getObject(int, Class<T>)
       - CallableStatement.getObject(String, Class<T>)
       - DBMD.getPseudoColumns() - returns an empty result set
       - DBMD.generatedKeyAlwaysReturned() - always true for MySQL
       - ResultSet.getObject(int, Class<T>)
       - ResultSet.getObject(String, Class<T>)
       - Statement.closeOnCompletion()
       - Statement.isCloseOnCompletion()

05-02-12 - Version 5.1.20
  - Fix for Bug#64983, 5.1.19 not working with JBoss AS 4.2.3.GA.

  - Fix for Bug#13960556, java.lang.StringIndexOutOfBoundsException in com.mysql.jdbc.PreparedStatement.formatNanos(int nanos).

  - Fix for pluggable authentication tests to run on Windows.

  - Fix for Bug#13897714, NPE in testsuite.regression.StatementRegressionTest.testBug1933() with 5.6.5_m8 server.

  - Fix for Bug#55962, Savepoint identifier is occasionally considered as floating point numbers.

  - Fix for Bug#13955027, SET OPTION syntax was removed starting from 5.6.5 server version.

  - Fix for Bug#13958793, ClassCastException in ConnectionImpl.buildCollationMapping() with 4.1 server.

  - Fix for Bug#36478, Client prepared statement bugged if word 'limit' included in the query.

04-02-12 - Version 5.1.19
  - Fix for Bug#64621, setMaxRows was not correctly processed during CS PS metadata
    collection causing entire resultset to be fetched and possibly leading to OOM.

  - Fix for Bug#63456, MetaData precision is different when using UTF8 or Latin1 tables.
	The problem was in finding maxBytesPerChar through versioned mapping from Java charset to MySQL charset.
	That map returns "utf8mb4" instead "utf8" for server versions starting with 5.5.2.
	CharsetMapping, ConnectionImpl and Field have been reorganized to use static maps INDEX_TO_MYSQL_CHARSET,
	STATIC_CHARSET_TO_NUM_BYTES_MAP instead. Also dynamic maps ConnectionImpl.indexToCustomMysqlCharset
	and ConnectionImpl.mysqlCharsetToCustomMblen have been added for custom charsets.

  - Added support for pluggable authentication via the com.mysql.jdbc.AuthenticationPlugin
    interface (which extends standard "extension" interface). Examples are in
    com/mysql/jdbc/authentication and in testsuite.regression.ConnectionRegressionTest.
    This introduces three new properties:

       authenticationPlugins defines comma-delimited list of classes that implement
       com.mysql.jdbc.AuthenticationPlugin and which will be used for authentication
       unless disabled by "disabledAuthenticationPlugins" property.

       disabledAuthenticationPlugins defines comma-delimited list of classes implementing
       com.mysql.jdbc.AuthenticationPlugin or mechanisms, i.e. "mysql_native_password".
       The authentication plugins or mechanisms listed will not be used for authentication
       which will fail if it requires one of them. It is an error to disable the default
       authentication plugin (either the one named by "defaultAuthenticationPlugin" property
       or the hard-coded one if "defaultAuthenticationPlugin" propery is not set).

       defaultAuthenticationPlugin defines name of a class implementing
       com.mysql.jdbc.AuthenticationPlugin which will be used as the default authentication
       plugin. It is an error to use a class which is not listed in "authenticationPlugins"
       nor it is one of the built-in plugins. It is an error to set as default a plugin
       which was disabled with "disabledAuthenticationPlugins" property. It is an error
       to set this value to null or the empty string (i.e. there must be at least a valid
       default authentication plugin specified for the connection, meeting all constraints
       listed above).

  - Fix for Bug#63526. The problem happens in com.mysql.jdbc.EscapeProcessor#escapeSQL.  The function recognizes the string in the create table statement as an escape sequence (line 136+138). The "if" construct beginning in line 182 tries to match a white-space collapsed version of the string to prefixes for valid jdbc-escapes (till line 300). Since no matching escape sequence is found and no "else" clause is defined, neither the token, nor replacement are added to the resulting escaped SQL string.

  - Fix for Bug#61203, noAccessToProcedureBodies does not work anymore.

  - Fix for Bug#63811, pointless Socket.bind() when using ephemeral ports and interfaces, which limits scalability on some platforms.
    
  - Connection.changeUser() would not check for closed connections, leading to NPEs when this method was called on a closed connection.
	
  - Fix for Bug#63284, memory leak with Failover proxied Statement/PreparedStatement with DBCP due to improper implementation of equals().
    
  - Prepared statements would needlessly allocate a 4K buffer for converting
    streams when no set*Stream() methods had been used.
  
10-03-11 - Version 5.1.18
 
  - Fix for Bug#12565726, not putting the space between VALUES() and ON DUPLICATE KEY UPDATE
	causes C/J a) enter rewriting the query although it has ON UPDATE 
	and b) to generate the wrong query with multiple ON DUPLICATE KEY

  - Fix for Bug#12784170, "process fork failure" errors while running test suite via ant on Windows.
    Added new ant flag, com.mysql.jdbc.junit.fork, which controls whether JUnit will fork new processes
    for testing ("on", default and legacy behavior) or not ("off", required for Windows).  

  - Reverting changes made to ConnectionImpl.java,
    private boolean characterSetNamesMatches function.

  - Added function MYSQL_INDEX_TO_MYSQL_CHARSET to retrieve server charset name
    using index instead of parsing variables to CharsetMapping.java.

  - Completed fix for Bug#61201/12649557, fixed tests failures.
  
  - Fix for Bug#61201/12649557, Can't establish connection when url has
    sessionVariables and characterEncoding. Fix covers only MySQL server 4.1+
    
  - Fix for Bug#61501 - Calling Statement.cancel() on a statement that isn't
    currently executing will cause some later-executed query on the same
    connection to be cancelled unexpectedly. The driver now guards against this
    condition, but it is an underlying server issue. The MySQL statement "KILL QUERY"
    (which is what the driver uses to implement Statement.cancel()) is rather
    non-deterministic, and thus the use of Statement.cancel() should be avoided
    if possible.
    
  - Fix for Bug#61866/12791594 - Calling Statement.getWarnings() after
    Statement.clearWarnings() has been called, returns the "old" warnings.
    
  - Fix for Bug#13036537 - LRUCache was really a least-recently-added cache.

  - Fix for Bug#13036309, Correcting parameter name in maxPerformance.properties.


07-04-11 - Version 5.1.17

  - Fix for Bug#61332 - LIKE not optimized in server when run against I__S tables and no wildcards used.
    Databases/tables with "_" and/or "%" in their names (escaped or not) will be handled by this code path,
	although slower, since it's rare to find these characters in table names in SQL. If there's a "_" or "%"
	in the string, LIKE will take care of that, otherwise we now use = . The only exception is
	information_schema database which is handled separately. Patch covers both getTables() and getColumns().

  - Fix for Bug#61150 - First call to stored procedure fails with "No Database Selected".
	The workaround introduced in DatabaseMetaData.getCallStmtParameterTypes to fix
	the bug in server where SHOW CREATE PROCEDURE was not respecting lower-case table names
	is misbehaving when connection is not attached to database and on non-casesensitive OS.

  - Fix for Bug#61105 - Avoid a concurrent bottleneck in Java's character set
    encoding/decoding when converting bytes to/from Strings.
    
04-21-11 - Version 5.1.16

  - Partial fix for BUG#54135 - setQueryTimeout unsafe across VIP. Fix prevents c/J from 
    killing the right ConnectionID but on wrong server.

  - Fix for BUG#57808 - wasNull not set for DATE field with value 0000-00-00
	in getDate() although zeroDateTimeBehavior is convertToNull.

  - Fix for Bug#54425 - Bypassing the server protocol bug where DB should be null-terminated
    whether it exists or not. Affects COM_CHANGE_USER.
	
  - Fix for Bug#60313 (11890729), bug in 
    com.mysql.jdbc.ResultSetRow.getTimestampFast().

  - Fix for bug 11782297, DBMD.getTables (so thus getColumns too) fails with 
    table names containing dot (like "junk_[Sp:e,c/ C-h+a=.r]").
  
  - Added the ability to determine if the connection is against a server on the 
    same host via the Connection.isServerLocal() method.
    
  - Fix for bug 12325877, Setting "autoReconnect=true" and 
    "cacheServerConfiguration=true" would cause connections created after
    an existing connection fails to have non-existent values for server
    variables which lead to exceeding of max allowed packet exceptions when the
    new connections were used.

02-08-11 - Version 5.1.15

   - Fix for Bug#38367, parameters metadata did not reflect the fact that NULL is allowed 
     parameter value. So DatabaseMetaData.getProcedureColumns will set isNullable member to
	 java.sql.DatabaseMetaData.procedureNullable now.

   - Completed fix for Bug#27916.

   - Fix for Bug#59224, adding 5.5 reserved words to DatabaseMetaData.getSQLKeywords().

   - Fixed an issue where statement comments set via Connection.setStatementComment()
     weren't represented in autoGenerateTestcaseScript=true output.
     
   - Added ability to include the current java thread dump in the exception message
     given for deadlock/wait lock timeout exceptions, enable with 
     "includeThreadDumpInDeadlockExceptions=true" in your JDBC url.

   - Added ability to include current thread name as a statement comment visible
     in MySQL's "SHOW PROCESSLIST" and Innodb deadlock diagnostics, enable with
     "includeThreadNamesAsStatementComment=true".
     
   - Added an SLF4J logging adapter. Enable by adding setting the connection 
     property "logger" to "Slf4JLogger" and placing the appropriate bridge
     from SLF4J to the logging framework of choice in your CLASSPATH. As with
     other Connector/J logging adapters, the log category name used by the 
     driver is "MySQL". See http://www.slf4j.org/manual.html for more details. 
     
12-06-10 - Version 5.1.14

   - Fix for Bug#58728, NPE in com.mysql.jdbc.jdbc2.optional.StatementWrappe.getResultSet()
     if rs is null. Regression test case added to Statement regression tests.

   - Fix for Bug#58751, DatabaseMetadata.getIndexInfo() CARDINALITY now clamped
     to Integer.MAX_VALUE.

   - Fix for BUG#58590
   - Testsuite.Simple.DateTest, MetadataTest, NumbersTest and StatementsTest cleaned and fixed.

   - Testsuite.simple, ConenctionTest & DataSourceTest are up to date. Major rework on 
     ConnectionTest.testDeadlockDetection (Sveta) and testUseCompress.
   
   - Testsuite.simple, CallableStatementTest & CharsetTests are up to date.
   
   - Testsuite.regression SubqueriesRegressionTest and StringRegressionTest are up to date.

   - Testsuite.regression MicroPerformanceRegressionTest, NumbersRegressionTest, PooledConnectionRegressionTest,
     ResultSetRegressionTest are up to date.

   - Testsuite.regression.MetaDataRegressionTest up to date.
   
   - Typo in StatementRegressionTest.testLikeWithBackslashes fixed. StatementRegressionTest
     is up to date.

   - Fix for Bug#58232 - CallableStatement fails to fetch OUT parameter against 5.5 server
   
   - Testsuite.regression.Connection, tests for BUG#45419 refined by Todd so not to cause failures.

   - Testsuite.regression.CallableStatement, tests for BUG#26959 failing against 5.5+ server.

   - Bringing testsuite.regression.CachedRowsetTest up to date.

   - Bringing BLOBregression tests up to date.

   - Fix for Bug#58042 - Statements test failure not handled.

   - Fix for Bug#57850 - Refresh SELECT statement doesn't use correct data type.
     Added Field.valueNeedsQuoting (private final boolean) and protected boolean getvalueNeedsQuoting().
	 UpdatableResultSet refresher and updater call upon this value now.
	 
   - Removing commented source in fix for Bug#57697
   - Fix for Bug#57697 - Metadata getTables() was not checking for table_name already been quoted.
   - Fix for Bug#57694 - 3byte UTF8 can not be used with 5.5.3+ server.
   - Fix for Bug#57701 - StatementsTest.testBatchRewriteErrors() failing on new servers.
   
   - Fix for Bug#54756 - Cannot retrieve data from ResultSet by column name from a Sphinx daemon.
     We were relying only on "server version string" passed. Now, determining
	 server version is done via protocol flags too, where applicable.

   - Fix for Bug#57022 - cannot execute a store procedure with output parameters,
     database parameter was ignored in db.sp notation. The fix is to "sanitize" 
	 db.sp call just like in patch for noAccessToProcedureBodies. BaseTestCase
	 extended with createDatabase and dropDatabase. Regression test added.

   - Fix for Bug#57262 - "useOldUTF8Behavior" behavior was broken since 5.1.3,
     now explicitly sets connection character set to latin1 ("SET NAMES latin1")
     during connection post-handshake process.
     
   - Patch for problem where "noAccessToProcedureBodies=true" was causing 
     "underprivileged" user not to have access to procedures created by him.

   - Patch for Bug#56305, unhandled NPE in DatabaseMetaData.java when calling 
     wrong-cased function without access to mysql.proc. Although simple by 
     itself, some more enhancements were needed for everything to function 
     properly.  So, along with catching potential NPE due to server bug, a 
     guard against calling JDBC functions with db_name.proc_name notation was 
     also added. Necessary changes added to StringUtils.java too.

   - Added ability to load-balance while auto-commit is enabled.  This 
     introduces two new properties:

       loadBalanceAutoCommitStatementThreshold defines the number of matching 
       statements which will trigger the driver to (potentially) swap physical 
       server connections, 

       loadBalanceAutoCommitStatementRegex defines the regular expression 
       against which statements must match.  The default values (0 and blank, 
       respectively) retain the previously-established behavior that 
       connections with auto-commit enabled are never balanced.  Feature 
       request documented in Bug#55723.

   - Minor fix in getProcedureColumns() DisplaySize for Bug#51712. Fix for 
     Bug#41269 is not complete without this.  getColumnDisplaySize on a 
     ResultSet already consisting of metadata is now functional thanks to 
     Bogdan.

   - Minor fix for Bug#55217, return 4 as a result of DataBaseMetadata.getJDBCMajorVersion() as per manual.

   - Added support for hosts specified in the URL of the form: 
     address=(key=value), supported keys are:
       
       (protocol=tcp or pipe (for named pipes on Windows)
       (path=[] for named pipes)
       (host=[]) for TCP connections 
       (port=[]) for TCP connections 
       
       An example would be:
       
       jdbc:mysql://address=(protocol=tcp)(host=localhost)(port=3306)(user=test)/db
       
      Any other parameters are treated as host-specific properties that follow 
      the conventions of the JDBC URL properties. This now allows per-host 
      overrides of any configuration property for multi-host connections 
      (failover, loadbalance, replication). We do recommend that the overrides 
      are limited to user, password, network timeouts and statement and 
      metadata cache sizes. Unexpected behavior may be observed with other 
      per-host overrides.

    - Fix for Bug#56099 - Added support for JDBC4-specific functionality when 
      using load-balanced connections.

    - Fix for Bug#56200 - Added diagnostic information to SQLException message 
      thrown when a closed load-balanced connection is reused.  This 
      information will identify the conditions which caused the connection to 
      be closed.
      
    - Fix for Bug#56429 - When using Connector/J configured for failover 
      (jdbc:mysql://host1,host2,... URLs), the non-primary servers re-balance 
      and spawned new idle connections when the transactions on the master were
      committed or rolled-back, eventually exceeding max_connections. It was 
      also discovered that session state (autocommit, isolation level, catalog)
      wasn't  being copied from the primary connection to secondary 
      connections correctly because of the same changes that caused this bug, 
      and this was fixed as well.
     
    - Fix for Bug#56706 - Ensure read-only state is synchronized when new 
      load-balanced connections are selected.
      
    - Fixed Bug#56955 - Connection properties "trustCertificateKeyStoreType" 
      and "clientCertificateKeyStoreType" have invalid defaults, therefore 
      connections that specify "useSSL" will sometimes fail with exceptions 
      from JSSE unless "JKS" has been specified for both of these properties. 
      The default value for these properties is now "JKS", and thus it no 
      longer has to be specified.
      
    - Fixed Bug#56979 - Improper connection closing logic leads to TIME_WAIT 
      sockets on server
      
    - Fixed Bug#57380 - DatabaseMetaData.supportsMultipleResultSets() now returns
      true when connected to a 4.1 version or later server.
      
    - Fixed Bug#58706 - Failover connections didn't honor "failOverReadOnly=false", and in some
      situations would not fall back.
      
    - Removed logging integrations with log4j and apache-commons-logging due to license 
      incompatibility. Replacing with SLF4J integration in next release.

06-24-10 - Version 5.1.13

   - Minor fix in previous patch for Bug#51904. Function ConnectionImpl.setCatalog() was passed quoted argument thus breaking with "...for the right syntax to use near 'test``'"
	  
    - Fix for Bug#51912 - Passing NULL as cat. param to getProcedureColumns with !nullCatalogMeansCurrent
	
    - Fix for Bug#52167 - Can't parse parameter list with special characters inside
	
    - Fix for Bug#51904 - getProcedureColumns() always returns PROCEDURE_CAT result column as NULL
	
    - Fix for Bug#51712 - Display Size is always 0 for columns returned by getProcedureColumns()

    - Fix for Bug#51908 - db variable might have end up unassigned when calling
      getProcedureColumns()/Functions(). This is a followup on code changes made
      for Bug#51022.
    
    - Fixed Bug#51266 - jdbc:mysql:loadbalance:// would stick to the first
      host in the list in some cases, especially exacerbated if the host was
      down.
      
    - Replaced URLs of the form jdbc:mysql://host-1,host-2 with a composite of
      a normal connection and a jdbc:mysql:loadbalance:// connection for more 
      robustness and cleaner code.
      
    - Fixed BUG#51643 - Connections using jdbc:mysql:loadbalance:// would 
      have statements (and prepared statements) that did not have their connections
      changed upon commit()/rollback(), and thus applications that held statement
      instances past commit()/rollback() could have data written to or read from
      un-intended connections.
      
    - Fixed BUG#51666 - StatementInterceptors were never "un-safed" after connection 
      establishment, causing interceptors which returned result sets pre/post execution
      would not work.
      
    - Fixed BUG#51783 - Load-balanced connections could throw a SQLException
      incorrectly on commit() or rollback().  This was not caused by failures in commit
      or rollback, but rather by the possibility that the newly-selected physical
      connection was stale.  Added logic to catch and retry if this happens, up to
      the number of hosts specified for load-balancing.  Also added new property,
      loadBalanceValidateConnectionOnSwapServer, which controls whether to explicitly
      ping the selected host (otherwise, the host is presumed to be up, and will only
      be noticed if auto-commit or transaction isolation state needs to be set and
      fails).
      
    - Added loadBalancePingTimeout property to allow a specific timeout to be set
      for each ping executed against the servers.  This ping is executed when the
      physical connections are rebalanced (commit/rollback or communication exception),
      or when a query starting with (exactly) "/* ping */" is executed.  The latter
      causes each open underlying physical connection to be pinged.

    - Fixed BUG#51776 - Connection.rollback() could swallow exceptions incorrectly.

    - Fixed BUG#52231 - Differences in definitions of which SQLExceptions trigger
      a failover event could result in failure to try more than a single host in 
      certain situations.
      
    - Fixed BUG#52534 - Performance regression using load-balanced connection.  

    - More aggressively purge the statement timeout timers after they've been cancelled to
      trade time for memory. This purge only happens if statement timeouts are in use.
      
    - Added management of running load-balanced connections.  Statistics can be obtained,
      and hosts added/dropped via com.mysql.jdbc.ConnectionGroupManager or the JMX
      implementation.  This functionality is enabled by setting the new paramenter,
      loadBalanceConnectionGroup to the name of the logical grouping of connections.
      All load-balanced connections sharing the same loadBalanceConnectionGroup value,
      regardless of how the application creates them, will be managed together.  To
      enable JMX-based management, set loadBalanceEnableJMX=true and ensure that remote
      JMX is enabled in the JRE (eg, use -Dcom.sun.management.jmxremote).
      
    - Added loadBalanceExceptionChecker property, which takes a fully-qualified class
      name implementing com.mysql.jdbc.LoadBalancedExceptionChecker interface.  This
      allows custom evaluation of SQLExceptions thrown to determine whether they should
      trigger failover to an alternate host in load-balanced deployments.  The default
      is com.mysql.jdbc.StandardLoadBalanceExceptionChecker.
      
    - Added two new properties which allow more flexibility in determining which
      SQLExceptions should trigger failover in a load-balanced deployment.  The new
      loadBalanceSQLStateFailover property takes a comma-delimited list of SQLState
      codes which are compared to the SQLState of the SQLException (matching done
      with trailing wildcard), while loadBalanceSQLExceptionSubclassFailover takes
      a comma-delimited list of fully-qualified class/interface names, against
      which the SQLException is checked to determine if it is an instance of any.
      Matches trigger failover to an alternate host.
      
    - Fixed Bug#51704 - Re-written batched statements don't honor escape processing 
      flag of their creator.
      
    - Fixed Bug#43576 - Sometimes not able to register OUT parameters for 
      CallableStatements.
      
    - Fixed Bug#54175 - Driver doesn't support utf8mb4 for servers 5.5.2 and newer. The
      driver now auto-detects servers configured with character_set_server=utf8mb4 or
      treats the Java encoding "utf-8" passed via "characterEncoding=..." as utf8mb4 in
      the "SET NAMES=" calls it makes when establishing the connection. 
    
02-18-10 - Version 5.1.12

    - NO_INDEX_USED and NO_GOOD_INDEX used were only being set when profileSQL 
      was set to "true", and in some cases their values were reversed.

    - Fix for Bug#51022 - conn.getMetaData().getProcedures("schema",null,"%"); 
      returns all stored procedures from all databases and not only for given 
      one.
	
    - Fixed Bug#50538 - ${svn.revno} shows up in DBMD.getDriverVersion().
    
    - Removed usage of timestamp nanoseconds in PreparedStatement.setTimestamp(),
      as long as Bug#50774 exists in the server and there's no real support
      for nanos/micros in TIMESTAMPs, avoid the performance regression usage of 
      them causes.

    
01-20-10 - Version 5.1.11
 
    - Fix for BUG#50288 - NullPointerException possible during invalidateCurrentConnection() for load-balanced
      connections.
 
    - Fix for BUG#49745 - deleteRow() for updatable result sets can cause full table scan because escaped hex 
      values are used for primary key identifiers.
 
    - Fix for BUG#49607 - Provide Connection context in ExceptionInterceptor.
 
    - Fix for BUG#48605 - Ping leaves closed connections in liveConnections, causing subsequent Exceptions when
      that connection is used.
 
    - Fix for BUG#48442 - Load-balanced Connection object returns inconsistent results for hashCode() and equals()
      dependent upon state of underlying connections.
 
    - Fix for BUG#48172 - Batch rewrite requires space immediately after "VALUES"
    
    - Statement Interceptors didn't completely intercept server-side prepared statements.
    
    - Fix for BUG#48486 Cannot use load balanced connections with MysqlConnectionPoolDataSource.
    
    - Fix for Bug#32525 - "noDatetimeStringSync" doesn't work for server-side prepared statements. Now it does.

    - Hooked up exception interceptors so they get called now.
    
    - Rev'd the statement interceptor interface to pass on some server flags, warning counts and errors. See 
      the com.mysql.jdbc.StatementInteceptorsV2 interface for more details. The driver will create adaptors to
      transparently convert older implementations to the newer interface at runtime.
      
    - Statement Interceptors are now enabled at connection instantiation, but 
      can not return result sets (they will be ignored)  until the connection 
      has bootstrapped itself. If during the init() method your interceptor 
      requires access to the connection itself, it should ensure that methods 
      that might throw exceptions if the connection is closed should handle 
      this in a robust manner.
      
    - "Replication" connections (those with URLs that start with 
      jdbc:mysql:replication) now use a jdbc:mysql:loadbalance connection
      under the hood for the slave "pool". This also means that one can set
      load balancing properties such as "loadBalanceBlacklistTimeout" and
      "loadBalanceStrategy" to choose a mechanism for balancing the load and
      failover/fault tolerance strategy for the slave pool. This work was done
      in order to fix Bug#49537.
      
    - Fixed Bug#36565 - permgen leak from java.util.Timer. Unfortunately no great
      fix exists that lets us keep the timer shared amongst connection instances, so
      instead it's lazily created if need be per-instance, and torn down when the 
      connection is closed.
      
    - Fixed BUG#49700 - Connections from ConnectionPoolDataSource don't
      maintain any values set with "sesssionVariables=...". This was a bug
      in Connection.changeUser()/resetServerState(), we now resubmit the
      session variables during the execution of these methods.
    
09-22-09 - Version 5.1.10

    - Fix for BUG#47494 - Non standard port numbers in the URL are not honored.

09-16-09 - Version 5.1.9

    - The driver has been OSGi-ified. The bundle symbolic name is "com.mysql.jdbc", see META-INF/MANIFEST.MF to see
      what interfaces we export.
      
    - Fixed BUG#45040, adding missing tags from SVN import to BZR branch for
      5.1.
      
    - Fix for a variant of Bug#41484 - ResultSet.find*(String) failed when using cached result set
      metadata.
      
    - Fixed BUG#46637 - When the driver encounters an error condition that causes it to create a 
      CommunicationsException, it tries to build a friendly error message that helps diagnose 
      what is wrong. However, if there has been no network packets received from the server, 
      the error message contains bogus information like:

      "The last packet successfully received from the server was 1,249,932,468,916 milliseconds ago.  
      The last packet sent successfully to the server was 0 milliseconds ago."
      
      Now the error message states that it has never received any packets from the server in this
      scenario.
      
    - Added a new option, "queryTimeoutKillsConnection", when set to "true" will cause timeouts set
      by Statement.setQueryTimeout() to forcibly kill the connection, not just the query.
      
    - Fixed BUG#32216, "PORT" property filled in by Driver.parseURL() not always present. The driver 
      will now always fill in the "PORT" (using 3306 if not specified) property, and the "HOST" property 
      (using "localhost" if not specified) when parseURL() is called. The driver also parses a list of hosts 
      into HOST.n and PORT.n properties as well as adding a property "NUM_HOSTS" for the number of hosts 
      it has found. If a list of hosts is passed to the driver, "HOST" and "PORT" will be set to the 
      values given by "HOST.1" and "PORT.1" respectively. This change has centralized and cleaned up a large
      swath of code used to generate lists of hosts, both for load-balanced and fault tolerant connections and
      their tests.
      
    - Fixed the ResultSet side of BUG#23584 - Calendar discared when retrieving dates from server-side prepared
      statements. The other cases of this bug were fixed when "useLegacyDatetimeCode=false" became the default.

    - Fixed Bug#44324 - Data truncation exceptions did not return the vendor error code from the server. Note that
      the vendor error code is not hard-coded to 1265 as in the bug report, because the server returns different
      error codes for different types of truncations, and we did not want to mask those.
      
    - Fixed Bug#27431 - ResultSet.deleteRow() advances the cursor. The driver now places the cursor on the prior
      row in the result set, or before the start of the result set if the result set is empty after the deletion.
      
    - Fixed Bug#43759 - ResultSet.deleteRow() generates corrupt DELETE statement for primary keys with binary
      data.
      
    - Fixed Bug#46925 - Suspendable XA connections were not pinned to the XID for the global transaction, leading
      to failure when attempting to suspend/resume/commit from different logical XA connections.
      
    - Fixed Bug#44508 - DatabaseMetadata.getSuperTypes() returns result set with incorrect column names.
      
    - Fixed Bug#46788 - Batched prepared statements with ON DUPLICATE KEY UPDATE are rewritten incorrectly when
      when there are parameters as part of the UPDATE clause. Statements of this form can not be rewritten
      as multi-value INSERTs so they are rewritten into multi-statements instead.

07-16-09 - Version 5.1.8
    - Fixed BUG#44588 - Fixed error message for connection exceptions when
      streaming result sets are used.
      
    - Modified/fixed test cases using UnreliableSocketFactory.

    - Fixed BUG#43421 - Made doPing() global blacklist-aware, so that it does not
      throw Exceptions when at least a single load-balanced server is available.

    - Fixed BUG#43071 - Specifying ASCII encoding for converting seed String to
      byte array; allowing system default encoding to be used causes auth failures
      on EBCDIC platforms.

    - Fixed BUG#43070 - traceProtocol parameter isn't configured early enough to
      capture handshake protocol.

    - Fixed BUG#41161 - PreparedStatement.addBatch() doesn't check for all parameters
      being set, which leads to a NullPointerException when calling executeBatch() and
      rewriting batched statements into multi-value or multi-statement statements.

    - Fixed BUG#42055 - ConcurrentModificationException possible when removing items
      from global blacklist.
      
    - Fixed Bug #42309 - Statement.getGeneratedKeys() returns 2 keys when
      using ON DUPLICATE KEY UPDATE
      
    - Fixed some quoting of substituted parameter issues in localized error messages.
    
    - Added a version check around getting the variable 'auto_increment_increment' for
      servers < 5.0.2, which quiets down a warning message that the driver would log
      when connecting to MySQL-4.1 or older.
      
    - The driver will automatically disable elideSetAutoCommit and useLocalTransactionState
      if it detects a MySQL server version older than 6.0.10 with the query cache enabled, due
      to Bug#36326 which can cause the server to report bogus transaction state.
      
    - Fixed a performance regression (Bug#41532) in rewritten batched inserts when "ON DUPLICATE KEY" 
      was present.
      
      Fixes include an improvement to token searching in the statement, and the ability for the driver
      to rewrite prepared statements that include "ON DUPLICATE KEY UPDATE" into multi-valued inserts as
      long as there is no use of LAST_INSERT_ID() in the update clause (as this would render 
      getGeneratedKey() values incorrect).
      
    - Fixed Bug#44056 - Statement.getGeneratedKeys() retains result set instances until statement is closed,
      thus causing memory leaks for long-lived statements, or statements used in tight loops.
      
    - Fixed issues with server-side prepared statement batch re-writing caused by the fix to Bug#41532.
      Rewriting of batched statements now works the same between normal prepared statements and server-side
      prepared statements.
      
    - Fixed Bug#44862 - getBestRowIdentifier does not return resultset as per JDBC API specifications

    - Fixed Bug#44683 - getVersionColumns does not return resultset as per JDBC API specifications

    - Fixed Bug#44865 - getColumns does not return resultset as per JDBC API specifications

    - Fixed Bug#44868 - getTypeInfo does not return resultset as per JDBC API specifications

    - Fixed Bug#44869 - getIndexInfo does not return resultset as per JDBC API specifications

    - Fixed Bug#44867 - getImportedKeys/exportedKeys/crossReference doesn't have correct type for DEFERRABILITY

    - Fixed Bug#41730 - SQL Injection when using U+00A5 and SJIS
    
    - Fixed Bug#43196 - Statement.getGeneratedKeys() doesn't return values for UNSIGNED BIGINTS with values > Long.MAX_VALUE.
      Unfortunately, because the server doesn't tell clients what TYPE the auto increment value is, the driver can't consistently 
      return BigIntegers for the result set returned from getGeneratedKeys(), it will only return them if the value is > Long.MAX_VALUE. 
      If your application needs this consistency, it will need to check the class of the return value from .getObject() on the 
      ResultSet returned by Statement.getGeneratedKeys() and if it's not a BigInteger, create one based on the java.lang.Long that 
      is returned.
      
    - Fixed Bug#38387 - "functionsNeverReturnBlobs=true" now works for SQL functions that return binary/binary collation VAR_STRINGS.

    - Fixed Bug#45171 - Connection.serverPrepareStatement() returns wrong default result set types
    
    - Fixed Bug #43714 - useInformationSchema with
      DatabaseMetaData.getExportedKeys() throws exception

    - Fixed Bug #42253 - multiple escaped quotes cause exception from
      EscapeProcessor

    - Fixed Bug #41566 - Quotes within comments not correctly ignored by
      statement parser

    - Fixed Bug #41269 - DatabaseMetadata.getProcedureColumns() returns
      wrong value for column length

    - Fixed Bug #40439 - Error rewriting batched statement if table name
      ends with "values".

    - Fixed Bug #41484 Accessing fields by name after the ResultSet is closed throws
      NullPointerException.

    - Fixed Bug #39426 - executeBatch passes most recent PreparedStatement params
      to StatementInterceptor
      
    - Support use of INFORMATION_SCHEMA.PARAMETERS when "useInformationSchema" is set "true" and the view exists
      for DatabaseMetaData.getProcedureColumns() and getFunctionColumns().
      
    - When "logSlowQueries" is set to "true", and the driver has made a connection to a server that has suport
      for the SERVER_QUERY_WAS_SLOW flag in the protocol, the query will be logged if the server indicates the
      query has passed the slow query threshold.

    - Added new property, "maxAllowedPacket" to set maximum allowed packet size to
      send to server.

10-22-08 - Version 5.1.7
	- Fixed BUG#33861 - Added global blacklist for LoadBalancingConnectionProxy and
	  implemented in RandomBalanceStrategy and BestResponseTimeBalanceStrategy.
	  Added new property, "loadBalanceBlacklistTimeout", to control how long a
	  server lives in the global blacklist.
	  
	- Fixed BUG#38782 - Possible IndexOutOfBoundsException in random load balancing
	  strategy.
	  
	- Fixed BUG#39784 - invalidateCurrentConnection() does not manage global blacklist
	  when handling connection exceptions.

	- Fixed BUG#40031 - Adding support for CallableStatement.execute() to call
	  stored procedures that are defined as NO SQL or SQL READ DATA when failed
	  over to a read-only slave with replication driver.

	- Fixed BUG#35170- ResultSet.isAfterLast() doesn't work with for
	  streaming result sets.
	  
	- Fixed BUG#35199 - Parse error for metadata in stored function.
	
	- Fixed BUG#35415 - When result set is from views without access to underlying
	  columns and is opened with CONCUR_UPDATABLE, don't throw SQLExceptions when
	  checking updatability due to access permissions, instead return
	  CONCUR_READONLY from getConcurrency.
	  
	- Fixed BUG#35666 - NullPointerException when using "logSlowQueries=true" with
	  server-side prepared statements enabled.
	  
	- Fixed BUG#35660 - Calling equals() on connections created with "jdbc:mysql:loadbalance:"
	  URLs did not have the same behavior as "plain" connections. The behavior we use
	  is the implementation in java.lang.Object, load-balanced connections just happened
	  to be using a java.lang.reflect.Proxy which required some custom behavior in 
	  equals() to make it work the same as "plain" connections.
	  
	  Note that there is no *specified* equals contract for JDBC connections in the
	  JDBC specification itself, but the test makes sure that our implementation is
	  at least consistent.
	    
	- Fixed BUG#35810 - Properties set in URLs and then passed to DataSources via setUrl() 
	  did not take effect in certain circumstances. This also fixes related bugs BUG#13261 and
	  BUG#35753.
	  
	- Fixed BUG#36051 - ResultSet.getTime() won't accept value of '24' for hours component of
	  a java.sql.Time.
	  
	- Fixed BUG#36830 - DBMD.getColumns() doesn't return correct COLUMN_SIZE for SET columns. The
	  logic wasn't accounting for the ","s in the column size.
	  
    - Fixed BUG#35610, BUG#35150- ResultSet.findColumn() and ResultSet.get...(String) doesn't allow
      column names to be used, and isn't congruent with ResultSetMetadata.getColumnName().
      
      By default, we follow the JDBC Specification here, in that the 4.0 behavior
	  is correct. Calling programs should use ResultSetMetaData.getColumnLabel() to dynamically determine
	  the correct "name" to pass to ResultSet.findColumn() or ResultSet.get...(String) whether or not the
	  query specifies an alias via "AS" for the column. ResultSetMetaData.getColumnName() will return the
	  actual name of the column, if it exists, and this name can *not* be used as input to ResultSet.findColumn()
	  or ResultSet.get...(String).
	  
	  The JDBC-3.0 (and earlier) specification has a bug, but you can get the buggy behavior
	  (allowing column names *and* labels to be used for ResultSet.findColumn() and get...(String)) by setting 
	  "useColumnNamesInFindColumn" to "true".
	
	- Fixed BUG#35489 - Prepared statements from pooled connections cause NPE when closed() under JDBC-4.0.
	
	- Added connection property "useLocalTransactionState" which configures if the driver use the in-transaction 
	  state provided by the MySQL protocol to determine if a commit() or rollback() should actually be sent to the database.
	  (disabled by default).
	  
	- Use socket timeouts for JDBC-4.0's Connection.isValid(int timeout) instead of timer tasks, for scalability. As a side effect
	  internally, any communications with the database can use a timeout different than the configured timeout, but this isn't currently
	  used.
	  
	- The number and position of columns for "SHOW INNODB STATUS" changed in MySQL-5.1, which caused the 
	  "includeInnodbStatusInDeadlockExceptions" feature to not show data about the deadlock.
	  
	- Implemented support of INFORMATION_SCHEMA for DatabaseMetadata.getTables() (views there are available as "SYSTEM TABLE"), and thus
	  also made INFORMATION_SCHEMA tables available via DatabaseMetadata.getColumns().
	  
	- Fixed BUG#39352, "INSERT ... ON DUPLICATE KEY UPDATE" doesn't return "0" for un-affected rows. This requires the driver to not
	  send the "CLIENT_FOUND_ROWS" flag to the server when it connects if the connection property "useAffectedRows" is set to "true", 
	  which breaks JDBC-compliance, but currently there is no other way to get correct return values from the server.
	  
	- Fixed BUG#38747 - ResultSets in "streaming" mode throw an exception when closed when the connection is set as "read-only".
	  
	- Fixed BUG#37570 - Can't use non-latin1 passwords. Added connection property "passwordCharacterEncoding". Leaving this set to 
	  the default value (null), uses the platform character set, which works for ISO8859_1 (i.e. "latin1") passwords. For passwords 
	  in other character encodings, the encoding will have to be specified with this property, as it's not possible for the driver to 
	  auto-detect this.
	  
	- Fixed BUG#39911 - We don't retrieve nanos correctly when -parsing- a string for a TIMESTAMP. MySQL itself doesn't support micros
	  or nanos in timestamp values, but if they're stored as strings, historically we try and parse the nanos portion as well. 
	  Unfortunately we -interpreted- them as micros. This fix includes correcting that behavior, and setting the milliseconds portion of
	  such TIMESTAMPs to a correct value as well.
	  
	- Fixed BUG#39962 - ResultSet.findColumn() is slow for applications that call it too often (we're looking at -you- Hibernate). We're
	  using TreeMaps to get case-insensitive comparisons (required for JDBC compliance), but they can be slower than hash maps, so using the
	  approach Alex Burgel points out in this bug seems to help.
	  
	- Fixed BUG#39956 - Statement.getGeneratedKeys() doesn't respect the 'auto_increment_increment' value. We now grab the *session-scoped* 
	  value, and use that. Beware that using "cacheServerConfig=true" will cause us to cache this value, so new connections won't see changes
	  that are applied via something like "init-sql".
	  
	- Fixed BUG#39611 - ReplicationConnection never sends queries to last host in slave list.
	
	- Fixed BUG#34185 - Statement.getGeneratedKeys() does not raise exception when statement was not 
	  created with Statement.RETURN_GENERATED_KEYS flags.
	  
	- Using autoGenerateTestcaseScript=true now logs all statements, regardless or not if they cause errors when processed by MySQL.
	  A "clock" value (millis since epoch) was added in the comment that is pre-pended with the idea that it can then be used
	  when post-processing output to sequence things correctly for a multi-threaded testcase, or to replay the test case with the
	  correct think times.
	
03-06-08 - Version 5.1.6

    - JDBC-4.0-ized XAConnections and datasources.
    
    - Fixed BUG#31790 MysqlValidConnectionChecker 
      doesn't properly handle ReplicationConnection
    
    - Fixed Bug#20491 - DatabaseMetadata.getColumns() doesn't
      return correct column names if connection character set
      isn't UTF-8. (There was a server-side component of this that
      was fixed late in the 5.0 development cycle, it seems, this
      is the last piece that fixes some loose ends in the JDBC
      driver). This fix touches *all* metadata information coming
      from the MySQL server itself.
      
    - Fixed MysqlIO.nextRowFast() to only attempt to read server
      warning counts and status if talking to a 4.1 or newer server
      (fixes a hang when reading data from 4.0 servers).
      
    - Made profiler event handling extensible via the "profilerEventHandler"
      connection property.
      
    - Fixed Bug#31823 - CallableStatement.setNull() on a stored function would 
      throw an ArrayIndexOutOfBounds when setting the last parameter to null when calling setNull().

    - Added SSL-related configuration property "verifyServerCertificate". If set to "false", the driver won't verify 
      the server's certificate when "useSSL" is set to "true".
      
      When using this feature, the keystore parameters should be specified by the 
      "clientCertificateKeyStore*" properties, rather than system properties, as the JSSE doesn't
      make it straightforward to have a non-verifying trust store and the "default" key store.
      
    - Fixed ResultSetMetadata.getColumnName() for result sets returned from
      Statement.getGeneratedKeys() - it was returning null instead of
      "GENERATED_KEY" as in 5.0.x.
      
    - More applicable fix for the "random" load balance strategy in the face
      of node non-responsive, it re-tries a *different* random node, rather 
      than waiting for the node to recover (for BUG#31053)
      
    - Fixed BUG#32577 - no way to store two timestamp/datetime values that happens
      over the DST switchover, as the hours end up being the same when sent as
      the literal that MySQL requires.

      Note that to get this scenario to work with MySQL (since it doesn't support
      per-value timezones), you need to configure your server (or session) to be in UTC,
      and tell the driver not to use the legacy date/time code by setting
      "useLegacyDatetimeCode" to "false". This will cause the driver to always convert
      to/from the server and client timezone consistently.
      
      This bug fix also fixes BUG#15604, by adding entirely new date/time handling
      code that can be switched on by "useLegacyDatetimeCode" being set to "false" as
      a JDBC configuration property. For Connector/J 5.1.x, the default is "true",
      in trunk and beyond it will be "false" (i.e. the old date/time handling code, warts
      and all will be deprecated).
      
    - Fixed BUG#32877 - Load balancing connection using best response time would incorrectly
      "stick" to hosts that were down when the connection was first created.
      
      We solve this problem with a black list that is used during the picking of new hosts.
      If the black list ends up including all configured hosts, the driver will retry for
      a configurable number of times (the "retriesAllDown" configuration property, with a default
      of 120 times), sleeping 250ms between attempts to pick a new connection.
      
      We've also went ahead and made the balancing strategy extensible. To create a new strategy,
      implement the interface com.mysql.jdbc.BalanceStrategy (which also includes our standard
      "extension" interface), and tell the driver to use it by passing in the
      class name via the "loadBalanceStrategy" configuration property. 
      
    - Fixed BUG#30508 - ResultSet returned by Statement.getGeneratedKeys() is not closed 
      automatically when statement that created it is closed.
      
    - Added two new connection properties, "selfDestructOnPingSecondsLifetime" and 
      "selfDestructOnPingMaxOperations" designed to control overall connection lifetime
      (useful to reclaim resources on the server side) for connection pools that don't have such a 
      facility. 
      
      The driver will consult the values of these properties when a ping is sent, either through 
      calling Connection.ping(), issuing the "ping marker" query (any query that starts with 
      "/* ping */"), or when using JDBC-4.0, calling Connection.isValid(). 
      
      If the connection has issued too many operations, or is too old, the driver will
      throw a SQLException with the SQLState of "08S01" at the time of the ping, which
      will cause the connection to be invalidated with most pools in use today.
      
    - Fixed issue where driver could send invalid server-side prepared statement 
      IDs to the server when the driver was setup to do auto-reconnect as the
      connection could get set up enough to start sending queries on one thread,
      while the thread that "noticed" the connection was down hasn't completed
      re-preparing all of the server-side prepared statements that were open when
      the connection died.
      
      Potentially fixes cause for bug 28934. Potentially fixes other possible race
      conditions where one thread that has created a connection "shares" it with other
      threads if the connection is reconnected due to auto-reconnect functionality.
      
    - Fixed BUG#33823 - Public interface ResultSetInternalMethods with reference to 
      non-public class com.mysql.jdbc.CachedResultSetMetaData.
      
    - For any SQLException caused by another Throwable, besides dumping the message or stack
      trace as a string into the message, set the underlying Throwable as the cause for
      the SQLException, making it accessible via getCause().  
     
    - Fixed BUG#34093 - Statements with batched values do not return correct values for 
      getGeneratedKeys() when "rewriteBatchedStatements" is set to "true", and the 
      statement has an "ON DUPLICATE KEY UPDATE" clause.

    - Fixed BUG#31192 - Encoding Issue retrieving serverVersion in MysqlIO in the 
      method doHandshake when encoding doesn't contain ASCII characters in the "standard"
      place (i.e. ebcdic).
      
    - Fixed issue where META-INF in the binary .jar file wasn't packed correctly,
      leading to failure of the JDBC-4.0 SPI mechanism.
       
    - CallableStatements that aren't really stored procedure or stored function calls can
      now be used, for tools such as Oracle JDeveloper ADF that issue statements such as 
      DDL through CallableStatements.
    
    - Fixed BUG#34518 - Statements using cursor fetch leaked internal prepared statements
      until connection was closed. The internal prepared statement is now held open while
      the result set is open, and closed by the result set itself being closed.

    - Fixed BUG#34677 - Blob.truncate() wouldn't take "0" as an argument.

    - CommunicationExceptions now carry information about the last time a packet
      was received from the MySQL server, as well as when the last packet was sent
      to one, in an effort to make it easier to debug communications errors caused
      by network timeouts.
      
    - Reverted a change to DatabaseMetadata.getColumns() from 5.0, where
      getColumns() would report NULL for COLUMN_SIZE for TIME, DATE, DATETIME
      and TIMESTAMP types. It now reports the column size, in the 
      DatabaseMetadata implementations that use "SHOW" commands, and the 
      INFORMATION_SCHEMA.
      
    - Fixed Bug#34762 - RowDataStatic does't always set the metadata in 
      ResultSetRow, which can lead to failures when unpacking DATE,
      TIME, DATETIME and TIMESTAMP types when using absolute, relative,
      and previous result set navigation methods.
      
    - Fixed BUG#34703 - Connection.isValid() invalidates connection after
      timeout, even if connection is actually valid.
      
    - Fixed BUG#34194 - ResultSetMetaData.getColumnTypeName() returns
      "UNKNOWN" for GEOMETRY type.
      
    - Fixed BUG#33162 - NullPointerException instead of SQLException 
      thrown for ResultSet.getTimestamp() when not positioned on a
      row.

    - The ConnectionLifecycleInterceptor interface now has callback methods for
      transaction initiation (transactionBegun()), and completion 
      (transactionCompleted()), as reported by the *server* (i.e. 
      calling Connection.setAutoCommit(false) will not trigger 
      transactionBegun() being called, however the first statement
      which causes a transaction to start on the server will cause
      transactionBegun() to be called *after* the statement has been processed
      on the server).

    - Fixed Bug#34913 - ResultSet.getTimestamp() returns incorrect
      values for month/day of TIMESTAMPs when using server-side
      prepared statements (not enabled by default).
      
    - Fixed BUG#34937 - MysqlConnectionPoolDataSource does not support 
      ReplicationConnection. Notice that we implemented com.mysql.jdbc.Connection
      for ReplicationConnection, however, only accessors from ConnectionProperties
      are implemented (not the mutators), and they return values from the currently
      active connection. All other methods from com.mysql.jdbc.Connection are
      implemented, and operate on the currently active connection, with the exception of
      resetServerState() and changeUser().
      
    - Connections created with jdbc:mysql:replication:// URLs now force
      roundRobinLoadBalance=true on the slaves, and round-robin loadbalancing
      now uses a "random" choice to more evenly distribute load across slave
      servers, especially in connection pools. Connections that are configured
      with "roundRobinLoadBalance=true" no longer set the failover state,
      as it's assumed that we're not attempting to fall-back to a master
      server. This fixes BUG#34963.
    
10-09-07 - Version 5.1.5

    - Released instead of 5.1.4 to pickup patch for BUG#31053
      from 5.0.8.
      
10-09-07 - Version 5.1.4 

    - Added "autoSlowLog" configuration property, overrides 
      "slowQueryThreshold*" properties, driver determines slow
      queries by those that are slower than 5 * stddev of the mean
      query time (outside the 96% percentile).
      
    - Fixed BUG#28256 - When connection is in read-only mode, 
      queries that are wrapped in parentheses incorrectly identified 
      as DML.
       
09-07-07 - Version 5.1.3 RC

	- Setting "useBlobToStoreUTF8OutsideBMP" to "true" tells the
	  driver to treat [MEDIUM/LONG/TINY]BLOB columns as [LONG]VARCHAR
	  columns holding text encoded in UTF-8 that has characters
	  outside the BMP (4-byte encodings), which MySQL server
	  can't handle natively.

	  Set "utf8OutsideBmpExcludedColumnNamePattern" to a regex so that
	  column names matching the given regex will still be treated
	  as BLOBs The regex must follow the patterns used for the
	  java.util.regex package. The default is to exclude no columns,
	  and include all columns.

	  Set "utf8OutsideBmpIncludedColumnNamePattern" to specify exclusion
	  rules to "utf8OutsideBmpExcludedColumnNamePattern". The regex must
	  follow the patterns used for the java.util.regex package.

	- New methods on com.mysql.jdbc.Statement: setLocalInfileInputStream()
	  and getLocalInfileInputStream().

	  setLocalInfileInputStream() sets an InputStream instance that will be used to send data
      to the MySQL server for a "LOAD DATA LOCAL INFILE" statement
      rather than a FileInputStream or URLInputStream that represents
      the path given as an argument to the statement.

      This stream will be read to completion upon execution of a
      "LOAD DATA LOCAL INFILE" statement, and will automatically
      be closed by the driver, so it needs to be reset
      before each call to execute*() that would cause the MySQL
      server to request data to fulfill the request for
      "LOAD DATA LOCAL INFILE".

      If this value is set to NULL, the driver will revert to using
      a FileInputStream or URLInputStream as required.

      getLocalInfileInputStream() returns the InputStream instance that will be used to send
      data in response to a "LOAD DATA LOCAL INFILE" statement.

      This method returns NULL if no such stream has been set
      via setLocalInfileInputStream().

    - The driver now connects with an initial character set
      of "utf-8" solely for the purposes of authentication to
      allow usernames and database names in any character set to
      be used in the JDBC URL.

    - Errors encountered during Statement/PreparedStatement/CallableStatement.executeBatch()
      when "rewriteBatchStatements" has been set to "true" now return
      BatchUpdateExceptions according to the setting of "continueBatchOnError".
      
      If "continueBatchOnError" is set to "true", the update counts for the
      "chunk" that were sent as one unit will all be set to EXECUTE_FAILED, but
      the driver will attempt to process the remainder of the batch. You can determine which
      "chunk" failed by looking at the update counts returned in the BatchUpdateException.
      
      If "continueBatchOnError" is set to "false", the update counts returned
      will contain the failed "chunk", and stop with the failed chunk, with all 
      counts for the failed "chunk" set to EXECUTE_FAILED.
      
      Since MySQL doesn't return multiple error codes for multiple-statements, or
      for multi-value INSERT/REPLACE, it is the application's responsibility to handle 
      determining which item(s) in the "chunk" actually failed.
      
    - Statement.setQueryTimeout()s now affect the entire batch for batched 
      statements, rather than the individual statements that make up the batch.
      
06-29-07 - Version 5.1.2 Beta

    - Setting the configuration property "rewriteBatchedStatements"
      to "true" will now cause the driver to rewrite batched prepared
      statements with more than 3 parameter sets in a batch into
      multi-statements (separated by ";") if they are not plain
      (i.e. without SELECT or ON DUPLICATE KEY UPDATE clauses) INSERT
      or REPLACE statements.

06-22-07 - Version 5.1.1 Alpha

    - Pulled vendor-extension methods of Connection implementation out
      into an interface to support java.sql.Wrapper functionality from
      ConnectionPoolDataSource. The vendor extensions are javadoc'd in
      the com.mysql.jdbc.Connection interface.

      For those looking further into the driver implementation, it is not
      an API that is used for plugability of implementations inside our driver
      (which is why there are still references to ConnectionImpl throughout the
      code).

      Incompatible change: Connection.serverPrepare(String) has been re-named
      to Connection.serverPrepareStatement() for consistency with
      Connection.clientPrepareStatement().

      We've also added server and client prepareStatement() methods that cover
      all of the variants in the JDBC API.

    - Similar to Connection, we pulled out vendor extensions to Statement
      into an interface named "com.mysql.Statement", and moved the Statement
      class into com.mysql.StatementImpl. The two methods (javadoc'd in
      "com.mysql.Statement" are enableStreamingResults(), which already existed,
      and disableStreamingResults() which sets the statement instance back to
      the fetch size and result set type it had before enableStreamingResults()
      was called.

    - Added experimental support for statement "interceptors" via the
      com.mysql.jdbc.StatementInterceptor interface, examples are
      in com/mysql/jdbc/interceptors.

      Implement this interface to be placed "in between" query execution, so that
      you can influence it. (currently experimental).

      StatementInterceptors are "chainable" when configured by the user, the
      results returned by the "current" interceptor will be passed on to the next
      on in the chain, from left-to-right order, as specified by the user in the
      JDBC configuration property "statementInterceptors".

      See the sources (fully javadoc'd) for com.mysql.jdbc.StatementInterceptor
      for more details until we iron out the API and get it documented in the
      manual.

    - Externalized the descriptions of connection properties.

    - The data (and how it's stored) for ResultSet rows are now behind an
      interface which allows us (in some cases) to allocate less memory
      per row, in that for "streaming" result sets, we re-use the packet
      used to read rows, since only one row at a time is ever active.

    - Made it possible to retrieve prepared statement parameter bindings
      (to be used in StatementInterceptors, primarily).

    - Row navigation now causes any streams/readers open on the result set
      to be closed, as in some cases we're reading directly from a shared network
      packet and it will be overwritten by the "next" row.

    - Setting "rewriteBatchedStatements" to "true" now causes CallableStatements
      with batched arguments to be re-written in the form "CALL (...); CALL (...); ..."
      to send the batch in as few client-server round trips as possible.

    - Driver now picks appropriate internal row representation (whole row in one
      buffer, or individual byte[]s for each column value) depending on heuristics,
      including whether or not the row has BLOB or TEXT types and the overall
      row-size. The threshold for row size that will cause the driver to
      use a buffer rather than individual byte[]s is configured by the
      configuration property "largeRowSizeThreshold", which has a default
      value of 2KB.

04-11-07 - Version 5.1.0 Alpha

	- Bumped JDBC Specification version number in jar-file manifest.

	- Re-worked Ant buildfile to build JDBC-4.0 classes separately, as well
	  as support building under Eclipse (since Eclipse can't mix/match JDKs).

	  To build, you must set JAVA_HOME to J2SDK-1.4.2 or Java-5, and set
	  the following properties on your Ant commandline:

	  com.mysql.jdbc.java6.javac - full path to your Java-6 javac executable
	  com.mysql.jdbc.java6.rtjar - full path to your Java-6 rt.jar file

	- New feature - driver will automatically adjust session variable
	  "net_write_timeout" when it determines its been asked for a "streaming"
	  result, and resets it to the previous value when the result set
	  has been consumed. (configuration property is named
	  "netTimeoutForStreamingResults", value has unit of seconds,
	  the value '0' means the driver will not try and adjust this value).

    - Added support for JDBC-4.0 categorized SQLExceptions.

	- Refactored CommunicationsException into a JDBC3 version, and a JDBC4
	  version (which extends SQLRecoverableException, now that it exists).

	  This change means that if you were catching
	  com.mysql.jdbc.CommunicationsException in your applications instead
	  of looking at the SQLState class of "08", and are moving to Java 6
	  (or newer), you need to change your imports to that exception
	  to be com.mysql.jdbc.exceptions.jdbc4.CommunicationsException, as
	  the old class will not be instantiated for communications link-related
	  errors under Java 6.

	- Added support for JDBC-4.0's client information. The backend storage
	  of information provided via Connection.setClientInfo() and retrieved
	  by Connection.getClientInfo() is pluggable by any class that implements
	  the com.mysql.jdbc.JDBC4ClientInfoProvider interface and has a no-args
	  constructor.

	  The implementation used by the driver is configured using the
	  "clientInfoProvider" configuration property (with a default of value
	  of "com.mysql.jdbc.JDBC4CommentClientInfoProvider", an implementation
	  which lists the client info as a comment prepended to every query
	  sent to the server).

	  This functionality is only available when using Java-6 or newer.

	- Added support for JDBC-4.0's SQLXML interfaces.

	- Added support for JDBC-4.0's Wrapper interface.

	- Added support for JDBC-4.0's NCLOB, and NCHAR/NVARCHAR types.

nn-nn-07 - Version 5.0.9

    - Driver now calls SocketFactory.afterHandshake() at appropriate time.
    
10-09-07 - Version 5.0.8

    - Fixed BUG#30550, executeBatch() would fail with an ArithmeticException
      and/or NullPointerException when the batch had zero members and
      "rewriteBatchedStatements" was set to "true" for the connection.
    
    - Added two configuration parameters (both default to "false")
    
            * blobsAreStrings  - Should the driver always treat BLOBs as Strings 
                                 specifically to work around dubious metadata returned 
                                 by the server for GROUP BY clauses?
            
            * functionsNeverReturnBlobs - Should the driver always treat data from 
                                          functions returning BLOBs as Strings - 
                                          specifically to work around dubious metadata 
                                          returned by the server for GROUP BY clauses?

    - Fixed BUG#29106 - Connection checker for JBoss didn't use same method parameters
      via reflection, causing connections to always seem "bad".
      
    - Fixed BUG#30664 - Note that this fix only works for MySQL server 
      versions 5.0.25 and newer, since earlier versions didn't consistently 
      return correct metadata for functions, and thus results from 
      subqueries and functions were indistinguishable from each other, 
      leading to type-related bugs.

    - Fixed BUG#28972 - DatabaseMetaData.getTypeInfo() for the types DECIMAL
      and NUMERIC will return a precision of 254 for server versions older than
      5.0.3, 64 for versions 5.0.3-5.0.5 and 65 for versions newer than 5.0.5.
    
    - Fixed BUG#29852 - Closing a load-balanced connection would cause a
      ClassCastException.
    
    - Fixed BUG#27867 - Schema objects with identifiers other than
      the connection character aren't retrieved correctly in 
      ResultSetMetadata.
      
    - Fixed BUG#28689 - CallableStatement.executeBatch() doesn't work when 
      connection property "noAccessToProcedureBodies" has been set to "true".
     
      The fix involves changing the behavior of "noAccessToProcedureBodies",in 
      that the driver will now report all paramters as "IN" paramters
      but allow callers to call registerOutParameter() on them without throwing
      an exception.
      
    - Fixed BUG#27182 - Connection.getServerCharacterEncoding() doesn't work
      for servers with version >= 4.1.

    - Fixed BUG#27915 - DatabaseMetaData.getColumns() doesn't
      contain SCOPE_* or IS_AUTOINCREMENT columns.

    - Fixed BUG#30851, NPE with null column values when
      "padCharsWithSpace" is set to "true".
    
    - Specifying a "validation query" in your connection pool 
      that starts with "/* ping */" _exactly_ will cause the driver to 
      instead send a ping to the server and return a fake result set (much 
      lighter weight), and when using a ReplicationConnection or a LoadBalancedConnection, 
      will send the ping across all active connections.
      
    - Fixed Bug#30892 setObject(int, Object, int, int) delegate in
      PreparedStatmentWrapper delegates to wrong method.
      
    - XAConnections now start in auto-commit mode (as per JDBC-4.0 specification
      clarification).
     
    - Fixed Bug#27412 - cached metadata with PreparedStatement.execute()
      throws NullPointerException.
      
    - Driver will now fall back to sane defaults for max_allowed_packet and
      net_buffer_length if the server reports them incorrectly (and will log
      this situation at WARN level, since it's actually an error condition).
    
    - Fixed BUG#27916 - UNSIGNED types not reported via DBMD.getTypeInfo(), and 
      capitalization of type names is not consistent between DBMD.getColumns(), 
      RSMD.getColumnTypeName() and DBMD.getTypeInfo().

      This fix also ensures that the precision of UNSIGNED MEDIUMINT
      and UNSIGNED BIGINT is reported correctly via DBMD.getColumns().

    - Fixed BUG#31053 - Connections established using URLs of the form
      "jdbc:mysql:loadbalance://" weren't doing failover if they tried to 
      connect to a MySQL server that was down. The driver now attempts
      connections to the next "best" (depending on the load balance strategy
      in use) server, and continues to attempt connecting to the next "best"
      server every 250 milliseconds until one is found that is up and running 
      or 5 minutes has passed.
      
      If the driver gives up, it will throw the last-received SQLException.
      
07-19-07 - Version 5.0.7

    - Setting the configuration parameter "useCursorFetch" to "true" for
      MySQL-5.0+ enables the use of cursors that allow Connector/J to save
      memory by fetching result set rows in chunks (where the chunk size
      is set by calling setFetchSize() on a Statement or ResultSet) by
      using fully-materialized cursors on the server.

      The driver will will now automatically set "useServerPrepStmts" to
      "true" when "useCursorFetch" has been set to "true", since the feature
      requires server-side prepared statements in order to function.

	- Fixed BUG#28469 - PreparedStatement.getMetaData() for statements
	  containing leading one-line comments is not returned correctly.

	  As part of this fix, we also overhauled detection of DML for
	  executeQuery() and SELECTs for executeUpdate() in plain and
	  prepared statements to be aware of the same  types of comments.

    - Added configuration property "useNanosForElapsedTime" - for
      profiling/debugging functionality that measures elapsed time,
      should the driver try to use nanoseconds resolution if available
      (requires JDK >= 1.5)?

    - Added configuration property "slowQueryThresholdNanos" - if
      "useNanosForElapsedTime" is set to "true", and this property
      is set to a non-zero value the driver will use this threshold
      (in nanosecond units) to determine if a query was slow, instead
      of using millisecond units.

      Note, that if "useNanosForElapsedTime" is set to "true", and this
      property is set to "0" (or left default), then elapsed times will
      still be measured in nanoseconds (if possible), but the slow query
      threshold will be converted from milliseconds to nanoseconds, and thus
      have an upper bound of approximately 2000 millesconds (as that threshold
      is represented as an integer, not a long).

	- Added configuration properties to allow tuning of TCP/IP socket
	  parameters:

	  	"tcpNoDelay" - Should the driver set SO_TCP_NODELAY (disabling the
	  	               Nagle Algorithm, default "true")?

		"tcpKeepAlive" - Should the driver set SO_KEEPALIVE (default "true")?

		"tcpRcvBuf" - Should the driver set SO_RCV_BUF to the given value?
		              The default value of '0', means use the platform default
		              value for this property.

		"tcpSndBuf" - Should the driver set SO_SND_BUF to the given value?
		              The default value of '0', means use the platform default
		              value for this property.

		"tcpTrafficClass" - Should the driver set traffic class or
		                    type-of-service fields? See the documentation
		                    for java.net.Socket.setTrafficClass() for more
		                    information.

	- Give more information in EOFExceptions thrown out of MysqlIO (how many
	  bytes the driver expected to read, how many it actually read, say that
	  communications with the server were unexpectedly lost).

	- Setting "useDynamicCharsetInfo" to "false" now causes driver to use
	  static lookups for collations as well (makes
	  ResultSetMetadata.isCaseSensitive() much more efficient, which leads
	  to performance increase for ColdFusion, which calls this method for
	  every column on every table it sees, it appears).

	- Driver detects when it is running in a ColdFusion MX server (tested
	  with version 7), and uses the configuration bundle "coldFusion",
	  which sets useDynamicCharsetInfo to "false" (see previous entry), and
	  sets useLocalSessionState and autoReconnect to "true".

	- Fixed BUG#28851 - parser in client-side prepared statements
	  eats character following '/' if it's not a multi-line comment.

	- Fixed BUG#28956 - parser in client-side prepared statements
	  runs to end of statement, rather than end-of-line for '#' comments.

	  Also added support for '--' single-line comments.

	- Don't send any file data in response to LOAD DATA LOCAL INFILE
	  if the feature is disabled at the client side. This is to prevent
	  a malicious server or man-in-the-middle from asking the client for
	  data that the client is not expecting. Thanks to Jan Kneschke for
	  discovering the exploit and Andrey "Poohie" Hristov, Konstantin Osipov
	  and Sergei Golubchik for discussions about implications and possible
	  fixes. This fixes BUG 29605 for JDBC.

	- Added new debugging functionality - Setting configuration property
	  "includeInnodbStatusInDeadlockExceptions" to "true" will cause the driver
	  to append the output of "SHOW ENGINE INNODB STATUS" to deadlock-related
	  exceptions, which will enumerate the current locks held inside InnoDB.

05-15-07 - Version 5.0.6

	- Fixed BUG#25545 - Client options not sent correctly when using SSL,
	  leading to stored procedures not being able to return results. Thanks
	  to Don Cohen for the bug report, testcase and patch.

	- Fixed BUG#26592 - PreparedStatement is not closed in
	  BlobFromLocator.getBytes().

	- Fixed BUG#25624 - Whitespace surrounding storage/size specifiers in
	  stored procedure parameters declaration causes NumberFormatException to
	  be thrown when calling stored procedure on JDK-1.5 or newer, as the Number
	  classes in JDK-1.5+ are whitespace intolerant.

	- Fixed BUG#26173 - When useCursorFetch=true, sometimes server would return
	  new, more exact metadata during the execution of the server-side prepared
	  statement that enables this functionality, which the driver ignored (using
	  the original metadata returned during prepare()), causing corrupt reading
	  of data due to type mismatch when the actual rows were returned.

	- Fixed BUG#26959 - comments in DDL of stored procedures/functions confuse
	  procedure parser, and thus metadata about them can not be created, leading to
	  inability to retrieve said metadata, or execute procedures that have certain
	  comments in them.

	- Give better error message when "streaming" result sets, and the connection
	  gets clobbered because of exceeding net_write_timeout on the server. (which is
	  basically what the error message says too).

	- Fixed BUG#26789 - fast date/time parsing doesn't take into
	  account 00:00:00 as a legal value.

	- Fixed BUG#27317 - ResultSet.get*() with a column index < 1 returns
	  misleading error message.

	- Fixed BUG#25517 - Statement.setMaxRows() is not effective on result
	  sets materialized from cursors.

	- New configuration property, "enableQueryTimeouts" (default "true").
	  When enabled, query timeouts set via Statement.setQueryTimeout() use a
	  shared java.util.Timer instance for scheduling. Even if the timeout
	  doesn't expire before the query is processed, there will be
	  memory used by the TimerTask for the given timeout which won't be
	  reclaimed until the time the timeout would have expired if it
	  hadn't been cancelled by the driver. High-load environments
	  might want to consider disabling this functionality. (this configuration
	  property is part of the "maxPerformance" configuration bundle).

	- Fixed BUG#27400 - CALL /* ... */ some_proc() doesn't work. As a side effect
	  of this fix, you can now use /* */ and # comments when preparing statements using
	  client-side prepared statement emulation.

	  If the comments happen to contain parameter markers '?', they will be treated
	  as belonging to the comment (i.e. not recognized) rather than being a parameter
	  of the statement.

	  Note that the statement when sent to the server will contain the comments
	  as-is, they're not stripped during the process of preparing the PreparedStatement
	  or CallableStatement.

	- Fixed BUG#25328 - BIT(> 1) is returned as java.lang.String from ResultSet.getObject()
	  rather than byte[].

	- Fixed BUG#25715 - CallableStatements with OUT/INOUT parameters that
	  are "binary" (blobs, bits, (var)binary, java_object) have extra 7 bytes
	  (which happens to be the _binary introducer!)

	- Added configuration property "padCharsWithSpace" (defaults to "false"). If set
	  to "true", and a result set column has the CHAR type and the value does not
	  fill the amount of characters specified in the DDL for the column, the driver
	  will pad the remaining characters with space (for ANSI compliance).

	- Fixed BUG#27655 - Connection.getTransactionIsolation() uses
	  "SHOW VARIABLES LIKE" which is very inefficient on MySQL-5.0+

	- Added configuration property "useDynamicCharsetInfo". If set to "false"
	  (the default), the driver will use a per-connection cache of character set
	  information queried from the server when necessary, or when set to "true",
	  use a built-in static mapping that is more efficient, but isn't aware of
	  custom character sets or character sets implemented after the release of
	  the JDBC driver.

	  Note: this only affects the "padCharsWithSpace" configuration property and the
            ResultSetMetaData.getColumnDisplayWidth() method.

	- More intelligent initial packet sizes for the "shared" packets are used
	  (512 bytes, rather than 16K), and initial packets used during handshake are
	  now sized appropriately as to not require reallocation.

	- Fixed issue where calling getGeneratedKeys() on a prepared statement after
	  calling execute() didn't always return the generated keys (executeUpdate()
	  worked fine however).

	- Fixed issue where a failed-over connection would let an application call
	  setReadOnly(false), when that call should be ignored until the connection
	  is reconnected to a writable master unless "failoverReadOnly" had been set
	  to "false".

	- Fixed BUG#28085 - Generate more useful error messages for diagnostics
	  when the driver thinks a result set isn't updatable. (Thanks to Ashley Martens
	  for the patch).

	- Driver will now use INSERT INTO ... VALUES (DEFAULT) form of statement
	  for updatable result sets for ResultSet.insertRow(), rather than
	  pre-populating the insert row with values from DatabaseMetaData.getColumns()
	  (which results in a "SHOW FULL COLUMNS" on the server for every result
	  set). If an application requires access to the default values before
	  insertRow() has been called, the JDBC URL should be configured with
	  "populateInsertRowWithDefaultValues" set to "true".

	  This fix specifically targets performance issues with ColdFusion and the
	  fact that it seems to ask for updatable result sets no matter what the
	  application does with them.

	- com.mysql.jdbc.[NonRegistering]Driver now understands URLs of the format
	  "jdbc:mysql:replication://" and "jdbc:mysql:loadbalance://" which will
	  create a ReplicationConnection (exactly like when
	  using [NonRegistering]ReplicationDriver) and an experimenal load-balanced
	  connection designed for use with SQL nodes in a MySQL Cluster/NDB environment,
	  respectively.

	  In an effort to simplify things, we're working on deprecating multiple
	  drivers, and instead specifying different core behavior based upon JDBC URL
	  prefixes, so watch for [NonRegistering]ReplicationDriver to eventually
	  disappear, to be replaced with com.mysql.jdbc[NonRegistering]Driver with
	  the new URL prefix.

	- Added an experimental load-balanced connection designed for use with SQL nodes
      in a MySQL Cluster/NDB environment (This is not for master-slave replication.
      For that, we suggest you look at ReplicationConnection or "lbpool").

	  If the JDBC URL starts with "jdbc:mysql:loadbalance://host-1,host-2,...host-n",
	  the driver will create an implementation of java.sql.Connection that load
	  balances requests across a series of MySQL JDBC connections to the given hosts,
	  where the balancing takes place after transaction commit.

      Therefore, for this to work (at all), you must use transactions, even if only
      reading data.

      Physical connections to the given hosts will not be created until needed.

      The driver will invalidate connections that it detects have had
      communication errors when processing a request. A new connection to the
      problematic host will be attempted the next time it is selected by the load
      balancing algorithm.

      There are two choices for load balancing algorithms, which may be specified
      by the "loadBalanceStrategy" JDBC URL configuration property:

      * "random" - the driver will pick a random host for each request. This tends
        to work better than round-robin, as the randomness will somewhat account for
        spreading loads where requests vary in response time, while round-robin
        can sometimes lead to overloaded nodes if there are variations in response times
        across the workload.

      * "bestResponseTime" - the driver will route the request to the host that had
        the best response time for the previous transaction.

    - When "useLocalSessionState" is set to "true" and connected to a MySQL-5.0 or
      later server, the JDBC driver will now determine whether an actual "commit" or
      "rollback" statement needs to be sent to the database when Connection.commit()
      or Connection.rollback() is called.

      This is especially helpful for high-load situations with connection pools that
      always call Connection.rollback() on connection check-in/check-out because it
      avoids a round-trip to the server.

03-01-07 - Version 5.0.5

    - Fixed BUG#23645 - Some collations/character sets reported as "unknown"
	  (specifically cias variants of existing character sets), and inability to override
	  the detected server character set.

	- Performance enhancement of initial character set configuration, driver
      will only send commands required to configure connection character set
      session variables if the current values on the server do not match
      what is required.

    - Fixed BUG#24360 .setFetchSize() breaks prepared SHOW and other commands.

    - Fixed BUG#24344 - useJDBCCompliantTimezoneShift with server-side prepared
	  statements gives different behavior than when using client-side prepared
	  statements. (this is now fixed if moving from server-side prepared statements
	  to client-side prepared statements by setting "useSSPSCompatibleTimezoneShift" to
	  true", as the driver can't tell if this is a new deployment that never used
	  server-side prepared statements, or if it is an existing deployment that is
	  switching to client-side prepared statements from server-side prepared statements.

    - Fixed BUG#23304 - DBMD using "show" and DBMD using information_schema do
      not return results consistent with each other. (note this fix only
      addresses the inconsistencies, not the issue that the driver is
      treating schemas differently than some users expect. We will revisit
      this behavior when there is full support for schemas in MySQL).

    - Fixed BUG#25073 - rewriting batched statements leaks internal statement
	  instances, and causes a memory leak.

	- Fixed issue where field-level for metadata from DatabaseMetaData when using
	  INFORMATION_SCHEMA didn't have references to current connections,
	  sometimes leading to NullPointerExceptions when intropsecting them via
	  ResultSetMetaData.

	- Fixed BUG#25025 - Client-side prepared statement parser gets confused by
	  in-line (/* ... */) comments and therefore can't rewrite batched statements
	  or reliably detect type of statements when they're used.

	- Fixed BUG#24065 - Better error message when server doesn't return enough
	  information to determine stored procedure/function parameter types.

	- Fixed BUG#21438 - Driver sending nanoseconds to server for timestamps when
	  using server-side prepared statements, when server expects microseconds.

	- Fixed BUG#25514 - Timer instance used for Statement.setQueryTimeout()
	  created per-connection, rather than per-VM, causing memory leak

	- Fixed BUG#25009 - Results from updates not handled correctly in
	  multi-statement queries, leading to erroneous "Result is from UPDATE"
	  exceptions.

	- Fixed BUG#25047 - StringUtils.indexOfIgnoreCaseRespectQuotes() isn't
	  case-insensitive on the first character of the target. This bug broke
	  rewriteBatchedStatements functionality when prepared statements don't
	  use upper-case for the VALUES clause in their statements.

	- Fixed BUG#21480 - Some exceptions thrown out of StandardSocketFactory
	  were needlessly wrapped, obscurring their true cause, especially when
	  using socket timeouts.

	- Fixed BUG#23303 - DatabaseMetaData.getSchemas() doesn't return a
	  TABLE_CATALOG column.

    - Fixed BUG#25399 - EscapeProcessor gets confused by multiple
      backslashes. We now push the responsibility of syntax errors back
      on to the server for most escape sequences.

	- Fixed BUG#25379 - INOUT parameters in CallableStatements get
	  doubly-escaped.

	- Removed non-short-circuited logical ORs from "if" statements.

	- Re-worked stored procedure parameter parser to be more robust. Driver no
	  longer requires "BEGIN" in stored procedure definition, but does have
	  requirement that if a stored function begins with a label directly after the
	  "returns" clause, that the label is not a quoted identifier.
    - Reverted back to internal character conversion routines for single-byte
      character sets, as the ones internal to the JVM are using much more CPU
      time than our internal implementation.

	- Changed cached result set metadata (when using
	  "cacheResultSetMetadata=true") to be cached per-connection rather
	  than per-statement as previously implemented.

	- Use a java.util.TreeMap to map column names to ordinal indexes for
	  ResultSet.findColumn() instead of a HashMap. This allows us to have
	  case-insensitive lookups (required by the JDBC specification) without
	  resorting to the many transient object instances needed to support this
	  requirement with a normal HashMap with either case-adjusted keys, or
	  case-insensitive keys. (In the worst case scenario for lookups of a 1000
	  column result set, TreeMaps are about half as fast wall-clock time as
	  a HashMap, however in normal applications their use gives many orders
	  of magnitude reduction in transient object instance creation which pays
	  off later for CPU usage in garbage collection).

	- Avoid static synchronized code in JVM class libraries for dealing with
	  default timezones.

	- Fixed cases where ServerPreparedStatements weren't using cached metadata
	  when "cacheResultSetMetadata=true" was configured.

	- Use faster datetime parsing for ResultSets that come from plain or
	  non-server-side prepared statements. (Enable old implementation with
	  "useFastDateParsing=false" as a configuration parameter).

	- Fixed BUG#24794 - DatabaseMetaData.getSQLKeywords() doesn't return
	  all reserved words for current MySQL version. The current fix/implementation
	  returns keywords for MySQL-5.1, and doesn't distinguish between different
	  versions of the server.

	- When using cached metadata, skip field-level metadata packets coming from
	  the server, rather than reading them and discarding them without creating
	  com.mysql.jdbc.Field instances.

	- Fixed BUG#25836 - Statement execution which timed out doesn't always
	  throw MySQLTimeoutException.

	- Throw exceptions encountered during timeout to thread
	  calling Statement.execute*(), rather than RuntimeException.

	- Added configuration property "localSocketAddress",which is the hostname or
	  IP address given to explicitly configure the interface that the driver will
	  bind the client side of the TCP/IP connection to when connecting.

	- Take "localSocketAddress" property into account when creating instances
	  of CommunicationsException when the underyling exception is a
	  java.net.BindException, so that a friendlier error message is given with
	  a little internal diagnostics.

	- Fixed some NPEs when cached metadata was used with UpdatableResultSets.

	- The "rewriteBatchedStatements" feature can now be used with server-side
	  prepared statements.

	- Fixed BUG#26326 - Connection property "socketFactory" wasn't exposed via
	  correctly named mutator/accessor, causing data source implementations that
	  use JavaBean naming conventions to set properties to fail to set the property
	  (and in the case of SJAS, fail silently when trying to set this parameter).

	- Fixed BUG#25787 - java.util.Date should be serialized for
	  PreparedStatement.setObject().

	  We've added a new configuration option "treatUtilDateAsTimestamp", which is
	  false by default, as (1) We already had specific behavior to treat
	  java.util.Date as a java.sql.Timestamp because it's useful to many folks,
	  and (2) that behavior will very likely be required for drivers JDBC-post-4.0.

    - Fixed BUG#22628 - Driver.getPropertyInfo() throws NullPointerException for
      URL that only specifies host and/or port.

	- Fixed BUG#21267, ParameterMetaData throws NullPointerException when
	  prepared SQL actually has a syntax error. Added
	  "generateSimpleParameterMetadata" configuration property, which when set
	  to "true" will generate metadata reflecting VARCHAR for every parameter
	  (the default is "false", which will cause an exception to be thrown if no
	  parameter metadata for the statement is actually available).

	- When extracting foreign key information from "SHOW CREATE TABLE " in
	  DatabaseMetaData, ignore exceptions relating to tables being missing
	  (which could happen for cross-reference or imported-key requests, as
	  the list of tables is generated first, then iterated).

	- Fixed logging of XA commands sent to server, it's now configurable
	  via "logXaCommands" property (defaults to "false").

	- Fixed issue where XADataSources couldn't be bound into JNDI,
	  as the DataSourceFactory didn't know how to create instances
	  of them.

	- Fixed issue where XADataSources couldn't be bound into JNDI,
	  as the DataSourceFactory didn't know how to create instances
	  of them.

	- Usage advisor will now issue warnings for result sets with large numbers
	  of rows (size configured by "resultSetSizeThreshold" property, default
	  value is 100).

10-20-06 - Version 5.0.4

    - Fixed BUG#21379 - column names don't match metadata in cases
      where server doesn't return original column names (column functions)
	  thus breaking compatibility with applications that expect 1-1 mappings
	  between findColumn() and rsmd.getColumnName(), usually manifests itself
	  as "Can't find column ('')" exceptions.

    - Fixed BUG#21544 - When using information_schema for metadata,
	  COLUMN_SIZE for getColumns() is not clamped to range of
	  java.lang.Integer as is the case when not using
	  information_schema, thus leading to a truncation exception that
	  isn't present when not using information_schema.

    - Fixed configuration property "jdbcCompliantTruncation" was not
      being used for reads of result set values.

    - Fixed BUG#22024 - Newlines causing whitespace to span confuse
	  procedure parser when getting parameter metadata for stored
	  procedures.

	- Driver now supports {call sp} (without "()" if procedure has no
	  arguments).

	- Fixed BUG#22359 - Driver was using milliseconds for
	  Statement.setQueryTimeout() when specification says argument is
	  to be in seconds.

	- Workaround for server crash when calling stored procedures
	  via a server-side prepared statement (driver now detects
	  prepare(stored procedure) and substitutes client-side prepared
	  statement), addresses BUG#22297.

	- Added new _ci collations to CharsetMapping, fixing
	  Bug#22456 - utf8_unicode_ci not working.

	- Fixed BUG#22290 - Driver issues truncation on write exception when
	  it shouldn't (due to sending big decimal incorrectly to server with
	  server-side prepared statement).

	- Fixed BUG#22613 - DBMD.getColumns() does not return expected
	  COLUMN_SIZE for the SET type, now returns length of largest possible
	  set disregarding whitespace or the "," delimitters to be consistent
	  with the ODBC driver.

	- Driver now sends numeric 1 or 0 for client-prepared statement
	  setBoolean() calls instead of '1' or '0'.

	- DatabaseMetaData correctly reports true for supportsCatalog*()
	  methods.

07-26-06 - Version 5.0.3

    - Fixed BUG#20650 - Statement.cancel() causes NullPointerException
      if underlying connection has been closed due to server failure.

    - Added configuration option "noAccessToProcedureBodies" which will
      cause the driver to create basic parameter metadata for
      CallableStatements when the user does not have access to procedure
      bodies via "SHOW CREATE PROCEDURE" or selecting from mysql.proc
      instead of throwing an exception. The default value for this option
      is "false".

07-11-06 - Version 5.0.2-beta (5.0.1 not released due to packaging error)

    - Fixed BUG#17401 - Can't use XAConnection for local transactions when
      no global transaction is in progress.

    - Fixed BUG#18086 - Driver fails on non-ASCII platforms. The driver
      was assuming that the platform character set would be a superset
      of MySQL's "latin1" when doing the handshake for authentication,
      and when reading error messages. We now use Cp1252 for all strings
      sent to the server during the handshake phase, and a hard-coded mapping
      of the "language" server variable to the character set that
      is used for error messages.

    - Fixed BUG#19169 - ConnectionProperties (and thus some
	  subclasses) are not serializable, even though some J2EE containers
	  expect them to be.

	- Fixed BUG#20242 - MysqlValidConnectionChecker for JBoss doesn't
	  work with MySQLXADataSources.

	- Better caching of character set converters (per-connection)
	  to remove a bottleneck for multibyte character sets.

	- Added connection/datasource property  "pinGlobalTxToPhysicalConnection"
	  (defaults to "false"). When set to "true", when using XAConnections, the
	  driver ensures that operations on a given XID are always routed to the
	  same physical connection. This allows the XAConnection to support
	  "XA START ... JOIN" after "XA END" has been called, and is also a
	  workaround for transaction managers that don't maintain thread affinity
	  for a global transaction (most either always maintain thread affinity,
	  or have it as a configuration option).

	- MysqlXaConnection.recover(int flags) now allows combinations of
	  XAResource.TMSTARTRSCAN and TMENDRSCAN. To simulate the "scanning"
	  nature of the interface, we return all prepared XIDs for TMSTARTRSCAN,
	  and no new XIDs for calls with TMNOFLAGS, or TMENDRSCAN when not in
	  combination with TMSTARTRSCAN. This change was made for API compliance,
	  as well as integration with IBM WebSphere's transaction manager.

12-23-05 - Version 5.0.0-beta

    - XADataSource implemented (ported from 3.2 branch which won't be
      released as a product). Use
      "com.mysql.jdbc.jdbc2.optional.MysqlXADataSource" as your datasource
      class name in your application server to utilize XA transactions
      in MySQL-5.0.10 and newer.

    - PreparedStatement.setString() didn't work correctly when
      sql_mode on server contained NO_BACKSLASH_ESCAPES, and no characters
      that needed escaping were present in the string.

    - Attempt detection of the MySQL type "BINARY" (it's an alias, so this isn't
      always reliable), and use the java.sql.Types.BINARY type mapping for it.

    - Moved -bin-g.jar file into separate "debug" subdirectory to avoid confusion.

    - Don't allow .setAutoCommit(true), or .commit() or .rollback() on an XA-managed
      connection as-per the JDBC specification.

    - If the connection "useTimezone" is set to "true", then also respect timezone
      conversions in escape-processed string literals (e.g. "{ts ...}" and
      "{t ...}").

    - Return original column name for RSMD.getColumnName() if the column was aliased,
      alias name for .getColumnLabel() (if aliased), and original table name
      for .getTableName(). Note this only works for MySQL-4.1 and newer, as
      older servers don't make this information available to clients.

    - Setting "useJDBCCompliantTimezoneShift=true" (it's not the default)
      causes the driver to use GMT for _all_ TIMESTAMP/DATETIME timezones,
      and the current VM timezone for any other type that refers to timezones.
      This feature can not be used when "useTimezone=true" to convert between
      server and client timezones.

    - Add one level of indirection of internal representation of CallableStatement
      parameter metadata to avoid class not found issues on JDK-1.3 for
      ParameterMetadata interface (which doesn't exist prior to JDBC-3.0).

    - Added unit tests for XADatasource, as well as friendlier exceptions
      for XA failures compared to the "stock" XAException (which has no
      messages).

    - Fixed BUG#14279 - Idle timeouts cause XAConnections to whine about rolling
      themselves back

    - Added support for Connector/MXJ integration via url subprotocol
      "jdbc:mysql:mxj://....".

    - Moved all SQLException constructor usage to a factory in SQLError
      (ground-work for JDBC-4.0 SQLState-based exception classes).

    - Removed Java5-specific calls to BigDecimal constructor (when
      result set value is '', (int)0 was being used as an argument
      in-directly via method return value. This signature doesn't exist
      prior to Java5.)

    - Moved all SQLException creation to a factory method in SQLError,
      groundwork for JDBC-4.0 SQLState class-based exceptions.

    - Added service-provider entry to META-INF/services/java.sql.Driver
      for JDBC-4.0 support.

    - Return "[VAR]BINARY" for RSMD.getColumnTypeName() when that is actually
      the type, and it can be distinguished (MySQL-4.1 and newer).

    - When fix for BUG#14562 was merged from 3.1.12, added functionality
      for CallableStatement's parameter metadata to return correct
      information for .getParameterClassName().

    - Fuller synchronization of Connection to avoid deadlocks when
      using multithreaded frameworks that multithread a single connection
      (usually not recommended, but the JDBC spec allows it anyways),
      part of fix to BUG#14972).

    - Implementation of Statement.cancel() and Statement.setQueryTimeout().
      Both require MySQL-5.0.0 or newer server, require a separate connection
      to issue the "KILL QUERY" command, and in the case of setQueryTimeout()
      creates an additional thread to handle the timeout functionality.

      Note: Failures to cancel the statement for setQueryTimeout() may manifest
      themselves as RuntimeExceptions rather than failing silently, as there
      is currently no way to unblock the thread that is executing the query being
      cancelled due to timeout expiration and have it throw the exception
      instead.

    - Removed dead code in com.mysql.jdbc.Connection.

    - Made construction of com.mysql.jdbc.Field (result set metadata)
      instances more efficient for non-string types by not doing
      character set initialization, or detection of type changes due to
      temporary tables.

    - Removed redundant code in com.mysql.jdbc.MysqlIO.

    - Removed work done for BUG#14652, and instead loosened synchronization
      to solve a number of deadlock issues in BUG#18719, BUG#18367, BUG#17709
      and BUG#15067. New strategy basically makes Connection instances threadsafe
      and thus shareable across threads, and anything else threadsafe, but not
      necessarily shareable across threads due to JDBC API interactions that
      can cause non-obvious behavior and/or deadlock scenarios to occur since
      the API is not designed to be used from multiple threads at once.

      Therefore, unless external synchronization is provided, clients should
      not allow multiple threads to share a given statement or result set. Examples
      of issues with the API itself not being multi-thread suitable include,
      but are not limited to race conditions between modifiers and execution and
      retrieval methods on statements and result sets that are not synchronizable
      such as ResultSet.get*() and traversal methods, or Statement.execute*() closing
      result sets without effectively making the driver itself serializable across the
      board.

      These changes should not have any effect on "normal" J(2)EE use cases
      where only one thread ever uses a connection instance and the objects created by
      it.

    - Use a java.util.Timer to schedule cancellation of queries via
      Statement.setQueryTimeout() rather than one thread per potential cancellation.

      A new thread will be used to actually cancel a running query, as there's potential
      for a cancel request to block other cancel requests if all run from the
      same thread.

nn-nn-07 - Version 3.1.15

	- Fixed BUG#23281 - Downed slave caused round-robin load balance to
	  not cycle back to first host in list.

	- Disabled use of server-side prepared statements by default.

	- Handle YYYY-MM-DD hh:mm:ss format of timestamp in
	  ResultSet.getTimeFromString().

	- Fixed BUG#24840 - character encoding of "US-ASCII" doesn't map correctly
	  for 4.1 or newer

	- Added Implementation-Vendor-Id attribute to jar manifest per request
	  in BUG#15641.

	- C3P0 >= version 0.9.1 passes non-proxied connections to
	  MysqlConnectionTester,  thus it began throwing ClassCastExceptions.
	  MysqlConnectionTester now checks if it has a plain Connection and uses
	  that if possible. Thanks to Brian Skrab for the fix.

10-19-06 - Version 3.1.14

    - Fixed BUG#20479 - Updatable result set throws ClassCastException
	  when there is row data and moveToInsertRow() is called.

	- Fixed BUG#20485 - Updatable result set that contains
	  a BIT column fails when server-side prepared statements are used.

	- Fixed BUG#16987 - Memory leak with profileSQL=true.

	- Fixed BUG#19726 - Connection fails to localhost when using
	  timeout and IPv6 is configured.

	- Fixed BUG#16791 - NullPointerException in MysqlDataSourceFactory
	  due to Reference containing RefAddrs with null content.

	- Fixed BUG#20306 - ResultSet.getShort() for UNSIGNED TINYINT
	  returns incorrect values when using server-side prepared statements.

	- Fixed BUG#20687 - Can't pool server-side prepared statements, exception
	  raised when re-using them.

	- Fixed BUG#21062 - ResultSet.getSomeInteger() doesn't work for BIT(>1).

	- Fixed BUG#18880 - ResultSet.getFloatFromString() can't retrieve
	  values near Float.MIN/MAX_VALUE.

	- Fixed BUG#20888 - escape of quotes in client-side prepared
	  statements parsing not respected. Patch covers more than bug report,
	  including NO_BACKSLASH_ESCAPES being set, and stacked quote characters
	  forms of escaping (i.e. '' or "").

	- Fixed BUG#19993 - ReplicationDriver does not always round-robin load
	  balance depending on URL used for slaves list.

	- Fixed calling toString() on ResultSetMetaData for driver-generated
	  (i.e. from DatabaseMetaData method calls, or from getGeneratedKeys())
	  result sets would raise a NullPointerException.

	- Fixed Bug#21207 - Driver throws NPE when tracing prepared statements that
	  have been closed (in asSQL()).

	- Removed logger autodectection altogether, must now specify logger
	  explitly if you want to use a logger other than one that logs
	  to STDERR.

	- Fixed BUG#22290 - Driver issues truncation on write exception when
	  it shouldn't (due to sending big decimal incorrectly to server with
	  server-side prepared statement).

	- Driver now sends numeric 1 or 0 for client-prepared statement
	  setBoolean() calls instead of '1' or '0'.

	- Fixed bug where driver would not advance to next host if
	  roundRobinLoadBalance=true and the last host in the list is down.

	- Fixed BUG#18258 - DatabaseMetaData.getTables(), columns() with bad
	  catalog parameter threw exception rather than return empty result
	  set (as required by spec).

	- Check and store value for continueBatchOnError property in constructor
      of Statements, rather than when executing batches, so that Connections
      closed out from underneath statements don't cause NullPointerExceptions
      when it's required to check this property.

    - Fixed bug when calling stored functions, where parameters weren't
      numbered correctly (first parameter is now the return value, subsequent
      parameters if specified start at index "2").

	- Fixed BUG#21814 - time values outside valid range silently wrap.

05-26-06 - Version 3.1.13

    - Fixed BUG#15464 - INOUT parameter does not store IN value.

    - Fixed BUG#14609 - Exception thrown for new decimal type when
      using updatable result sets.

    - Fixed BUG#15544, no "dos" character set in MySQL > 4.1.0

    - Fixed BUG#15383 - PreparedStatement.setObject() serializes
      BigInteger as object, rather than sending as numeric value
      (and is thus not complementary to .getObject() on an UNSIGNED
      LONG type).

    - Fixed BUG#11874 - ResultSet.getShort() for UNSIGNED TINYINT
      returned wrong values.

    - Fixed BUG#15676 - lib-nodist directory missing from
      package breaks out-of-box build

    - Fixed BUG#15854 - DBMD.getColumns() returns wrong type for BIT.

    - Fixed BUG#16169 - ResultSet.getNativeShort() causes stack overflow error
      via recurisve calls.

    - Fixed BUG#14938 - Unable to initialize character set mapping tables.
      Removed reliance on .properties files to hold this information, as it
      turns out to be too problematic to code around class loader hierarchies
      that change depending on how an application is deployed. Moved information
      back into the CharsetMapping class.

    - Fixed BUG#16841 - updatable result set doesn't return AUTO_INCREMENT
      values for insertRow() when multiple column primary keys are used. (the
      driver was checking for the existence of single-column primary keys and
      an autoincrement value > 0 instead of a straightforward isAutoIncrement()
      check).

    - Fixed BUG#17099 - Statement.getGeneratedKeys() throws NullPointerException
      when no query has been processed.

    - Fixed BUG#13469 - Driver tries to call methods that don't exist on older and
      newer versions of Log4j. The fix is not trying to auto-detect presense of log4j,
      too many different incompatible versions out there in the wild to do this reliably.

      If you relied on autodetection before, you will need to add
      "logger=com.mysql.jdbc.log.Log4JLogger" to your JDBC URL to enable Log4J usage,
      or alternatively use the new "CommonsLogger" class to take care of this.

    - Added support for Apache Commons logging, use "com.mysql.jdbc.log.CommonsLogger"
      as the value for the "logger" configuration property.

    - LogFactory now prepends "com.mysql.jdbc.log" to log class name if it can't be
      found as-specified. This allows you to use "short names" for the built-in log
      factories, for example "logger=CommonsLogger" instead of
      "logger=com.mysql.jdbc.log.CommonsLogger".

    - Fixed BUG#15570 - ReplicationConnection incorrectly copies state,
	  doesn't transfer connection context correctly when transitioning between
	  the same read-only states.

	- Fixed BUG#18041 - Server-side prepared statements don't cause
	  truncation exceptions to be thrown when truncation happens.

	- Added performance feature, re-writing of batched executes for
	  Statement.executeBatch() (for all DML statements) and
	  PreparedStatement.executeBatch() (for INSERTs with VALUE clauses
	  only). Enable by using "rewriteBatchedStatements=true" in your JDBC URL.

	- Fixed BUG#17898 - registerOutParameter not working when some
	  parameters pre-populated. Still waiting for feedback from JDBC experts
	  group to determine what correct parameter count from getMetaData()
	  should be, however.

	- Fixed BUG#17587 - clearParameters() on a closed prepared statement
	  causes NPE.

	- Map "latin1" on MySQL server to CP1252 for MySQL > 4.1.0.

	- Added additional accessor and mutator methods on ConnectionProperties
	  so that DataSource users can use same naming as regular URL properties.

	- Fixed BUG#18740 - Data truncation and getWarnings() only returns last
	  warning in set.

	- Improved performance of retrieving BigDecimal, Time, Timestamp and Date
	  values from server-side prepared statements by creating fewer short-lived
	  instances of Strings when the native type is not an exact match for
	  the requested type. Fixes BUG#18496 for BigDecimals.

	- Fixed BUG#18554 - Aliased column names where length of name > 251
	  are corrupted.

	- Fixed BUG#17450 - ResultSet.wasNull() not always reset
	  correctly for booleans when done via conversion for server-side
	  prepared statements.

	- Fixed BUG#16277 - Invalid classname returned for
	  RSMD.getColumnClassName() for BIGINT type.

	- Fixed case where driver wasn't reading server status correctly when
	  fetching server-side prepared statement rows, which in some cases
	  could cause warning counts to be off, or multiple result sets to not
	  be read off the wire.

	- Driver now aware of fix for BIT type metadata that went into
	  MySQL-5.0.21 for server not reporting length consistently (bug
	  number 13601).

	- Fixed BUG#19282 - ResultSet.wasNull() returns incorrect value
	  when extracting native string from server-side prepared statement
	  generated result set.

11-30-05 - Version 3.1.12

    - Fixed client-side prepared statement bug with embedded ? inside
      quoted identifiers (it was recognized as a placeholder, when it
      was not).

    - Don't allow executeBatch() for CallableStatements with registered
      OUT/INOUT parameters (JDBC compliance).

    - Fall back to platform-encoding for URLDecoder.decode() when
      parsing driver URL properties if the platform doesn't have a
      two-argument version of this method.

    - Fixed BUG#14562 - Java type conversion may be incorrect for
      mediumint.

    - Added configuration property "useGmtMillisForDatetimes" which
      when set to true causes ResultSet.getDate(), .getTimestamp() to
      return correct millis-since GMT when .getTime() is called on
      the return value (currently default is "false" for legacy
      behavior).

    - Fixed DatabaseMetaData.stores*Identifiers():

        * if lower_case_table_names=0 (on server):

            storesLowerCaseIdentifiers() returns false
            storesLowerCaseQuotedIdentifiers() returns false
            storesMixedCaseIdentifiers() returns true
            storesMixedCaseQuotedIdentifiers() returns true
            storesUpperCaseIdentifiers() returns false
            storesUpperCaseQuotedIdentifiers() returns true

        * if lower_case_table_names=1 (on server):

            storesLowerCaseIdentifiers() returns true
            storesLowerCaseQuotedIdentifiers() returns true
            storesMixedCaseIdentifiers() returns false
            storesMixedCaseQuotedIdentifiers() returns false
            storesUpperCaseIdentifiers() returns false
            storesUpperCaseQuotedIdentifiers() returns true

    - Fixed BUG#14815 - DatabaseMetaData.getColumns() doesn't
      return TABLE_NAME correctly.

    - Fixed BUG#14909 - escape processor replaces quote character
      in quoted string with string delimiter.

    - Fixed BUG#12975 - OpenOffice expects
      DBMD.supportsIntegrityEnhancementFacility() to return "true"
      if foreign keys are supported by the datasource, even though
      this method also covers support for check constraints,
	  which MySQL _doesn't_ have. Setting the configuration property
	  "overrideSupportsIntegrityEnhancementFacility" to "true" causes
	  the driver to return "true" for this method.

    - Added "com.mysql.jdbc.testsuite.url.default" system property to
	  set default JDBC url for testsuite (to speed up bug resolution
	  when I'm working in Eclipse).

	- Fixed BUG#14938 - Unable to initialize character set mapping
	  tables (due to J2EE classloader differences).

	- Fixed BUG#14972 - Deadlock while closing server-side prepared
	  statements from multiple threads sharing one connection.

	- Fixed BUG#12230 -	logSlowQueries should give better info.

	- Fixed BUG#13775 - Extraneous sleep on autoReconnect.

	- Fixed BUG#15024 - Driver incorrectly closes streams passed as
	  arguments to PreparedStatements. Reverts to legacy behavior by
	  setting the JDBC configuration property "autoClosePStmtStreams"
	  to "true" (also included in the 3-0-Compat configuration "bundle").

	- Fixed BUG#13048 - maxQuerySizeToLog is not respected. Added logging of
	  bound values for execute() phase of server-side prepared statements
	  when profileSQL=true as well.

	- Fixed BUG#15065 - Usage advisor complains about unreferenced
	  columns, even though they've been referenced.

	- Don't increase timeout for failover/reconnect (BUG#6577)

	- Process escape tokens in Connection.prepareStatement(...), fix
	  for BUG#15141. You can disable this behavior by setting
	  the JDBC URL configuration property "processEscapeCodesForPrepStmts"
	  to "false".

	- Fixed BUG#13255 - Reconnect during middle of executeBatch()
	  should not occur if autoReconnect is enabled.

10-07-05 - Version 3.1.11

    - Fixed BUG#11629 - Spurious "!" on console when character
      encoding is "utf8".

    - Fixed statements generated for testcases missing ";" for
      "plain" statements.

    - Fixed BUG#11663 - Incorrect generation of testcase scripts
      for server-side prepared statements.

    - Fixed regression caused by fix for BUG#11552 that caused driver
      to return incorrect values for unsigned integers when those
      integers where within the range of the positive signed type.

    - Moved source code to svn repo.

    - Fixed BUG#11797 - Escape tokenizer doesn't respect stacked single quotes
	  for escapes.

	- GEOMETRY type not recognized when using server-side prepared statements.

    - Fixed BUG#11879 -- ReplicationConnection won't switch to slave, throws
      "Catalog can't be null" exception.

    - Fixed BUG#12218, properties shared between master and slave with
      replication connection.

    - Fixed BUG#10630, Statement.getWarnings() fails with NPE if statement
      has been closed.

    - Only get char[] from SQL in PreparedStatement.ParseInfo() when needed.

    - Fixed BUG#12104 - Geometry types not handled with server-side prepared
      statements.

    - Fixed BUG#11614 - StringUtils.getBytes() doesn't work when using
      multibyte character encodings and a length in  _characters_ is
      specified.

    - Fixed BUG#11798 - Pstmt.setObject(...., Types.BOOLEAN) throws exception.

    - Fixed BUG#11976 - maxPerformance.properties mis-spells
	  "elideSetAutoCommits".

	- Fixed BUG#11575 -- DBMD.storesLower/Mixed/UpperIdentifiers()
	  reports incorrect values for servers deployed on Windows.

	- Fixed BUG#11190 - ResultSet.moveToCurrentRow() fails to work when
	  preceeded by a call to ResultSet.moveToInsertRow().

	- Fixed BUG#11115, VARBINARY data corrupted when using server-side
	  prepared statements and .setBytes().

	- Fixed BUG#12229 - explainSlowQueries hangs with server-side
	  prepared statements.

	- Fixed BUG#11498 - Escape processor didn't honor strings demarcated
	  with double quotes.

	- Lifted restriction of changing streaming parameters with server-side
	  prepared statements. As long as _all_ streaming parameters were set
	  before execution, .clearParameters() does not have to be called.
	  (due to limitation of client/server protocol, prepared statements
	   can not reset _individual_ stream data on the server side).

	- Reworked Field class, *Buffer, and MysqlIO to be aware of field
	  lengths > Integer.MAX_VALUE.

	- Updated DBMD.supportsCorrelatedQueries() to return true for versions >
	  4.1, supportsGroupByUnrelated() to return true and
	  getResultSetHoldability() to return HOLD_CURSORS_OVER_COMMIT.

	- Fixed BUG#12541 - Handling of catalog argument in
	  DatabaseMetaData.getIndexInfo(), which also means changes to the following
	  methods in DatabaseMetaData:

	    - getBestRowIdentifier()
	    - getColumns()
	    - getCrossReference()
	    - getExportedKeys()
	    - getImportedKeys()
	    - getIndexInfo()
	    - getPrimaryKeys()
	    - getProcedures() (and thus indirectly getProcedureColumns())
	    - getTables()

	  The "catalog" argument in all of these methods now behaves in the following
	  way:

	    - Specifying NULL means that catalog will not be used to filter the
	      results (thus all databases will be searched), unless you've
	      set "nullCatalogMeansCurrent=true" in your JDBC URL properties.

	    - Specifying "" means "current" catalog, even though this isn't quite
	      JDBC spec compliant, it's there for legacy users.

	    - Specifying a catalog works as stated in the API docs.

	- Made Connection.clientPrepare() available from "wrapped" connections
	  in the jdbc2.optional package (connections built by
	  ConnectionPoolDataSource instances).

    - Added Connection.isMasterConnection() for clients to be able to determine
      if a multi-host master/slave connection is connected to the first host
      in the list.

    - Fixed BUG#12753 - Tokenizer for "=" in URL properties was causing
      sessionVariables=.... to be parameterized incorrectly.

    - Fixed BUG#11781, foreign key information that is quoted is
      parsed incorrectly when DatabaseMetaData methods use that
      information.

    - The "sendBlobChunkSize" property is now clamped to "max_allowed_packet"
      with consideration of stream buffer size and packet headers to avoid
      PacketTooBigExceptions when "max_allowed_packet" is similar in size
      to the default "sendBlobChunkSize" which is 1M.

    - CallableStatement.clearParameters() now clears resources associated
      with INOUT/OUTPUT parameters as well as INPUT parameters.

    - Fixed BUG#12417 - Connection.prepareCall() is database name
      case-sensitive (on Windows systems).

    - Fixed BUG#12752 - Cp1251 incorrectly mapped to win1251 for
      servers newer than 4.0.x.

    - Fixed BUG#12970 - java.sql.Types.OTHER returned for
	  BINARY and VARBINARY columns when using
	  DatabaseMetaData.getColumns().

	- ServerPreparedStatement.getBinding() now checks if the statement
	  is closed before attempting to reference the list of parameter
	  bindings, to avoid throwing a NullPointerException.

    - Fixed BUG#13277 - ResultSetMetaData from
      Statement.getGeneratedKeys() caused NullPointerExceptions to be
      thrown whenever a method that required a connection reference
      was called.

    - Removed support for java.nio I/O. Too many implementations
      turned out to be buggy, and there was no performance difference
      since MySQL is a blocking protocol anyway.

06-23-05 - Version 3.1.10-stable

	- Fixed connecting without a database specified raised an exception
	  in MysqlIO.changeDatabaseTo().

	- Initial implemention of ParameterMetadata for
	  PreparedStatement.getParameterMetadata(). Only works fully
	  for CallableStatements, as current server-side prepared statements
	  return every parameter as a VARCHAR type.

	- Fixed BUG#11552 - Server-side prepared statements return incorrect
	  values for unsigned TINYINT, SMALLINT, INT and Long.

	- Fixed BUG#11540 - Incorrect year conversion in setDate(..) for
	  system that use B.E. year in default locale.

06-22-05 - Version 3.1.9-stable

	- Overhaul of character set configuration, everything now
	  lives in a properties file.

	- Driver now correctly uses CP932 if available on the server
	  for Windows-31J, CP932 and MS932 java encoding names,
	  otherwise it resorts to SJIS, which is only a close
	  approximation. Currently only MySQL-5.0.3 and newer (and
	  MySQL-4.1.12 or .13, depending on when the character set
	  gets backported) can reliably support any variant of CP932.

	- Fixed BUG#9064 - com.mysql.jdbc.PreparedStatement.ParseInfo
	  does unnecessary call to toCharArray().

	- Fixed Bug#10144 - Memory leak in ServerPreparedStatement if
	  serverPrepare() fails.

	- Actually write manifest file to correct place so it ends up
	  in the binary jar file.

	- Added "createDatabaseIfNotExist" property (default is "false"),
	  which will cause the driver to ask the server to create the
	  database specified in the URL if it doesn't exist. You must have
	  the appropriate privileges for database creation for this to
	  work.

	- Fixed BUG#10156 - Unsigned SMALLINT treated as signed for ResultSet.getInt(),
	  fixed all cases for UNSIGNED integer values and server-side prepared statements,
	  as well as ResultSet.getObject() for UNSIGNED TINYINT.

	- Fixed BUG#10155, double quotes not recognized when parsing
	  client-side prepared statements.

	- Made enableStreamingResults() visible on
	  com.mysql.jdbc.jdbc2.optional.StatementWrapper.

	- Made ServerPreparedStatement.asSql() work correctly so auto-explain
	  functionality would work with server-side prepared statements.

	- Made JDBC2-compliant wrappers public in order to allow access to
	  vendor extensions.

	- Cleaned up logging of profiler events, moved code to dump a profiler
	  event as a string to com.mysql.jdbc.log.LogUtils so that third
	  parties can use it.

	- DatabaseMetaData.supportsMultipleOpenResults() now returns true. The
	  driver has supported this for some time, DBMD just missed that fact.

	- Fixed BUG#10310 - Driver doesn't support {?=CALL(...)} for calling
	  stored functions. This involved adding support for function retrieval
	  to DatabaseMetaData.getProcedures() and getProcedureColumns() as well.

	- Fixed BUG#10485, SQLException thrown when retrieving YEAR(2)
	  with ResultSet.getString(). The driver will now always treat YEAR types
	  as java.sql.Dates and return the correct values for getString().
	  Alternatively, the "yearIsDateType" connection property can be set to
	  "false" and the values will be treated as SHORTs.

	- The datatype returned for TINYINT(1) columns when "tinyInt1isBit=true"
	  (the default) can be switched between Types.BOOLEAN and Types.BIT
	  using the new configuration property "transformedBitIsBoolean", which
	  defaults to "false". If set to "false" (the default),
	  DatabaseMetaData.getColumns() and ResultSetMetaData.getColumnType()
	  will return Types.BOOLEAN for TINYINT(1) columns. If "true",
	  Types.BOOLEAN will be returned instead. Irregardless of this configuration
	  property, if "tinyInt1isBit" is enabled, columns with the type TINYINT(1)
	  will be returned as java.lang.Boolean instances from
	  ResultSet.getObject(..), and ResultSetMetaData.getColumnClassName()
	  will return "java.lang.Boolean".

	- Fixed BUG#10496 - SQLException is thrown when using property
	  "characterSetResults" with cp932 or eucjpms.

	- Reorganized directory layout, sources now in "src" folder,
	  don't pollute parent directory when building, now output goes
	  to "./build", distribution goes to "./dist".

	- Added support/bug hunting feature that generates .sql test
	  scripts to STDERR when "autoGenerateTestcaseScript" is set
	  to "true".

	- Fixed BUG#10850 - 0-length streams not sent to server when
	  using server-side prepared statements.

	- Setting "cachePrepStmts=true" now causes the Connection to also
	  cache the check the driver performs to determine if a prepared
	  statement can be server-side or not, as well as caches server-side
	  prepared statements for the lifetime of a connection. As before,
	  the "prepStmtCacheSize" parameter controls the size of these
	  caches.

	- Try to handle OutOfMemoryErrors more gracefully. Although not
	  much can be done, they will in most cases close the connection
	  they happened on so that further operations don't run into
	  a connection in some unknown state. When an OOM has happened,
	  any further operations on the connection will fail with a
	  "Connection closed" exception that will also list the OOM exception
	  as the reason for the implicit connection close event.

	- Don't send COM_RESET_STMT for each execution of a server-side
	  prepared statement if it isn't required.

	- Driver detects if you're running MySQL-5.0.7 or later, and does
	  not scan for "LIMIT ?[,?]" in statements being prepared, as the
	  server supports those types of queries now.

	- Fixed BUG#11115, Varbinary data corrupted when using server-side
	  prepared statements and ResultSet.getBytes().

	- Connection.setCatalog() is now aware of the "useLocalSessionState"
	  configuration property, which when set to true will prevent
	  the driver from sending "USE ..." to the server if the requested
	  catalog is the same as the current catalog.

	- Added the following configuration bundles, use one or many via
	  the "useConfigs" configuration property:

	    * maxPerformance -- maximum performance without being reckless
	    * solarisMaxPerformance -- maximum performance for Solaris,
	                               avoids syscalls where it can
	    * 3-0-Compat -- Compatibility with Connector/J 3.0.x functionality

	- Added "maintainTimeStats" configuration property (defaults to "true"),
	  which tells the driver whether or not to keep track of the last query time
	  and the last successful packet sent to the server's time. If set to
	  false, removes two syscalls per query.

	- Fixed BUG#11259, autoReconnect ping causes exception on connection
	  startup.

	- Fixed BUG#11360 Connector/J dumping query into SQLException twice

	- Fixed PreparedStatement.setClob() not accepting null as a parameter.

	- Fixed BUG#11411 - Production package doesn't include JBoss integration
	  classes.

	- Removed nonsensical "costly type conversion" warnings when using
	  usage advisor.

04-14-05 - Version 3.1.8-stable

	- Fixed DatabaseMetaData.getTables() returning views when they were
	  not asked for as one of the requested table types.

	- Added support for new precision-math DECIMAL type in MySQL >= 5.0.3.

	- Fixed ResultSet.getTime() on a NULL value for server-side prepared
	  statements throws NPE.

	- Made Connection.ping() a public method.

	- Fixed Bug#8868, DATE_FORMAT() queries returned as BLOBs from getObject().

	- ServerPreparedStatements now correctly 'stream' BLOB/CLOB data to the
	  server. You can configure the threshold chunk size using the
	  JDBC URL property 'blobSendChunkSize' (the default is one megabyte).

    - BlobFromLocator now uses correct identifier quoting when generating
      prepared statements.

    - Server-side session variables can be preset at connection time by
      passing them as a comma-delimited list for the connection property
      'sessionVariables'.

	- Fixed regression in ping() for users using autoReconnect=true.

	- Fixed BUG#9040 - PreparedStatement.addBatch() doesn't work with server-side
	  prepared statements and streaming BINARY data.

	- Fixed BUG#8800 - DBMD.supportsMixedCase*Identifiers() returns wrong
	  value on servers running on case-sensitive filesystems.

	- Fixed BUG#9206, can not use 'UTF-8' for characterSetResults
      configuration property.

    - Fixed BUG#9236, a continuation of BUG#8868, where functions used in queries
      that should return non-string types when resolved by temporary tables suddenly
      become opaque binary strings (work-around for server limitation). Also fixed
      fields with type of CHAR(n) CHARACTER SET BINARY to return correct/matching
      classes for RSMD.getColumnClassName() and ResultSet.getObject().

    - Fixed BUG#8792 - DBMD.supportsResultSetConcurrency() not returning
	  true for forward-only/read-only result sets (we obviously support this).

	- Fixed BUG#8803, 'DATA_TYPE' column from DBMD.getBestRowIdentifier()
	  causes ArrayIndexOutOfBoundsException when accessed (and in fact, didn't
	  return any value).

	- Check for empty strings ('') when converting char/varchar column data to numbers,
	  throw exception if 'emptyStringsConvertToZero' configuration property is set
	  to 'false' (for backwards-compatibility with 3.0, it is now set to 'true'
	  by default, but will most likely default to 'false' in 3.2).

	- Fixed BUG#9320 - PreparedStatement.getMetaData() inserts blank row in database
	  under certain conditions when not using server-side prepared statements.

	- Connection.canHandleAsPreparedStatement() now makes 'best effort' to distinguish
	  LIMIT clauses with placeholders in them from ones without in order to have fewer
	  false positives when generating work-arounds for statements the server cannot
	  currently handle as server-side prepared statements.

	- Fixed build.xml to not compile log4j logging if log4j not available.

	- Added support for the c3p0 connection pool's (http://c3p0.sf.net/)
	  validation/connection checker interface which uses the lightweight
	  'COM_PING' call to the server if available. To use it, configure your
	  c3p0 connection pool's 'connectionTesterClassName' property to use
	  'com.mysql.jdbc.integration.c3p0.MysqlConnectionTester'.

	- Better detection of LIMIT inside/outside of quoted strings so that
	  the driver can more correctly determine whether a prepared statement
	  can be prepared on the server or not.

	- Fixed BUG#9319 - Stored procedures with same name in
	  different databases confuse the driver when it tries to determine
	  parameter counts/types.

    - Added finalizers to ResultSet and Statement implementations to be JDBC
      spec-compliant, which requires that if not explicitly closed, these
      resources should be closed upon garbage collection.

    - Fixed BUG#9682 - Stored procedures with DECIMAL parameters with
	  storage specifications that contained "," in them would fail.

	- PreparedStatement.setObject(int, Object, int type, int scale) now
	  uses scale value for BigDecimal instances.

	- Fixed BUG#9704 - Statement.getMoreResults() could throw NPE when
	  existing result set was .close()d.

	- The performance metrics feature now gathers information about
	  number of tables referenced in a SELECT.

	- The logging system is now automatically configured. If the value has
	  been set by the user, via the URL property "logger" or the system
	  property "com.mysql.jdbc.logger", then use that, otherwise, autodetect
	  it using the following steps:

    	 Log4j, if it's available,
    	 Then JDK1.4 logging,
    	 Then fallback to our STDERR logging.

   	- Fixed BUG#9778, DBMD.getTables() shouldn't return tables if views
	  are asked for, even if the database version doesn't support views.

	- Fixed driver not returning 'true' for '-1' when ResultSet.getBoolean()
	  was called on result sets returned from server-side prepared statements.

	- Added a Manifest.MF file with implementation information to the .jar
	  file.

	- More tests in Field.isOpaqueBinary() to distinguish opaque binary (i.e.
	  fields with type CHAR(n) and CHARACTER SET BINARY) from output of
	  various scalar and aggregate functions that return strings.

	- Fixed BUG#9917 - Should accept null for catalog (meaning use current)
	  in DBMD methods, even though it's not JDBC-compliant for legacy's sake.
	  Disable by setting connection property "nullCatalogMeansCurrent" to "false"
	  (which will be the default value in C/J 3.2.x).

	- Fixed BUG#9769 - Should accept null for name patterns in DBMD (meaning "%"),
	  even though it isn't JDBC compliant, for legacy's sake. Disable by setting
	  connection property "nullNamePatternMatchesAll" to "false" (which will be
	  the default value in C/J 3.2.x).

02-18-05 - Version 3.1.7-stable


    - Fixed BUG#7686, Timestamp key column data needed "_binary'"
      stripped for UpdatableResultSet.refreshRow().

    - Fixed BUG#7715 - Timestamps converted incorrectly to strings
      with Server-side prepared statements and updatable result sets.

    - Detect new sql_mode variable in string form (it used to be
      integer) and adjust quoting method for strings appropriately.

    - Added 'holdResultsOpenOverStatementClose' property (default is
      false), that keeps result sets open over statement.close() or new
      execution on same statement (suggested by Kevin Burton).

    - Fixed BUG#7952 -- Infinite recursion when 'falling back' to master
      in failover configuration.

    - Disable multi-statements (if enabled) for MySQL-4.1 versions prior
      to version 4.1.10 if the query cache is enabled, as the server
      returns wrong results in this configuration.

    - Fixed duplicated code in configureClientCharset() that prevented
      useOldUTF8Behavior=true from working properly.

    - Removed 'dontUnpackBinaryResults' functionality, the driver now
      always stores results from server-side prepared statements as-is
      from the server and unpacks them on demand.

    - Fixed BUG#8096 where emulated locators corrupt binary data
      when using server-side prepared statements.

    - Fixed synchronization issue with
      ServerPreparedStatement.serverPrepare() that could cause
      deadlocks/crashes if connection was shared between threads.

    - By default, the driver now scans SQL you are preparing via all
      variants of Connection.prepareStatement() to determine if it is a
      supported type of statement to prepare on the server side, and if
      it is not supported by the server, it instead prepares it as a
      client-side emulated prepared statement (BUG#4718). You can
      disable this by passing 'emulateUnsupportedPstmts=false' in your
      JDBC URL.

    - Remove _binary introducer from parameters used as in/out
      parameters in CallableStatement.

    - Always return byte[]s for output parameters registered as *BINARY.

    - Send correct value for 'boolean' "true" to server for
      PreparedStatement.setObject(n, "true", Types.BIT).

    - Fixed bug with Connection not caching statements from
      prepareStatement() when the statement wasn't a server-side
      prepared statement.

    - Choose correct 'direction' to apply time adjustments when both
      client and server are in GMT timezone when using
      ResultSet.get(..., cal) and PreparedStatement.set(...., cal).

    - Added 'dontTrackOpenResources' option (default is false, to be
      JDBC compliant), which helps with memory use for non-well-behaved
      apps (i.e applications which don't close Statements when they
      should).

    - Fixed BUG#8428 - ResultSet.getString() doesn't maintain format
      stored on server, bug fix only enabled when 'noDatetimeStringSync'
      property is set to 'true' (the default is 'false').

    - Fixed NPE in ResultSet.realClose() when using usage advisor and
      result set was already closed.

    - Fixed BUG#8487 - PreparedStatements not creating streaming result
      sets.

    - Don't pass NULL to String.valueOf() in
      ResultSet.getNativeConvertToString(), as it stringifies it (i.e.
      returns "null"), which is not correct for the method in question.

    - Fixed BUG#8484 - ResultSet.getBigDecimal() throws exception
      when rounding would need to occur to set scale. The driver now
      chooses a rounding mode of 'half up' if non-rounding
      BigDecimal.setScale() fails.

    - Added 'useLocalSessionState' configuration property, when set to
      'true' the JDBC driver trusts that the application is well-behaved
      and only sets autocommit and transaction isolation levels using
      the methods provided on java.sql.Connection, and therefore can
      manipulate these values in many cases without incurring
      round-trips to the database server.

    - Added enableStreamingResults() to Statement for connection pool
      implementations that check Statement.setFetchSize() for
      specification-compliant values. Call Statement.setFetchSize(>=0)
      to disable the streaming results for that statement.

    - Added support for BIT type in MySQL-5.0.3. The driver will treat
      BIT(1-8) as the JDBC standard BIT type (which maps to
      java.lang.Boolean), as the server does not currently send enough
      information to determine the size of a bitfield when < 9 bits are
      declared. BIT(>9) will be treated as VARBINARY, and will return
      byte[] when getObject() is called.

12-23-04 - Version 3.1.6-stable

    - Fixed hang on SocketInputStream.read() with Statement.setMaxRows() and
      multiple result sets when driver has to truncate result set directly,
      rather than tacking a 'LIMIT n' on the end of it.

    - Fixed BUG#7026 - DBMD.getProcedures() doesn't respect catalog parameter.

    - Respect bytes-per-character for RSMD.getPrecision().

12-02-04 - Version 3.1.5-gamma

	- Fix comparisons made between string constants and dynamic strings that
	  are either toUpperCase()d or toLowerCase()d to use Locale.ENGLISH, as
	  some locales 'override' case rules for English. Also use
	  StringUtils.indexOfIgnoreCase() instead of .toUpperCase().indexOf(),
	  avoids creating a very short-lived transient String instance.

	- Fixed BUG#5235 - Server-side prepared statements did not honor
      'zeroDateTimeBehavior' property, and would cause class-cast
      exceptions when using ResultSet.getObject(), as the all-zero string
      was always returned.

    - Fixed batched updates with server prepared statements weren't looking if
      the types had changed for a given batched set of parameters compared
      to the previous set, causing the server to return the error
      'Wrong arguments to mysql_stmt_execute()'.

    - Handle case when string representation of timestamp contains trailing '.'
      with no numbers following it.

    - Fixed BUG#5706 - Inefficient detection of pre-existing string instances
      in ResultSet.getNativeString().

    - Don't throw exceptions for Connection.releaseSavepoint().

    - Use a per-session Calendar instance by default when decoding dates
      from ServerPreparedStatements (set to old, less performant behavior by
      setting property 'dynamicCalendars=true').

    - Added experimental configuration property 'dontUnpackBinaryResults',
      which delays unpacking binary result set values until they're asked for,
      and only creates object instances for non-numerical values (it is set
      to 'false' by default). For some usecase/jvm combinations, this is
      friendlier on the garbage collector.

    - Fixed BUG#5729 - UNSIGNED BIGINT unpacked incorrectly from
      server-side prepared statement result sets.

    - Fixed BUG#6225 - ServerSidePreparedStatement allocating short-lived
      objects un-necessarily.

    - Removed un-wanted new Throwable() in ResultSet constructor due to bad
      merge (caused a new object instance that was never used for every result
      set created) - Found while profiling for BUG#6359.

    - Fixed too-early creation of StringBuffer in EscapeProcessor.escapeSQL(),
      also return String when escaping not needed (to avoid unnecssary object
      allocations). Found while profiling for BUG#6359.

    - Use null-safe-equals for key comparisons in updatable result sets.

    - Fixed BUG#6537, SUM() on Decimal with server-side prepared statement ignores
      scale if zero-padding is needed (this ends up being due to conversion to DOUBLE
      by server, which when converted to a string to parse into BigDecimal, loses all
      'padding' zeros).

    - Use DatabaseMetaData.getIdentifierQuoteString() when building DBMD
      queries.

    - Use 1MB packet for sending file for LOAD DATA LOCAL INFILE if that
      is < 'max_allowed_packet' on server.

    - Fixed BUG#6399, ResultSetMetaData.getColumnDisplaySize() returns incorrect
      values for multibyte charsets.

    - Make auto-deserialization of java.lang.Objects stored in BLOBs
      configurable via 'autoDeserialize' property (defaults to 'false').

    - Re-work Field.isOpaqueBinary() to detect 'CHAR(n) CHARACTER SET BINARY'
      to support fixed-length binary fields for ResultSet.getObject().

    - Use our own implementation of buffered input streams to get around
      blocking behavior of java.io.BufferedInputStream. Disable this with
      'useReadAheadInput=false'.

    - Fixed BUG#6348, failing to connect to the server when one of the
      addresses for the given host name is IPV6 (which the server does
      not yet bind on). The driver now loops through _all_ IP addresses
      for a given host, and stops on the first one that accepts() a
      socket.connect().

09-04-04 - Version 3.1.4-beta

    - Fixed BUG#4510 - connector/j 3.1.3 beta does not handle integers
      correctly (caused by changes to support unsigned reads in
      Buffer.readInt() -> Buffer.readShort()).

    - Added support in DatabaseMetaData.getTables() and getTableTypes()
      for VIEWs which are now available in MySQL server version 5.0.x.

    - Fixed BUG#4642 -- ServerPreparedStatement.execute*() sometimes
      threw ArrayIndexOutOfBoundsException when unpacking field metadata.

    - Optimized integer number parsing, enable 'old' slower integer parsing
      using JDK classes via 'useFastIntParsing=false' property.

    - Added 'useOnlyServerErrorMessages' property, which causes message text
      in exceptions generated by the server to only contain the text sent by
      the server (as opposed to the SQLState's 'standard' description, followed
      by the server's error message). This property is set to 'true' by default.

    - Fixed BUG#4689 - ResultSet.wasNull() does not work for primatives if a
      previous null was returned.

    - Track packet sequence numbers if enablePacketDebug=true, and throw an
      exception if packets received out-of-order.

    - Fixed BUG#4482, ResultSet.getObject() returns wrong type for strings
      when using prepared statements.

    - Calling MysqlPooledConnection.close() twice (even though an application
      error), caused NPE. Fixed.

    - Fixed BUG#5012 -- ServerPreparedStatements dealing with return of
	  DECIMAL type don't work.

	- Fixed BUG#5032 -- ResultSet.getObject() doesn't return
      type Boolean for pseudo-bit types from prepared statements on 4.1.x
      (shortcut for avoiding extra type conversion when using binary-encoded
      result sets obscurred test in getObject() for 'pseudo' bit type)

    - You can now use URLs in 'LOAD DATA LOCAL INFILE' statements, and the
      driver will use Java's built-in handlers for retreiving the data and
      sending it to the server. This feature is not enabled by default,
      you must set the 'allowUrlInLocalInfile' connection property to 'true'.

    - The driver is more strict about truncation of numerics on
      ResultSet.get*(), and will throw a SQLException when truncation is
      detected. You can disable this by setting 'jdbcCompliantTruncation' to
      false (it is enabled by default, as this functionality is required
      for JDBC compliance).

    - Added three ways to deal with all-zero datetimes when reading them from
      a ResultSet, 'exception' (the default), which throws a SQLException
      with a SQLState of 'S1009', 'convertToNull', which returns NULL instead of
      the date, and 'round', which rounds the date to the nearest closest value
      which is '0001-01-01'.

    - Fixed ServerPreparedStatement to read prepared statement metadata off
      the wire, even though it's currently a placeholder instead of using
      MysqlIO.clearInputStream() which didn't work at various times because
      data wasn't available to read from the server yet. This fixes sporadic
      errors users were having with ServerPreparedStatements throwing
      ArrayIndexOutOfBoundExceptions.

    - Use com.mysql.jdbc.Message's classloader when loading resource bundle,
      should fix sporadic issues when the caller's classloader can't locate
      the resource bundle.

07-07-04 - Version 3.1.3-beta

	- Mangle output parameter names for CallableStatements so they
	  will not clash with user variable names.

	- Added support for INOUT parameters in CallableStatements.

	- Fix for BUG#4119, null bitmask sent for server-side prepared
	  statements was incorrect.

	- Use SQL Standard SQL states by default, unless 'useSqlStateCodes'
	  property is set to 'false'.

	- Added packet debuging code (see the 'enablePacketDebug' property
	  documentation).

	- Added constants for MySQL error numbers (publicly-accessible,
	  see com.mysql.jdbc.MysqlErrorNumbers), and the ability to
	  generate the mappings of vendor error codes to SQLStates
	  that the driver uses (for documentation purposes).

	- Externalized more messages (on-going effort).

	- Fix for BUG#4311 - Error in retrieval of mediumint column with
	  prepared statements and binary protocol.

	- Support new timezone variables in MySQL-4.1.3 when
	  'useTimezone=true'

	- Support for unsigned numerics as return types from prepared statements.
	  This also causes a change in ResultSet.getObject() for the 'bigint unsigned'
	  type, which used to return BigDecimal instances, it now returns instances
	  of java.lang.BigInteger.

06-09-04 - Version 3.1.2-alpha

	- Fixed stored procedure parameter parsing info when size was
	  specified for a parameter (i.e. char(), varchar()).

	- Enabled callable statement caching via 'cacheCallableStmts'
	  property.

	- Fixed case when no output parameters specified for a
	  stored procedure caused a bogus query to be issued
	  to retrieve out parameters, leading to a syntax error
	  from the server.

	- Fixed case when no parameters could cause a NullPointerException
	  in CallableStatement.setOutputParameters().

	- Removed wrapping of exceptions in MysqlIO.changeUser().

	- Fixed sending of split packets for large queries, enabled nio
	  ability to send large packets as well.

	- Added .toString() functionality to ServerPreparedStatement,
	  which should help if you're trying to debug a query that is
	  a prepared statement (it shows SQL as the server would process).

	- Added 'gatherPerformanceMetrics' property, along with properties
	  to control when/where this info gets logged (see docs for more
	  info).

	- ServerPreparedStatements weren't actually de-allocating
	  server-side resources when .close() was called.

	- Added 'logSlowQueries' property, along with property
	  'slowQueriesThresholdMillis' to control when a query should
	  be considered 'slow'.

	- Correctly map output parameters to position given in
	  prepareCall() vs. order implied during registerOutParameter() -
	  fixes BUG#3146.

	- Correctly detect initial character set for servers >= 4.1.0

	- Cleaned up detection of server properties.

	- Support placeholder for parameter metadata for server >= 4.1.2

	- Fix for BUG#3539 getProcedures() does not return any procedures in
	  result set

	- Fix for BUG#3540 getProcedureColumns() doesn't work with wildcards
	  for procedure name

	- Fixed BUG#3520 -- DBMD.getSQLStateType() returns incorrect value.

	- Added 'connectionCollation' property to cause driver to issue
	  'set collation_connection=...' query on connection init if default
	  collation for given charset is not appropriate.

	- Fixed DatabaseMetaData.getProcedures() when run on MySQL-5.0.0 (output of
	'show procedure status' changed between 5.0.1 and 5.0.0.

	- Fixed BUG#3804 -- getWarnings() returns SQLWarning instead of DataTruncation

	- Don't enable server-side prepared statements for server version 5.0.0 or 5.0.1,
	as they aren't compatible with the '4.1.2+' style that the driver uses (the driver
	expects information to come back that isn't there, so it hangs).


02-14-04 - Version 3.1.1-alpha

    - Fixed bug with UpdatableResultSets not using client-side
	  prepared statements.

	- Fixed character encoding issues when converting bytes to
	  ASCII when MySQL doesn't provide the character set, and
	  the JVM is set to a multibyte encoding (usually affecting
	  retrieval of numeric values).

	- Unpack 'unknown' data types from server prepared statements
	  as Strings.

	- Implemented long data (Blobs, Clobs, InputStreams, Readers)
	  for server prepared statements.

	- Implemented Statement.getWarnings() for MySQL-4.1 and newer
	  (using 'SHOW WARNINGS').

	- Default result set type changed to TYPE_FORWARD_ONLY
	  (JDBC compliance).

	- Centralized setting of result set type and concurrency.

	- Re-factored how connection properties are set and exposed
	  as DriverPropertyInfo as well as Connection and DataSource
	  properties.

	- Support for NIO. Use 'useNIO=true' on platforms that support
	  NIO.

	- Support for SAVEPOINTs (MySQL >= 4.0.14 or 4.1.1).

	- Support for mysql_change_user()...See the changeUser() method
	  in com.mysql.jdbc.Connection.

	- Reduced number of methods called in average query to be more
	  efficient.

	- Prepared Statements will be re-prepared on auto-reconnect. Any errors
	  encountered are postponed until first attempt to re-execute the
	  re-prepared statement.

	- Ensure that warnings are cleared before executing queries
	  on prepared statements, as-per JDBC spec (now that we support
	  warnings).

	- Support 'old' profileSql capitalization in ConnectionProperties.
	  This property is deprecated, you should use 'profileSQL' if possible.

	- Optimized Buffer.readLenByteArray() to return shared empty byte array
	  when length is 0.

	- Allow contents of PreparedStatement.setBlob() to be retained
	  between calls to .execute*().

	- Deal with 0-length tokens in EscapeProcessor (caused by callable
	  statement escape syntax).

	- Check for closed connection on delete/update/insert row operations in
	  UpdatableResultSet.

	- Fix support for table aliases when checking for all primary keys in
	  UpdatableResultSet.

	- Removed useFastDates connection property.

	- Correctly initialize datasource properties from JNDI Refs, including
	  explicitly specified URLs.

	- DatabaseMetaData now reports supportsStoredProcedures() for
	  MySQL versions >= 5.0.0

	- Fixed stack overflow in Connection.prepareCall() (bad merge).

	- Fixed IllegalAccessError to Calendar.getTimeInMillis() in DateTimeValue
	  (for JDK < 1.4).

	- Fix for BUG#1673, where DatabaseMetaData.getColumns() is not
      returning correct column ordinal info for non '%' column name patterns.

    - Merged fix of datatype mapping from MySQL type 'FLOAT' to
      java.sql.Types.REAL from 3.0 branch.

    - Detect collation of column for RSMD.isCaseSensitive().

    - Fixed sending of queries > 16M.

    - Added named and indexed input/output parameter support to CallableStatement.
      MySQL-5.0.x or newer.

    - Fixed NullPointerException in ServerPreparedStatement.setTimestamp(),
      as well as year and month descrepencies in
      ServerPreparedStatement.setTimestamp(), setDate().

    - Added ability to have multiple database/JVM targets for compliance
      and regression/unit tests in build.xml.

    - Fixed NPE and year/month bad conversions when accessing some
      datetime functionality in ServerPreparedStatements and their
      resultant result sets.

    - Display where/why a connection was implicitly closed (to
      aid debugging).

    - CommunicationsException implemented, that tries to determine
      why communications was lost with a server, and displays
      possible reasons when .getMessage() is called.

    - Fixed BUG#2359, NULL values for numeric types in binary
      encoded result sets causing NullPointerExceptions.

    - Implemented Connection.prepareCall(), and DatabaseMetaData.
      getProcedures() and getProcedureColumns().

    - Reset 'long binary' parameters in ServerPreparedStatement when
      clearParameters() is called, by sending COM_RESET_STMT to the
      server.

    - Merged prepared statement caching, and .getMetaData() support
      from 3.0 branch.

    - Fixed off-by-1900 error in some cases for
      years in TimeUtil.fastDate/TimeCreate() when unpacking results
      from server-side prepared statements.

    - Fixed BUG#2502 -- charset conversion issue in getTables().

    - Implemented multiple result sets returned from a statement
      or stored procedure.

    - Fixed BUG#2606 -- Server side prepared statements not returning
      datatype 'YEAR' correctly.

    - Enabled streaming of result sets from server-side prepared
      statements.

    - Fixed BUG#2623 -- Class-cast exception when using
      scrolling result sets and server-side prepared statements.

	- Merged unbuffered input code from 3.0.

	- Fixed ConnectionProperties that weren't properly exposed
	  via accessors, cleaned up ConnectionProperties code.

	- Fixed BUG#2671, NULL fields not being encoded correctly in
	  all cases in server side prepared statements.

	- Fixed rare buffer underflow when writing numbers into buffers
	  for sending prepared statement execution requests.

	- Use DocBook version of docs for shipped versions of drivers.


02-18-03 - Version 3.1.0-alpha

    - Added 'requireSSL' property.

    - Added 'useServerPrepStmts' property (default 'false'). The
      driver will use server-side prepared statements when the
      server version supports them (4.1 and newer) when this
      property is set to 'true'. It is currently set to 'false'
      by default until all bind/fetch functionality has been
      implemented. Currently only DML prepared statements are
      implemented for 4.1 server-side prepared statements.

    - Track open Statements, close all when Connection.close()
      is called (JDBC compliance).

06-22-05 - Version 3.0.17-ga

    - Fixed BUG#5874, Timestamp/Time conversion goes in the wrong 'direction'
      when useTimeZone='true' and server timezone differs from client timezone.

	- Fixed BUG#7081, DatabaseMetaData.getIndexInfo() ignoring 'unique'
	  parameter.

	- Support new protocol type 'MYSQL_TYPE_VARCHAR'.

	- Added 'useOldUTF8Behavoior' configuration property, which causes
	  JDBC driver to act like it did with MySQL-4.0.x and earlier when
	  the character encoding is 'utf-8' when connected to MySQL-4.1 or
	  newer.

	- Fixed BUG#7316 - Statements created from a pooled connection were
	  returning physical connection instead of logical connection when
	  getConnection() was called.

	- Fixed BUG#7033 - PreparedStatements don't encode Big5 (and other
	  multibyte) character sets correctly in static SQL strings.

	- Fixed BUG#6966, connections starting up failed-over (due to down master)
      never retry master.

    - Fixed BUG#7061, PreparedStatement.fixDecimalExponent() adding extra
      '+', making number unparseable by MySQL server.

    - Fixed BUG#7686, Timestamp key column data needed "_binary'" stripped for
      UpdatableResultSet.refreshRow().

    - Backported SQLState codes mapping from Connector/J 3.1, enable with
      'useSqlStateCodes=true' as a connection property, it defaults to
      'false' in this release, so that we don't break legacy applications (it
      defaults to 'true' starting with Connector/J 3.1).

    - Fixed BUG#7601, PreparedStatement.fixDecimalExponent() adding extra
      '+', making number unparseable by MySQL server.

    - Escape sequence {fn convert(..., type)} now supports ODBC-style types
      that are prepended by 'SQL_'.

    - Fixed duplicated code in configureClientCharset() that prevented
      useOldUTF8Behavior=true from working properly.

    - Handle streaming result sets with > 2 billion rows properly by fixing
      wraparound of row number counter.

    - Fixed BUG#7607 - MS932, SHIFT_JIS and Windows_31J not recog. as
      aliases for sjis.

    - Fixed BUG#6549 (while fixing #7607), adding 'CP943' to aliases for
      sjis.

    - Fixed BUG#8064, which requires hex escaping of binary data when using
      multibyte charsets with prepared statements.

    - Fixed BUG#8812, NON_UNIQUE column from DBMD.getIndexInfo() returned
      inverted value.

    - Workaround for server BUG#9098 - default values of CURRENT_* for
      DATE/TIME/TIMESTAMP/TIMESTAMP columns can't be distinguished from
      'string' values, so UpdatableResultSet.moveToInsertRow() generates
      bad SQL for inserting default values.

    - Fixed BUG#8629 - 'EUCKR' charset is sent as 'SET NAMES euc_kr' which
      MySQL-4.1 and newer doesn't understand.

    - DatabaseMetaData.supportsSelectForUpdate() returns correct value based
      on server version.

    - Use hex escapes for PreparedStatement.setBytes() for double-byte charsets
      including 'aliases' Windows-31J, CP934, MS932.

    - Added support for the "EUC_JP_Solaris" character encoding, which maps
      to a MySQL encoding of "eucjpms" (backported from 3.1 branch). This only
      works on servers that support eucjpms, namely 5.0.3 or later.

11-15-04 - Version 3.0.16-ga

	- Re-issue character set configuration commands when re-using pooled
	  connections and/or Connection.changeUser() when connected to MySQL-4.1
	  or newer.

	- Fixed ResultSetMetaData.isReadOnly() to detect non-writable columns
	  when connected to MySQL-4.1 or newer, based on existence of 'original'
	  table and column names.

	- Fixed BUG#5664, ResultSet.updateByte() when on insert row
      throws ArrayOutOfBoundsException.

    - Fixed DatabaseMetaData.getTypes() returning incorrect (i.e. non-negative)
      scale for the 'NUMERIC' type.

    - Fixed BUG#6198, off-by-one bug in Buffer.readString(string).

    - Made TINYINT(1) -> BIT/Boolean conversion configurable via 'tinyInt1isBit'
      property (default 'true' to be JDBC compliant out of the box).

    - Only set 'character_set_results' during connection establishment if
      server version >= 4.1.1.

    - Fixed regression where useUnbufferedInput was defaulting to 'false'.

    - Fixed BUG#6231, ResultSet.getTimestamp() on a column with TIME in it
      fails.

09-04-04 - Version 3.0.15-ga

	- Fixed BUG#4010 - StringUtils.escapeEasternUnicodeByteStream is still
	  broken for GBK

	- Fixed BUG#4334 - Failover for autoReconnect not using port #'s for any
	  hosts, and not retrying all hosts. (WARN: This required a change to
	  the SocketFactory connect() method signature, which is now

	    public Socket connect(String host, int portNumber, Properties props),

	  therefore any third-party socket factories will have to be changed
	  to support this signature.

	- Logical connections created by MysqlConnectionPoolDataSource will
	  now issue a rollback() when they are closed and sent back to the pool.
	  If your application server/connection pool already does this for you, you
	  can set the 'rollbackOnPooledClose' property to false to avoid the
	  overhead of an extra rollback().

	- Removed redundant calls to checkRowPos() in ResultSet.

	- Fixed BUG#4742, 'DOUBLE' mapped twice in DBMD.getTypeInfo().

	- Added FLOSS license exemption.

	- Fixed BUG#4808, calling .close() twice on a PooledConnection causes NPE.

	- Fixed BUG#4138 and BUG#4860, DBMD.getColumns() returns incorrect JDBC
	  type for unsigned columns. This affects type mappings for all numeric
	  types in the RSMD.getColumnType() and RSMD.getColumnTypeNames() methods
	  as well, to ensure that 'like' types from DBMD.getColumns() match up
	  with what RSMD.getColumnType() and getColumnTypeNames() return.

	- 'Production' - 'GA' in naming scheme of distributions.

	- Fix for BUG#4880, RSMD.getPrecision() returning 0 for non-numeric types
	  (should return max length in chars for non-binary types, max length
	  in bytes for binary types). This fix also fixes mapping of
	  RSMD.getColumnType() and RSMD.getColumnTypeName() for the BLOB types based
	  on the length sent from the server (the server doesn't distinguish between
	  TINYBLOB, BLOB, MEDIUMBLOB or LONGBLOB at the network protocol level).

	- Fixed BUG#5022 - ResultSet should release Field[] instance in .close().

    - Fixed BUG#5069 -- ResultSet.getMetaData() should not return
	  incorrectly-initialized metadata if the result set has been closed, but
	  should instead throw a SQLException. Also fixed for getRow() and
	  getWarnings() and traversal methods by calling checkClosed() before
	  operating on instance-level fields that are nullified during .close().

	- Parse new timezone variables from 4.1.x servers.

	- Use _binary introducer for PreparedStatement.setBytes() and
	  set*Stream() when connected to MySQL-4.1.x or newer to avoid
	  misinterpretation during character conversion.

05-28-04 - Version 3.0.14-production

	- Fixed URL parsing error

05-27-04 - Version 3.0.13-production

	- Fixed BUG#3848 - Using a MySQLDatasource without server name fails

	- Fixed BUG#3920 - "No Database Selected" when using
	  MysqlConnectionPoolDataSource.

	- Fixed BUG#3873 - PreparedStatement.getGeneratedKeys() method returns only
	  1 result for batched insertions

05-18-04 - Version 3.0.12-production

	- Add unsigned attribute to DatabaseMetaData.getColumns() output
	  in the TYPE_NAME column.

	- Added 'failOverReadOnly' property, to allow end-user to configure
	  state of connection (read-only/writable) when failed over.

	- Backported 'change user' and 'reset server state' functionality
      from 3.1 branch, to allow clients of MysqlConnectionPoolDataSource
      to reset server state on getConnection() on a pooled connection.

    - Don't escape SJIS/GBK/BIG5 when using MySQL-4.1 or newer.

    - Allow 'url' parameter for MysqlDataSource and MysqlConnectionPool
      DataSource so that passing of other properties is possible from
      inside appservers.

    - Map duplicate key and foreign key errors to SQLState of
      '23000'.

    - Backport documentation tooling from 3.1 branch.

    - Return creating statement for ResultSets created by
      getGeneratedKeys() (BUG#2957)

    - Allow java.util.Date to be sent in as parameter to
      PreparedStatement.setObject(), converting it to a Timestamp
      to maintain full precision (BUG#3103).

    - Don't truncate BLOBs/CLOBs when using setBytes() and/or
      setBinary/CharacterStream() (BUG#2670).

    - Dynamically configure character set mappings for field-level
      character sets on MySQL-4.1.0 and newer using 'SHOW COLLATION'
      when connecting.

    - Map 'binary' character set to 'US-ASCII' to support DATETIME
      charset recognition for servers >= 4.1.2

    - Use 'SET character_set_results" during initialization to allow any
      charset to be returned to the driver for result sets.

    - Use charsetnr returned during connect to encode queries before
      issuing 'SET NAMES' on MySQL >= 4.1.0.

    - Add helper methods to ResultSetMetaData (getColumnCharacterEncoding()
      and getColumnCharacterSet()) to allow end-users to see what charset
      the driver thinks it should be using for the column.

    - Only set character_set_results for MySQL >= 4.1.0.

    - Fixed BUG#3511, StringUtils.escapeSJISByteStream() not covering all
      eastern double-byte charsets correctly.

    - Renamed StringUtils.escapeSJISByteStream() to more appropriate
      escapeEasternUnicodeByteStream().

    - Fixed BUG#3554 - Not specifying database in URL caused MalformedURL
      exception.

    - Auto-convert MySQL encoding names to Java encoding names if used
      for characterEncoding property.

    - Added encoding names that are recognized on some JVMs to fix case
      where they were reverse-mapped to MySQL encoding names incorrectly.

    - Use junit.textui.TestRunner for all unit tests (to allow them to be
      run from the command line outside of Ant or Eclipse).

    - Fixed BUG#3557 - UpdatableResultSet not picking up default values
      for moveToInsertRow().

    - Fixed BUG#3570 - inconsistent reporting of column type. The server
      still doesn't return all types for *BLOBs *TEXT correctly, so the
      driver won't return those correctly.

    - Fixed BUG#3520 -- DBMD.getSQLStateType() returns incorrect value.

    - Fixed regression in PreparedStatement.setString() and eastern character
      encodings.

    - Made StringRegressionTest 4.1-unicode aware.

02-19-04 - Version 3.0.11-stable

	- Trigger a 'SET NAMES utf8' when encoding is forced to 'utf8' _or_
	  'utf-8' via the 'characterEncoding' property. Previously, only the
	  Java-style encoding name of 'utf-8' would trigger this.

	- AutoReconnect time was growing faster than exponentially (BUG#2447).

	- Fixed failover always going to last host in list (BUG#2578)

	- Added 'useUnbufferedInput' parameter, and now use it by default
	  (due to JVM issue
	  http://developer.java.sun.com/developer/bugParade/bugs/4401235.html)

	- Detect 'on/off' or '1','2','3' form of lower_case_table_names on
	  server.

	- Return 'java.lang.Integer' for TINYINT and SMALLINT types from
	  ResultSetMetaData.getColumnClassName() (fix for BUG#2852).

	- Return 'java.lang.Double' for FLOAT type from ResultSetMetaData.
	  getColumnClassName() (fix for BUG#2855).

	- Return '[B' instead of java.lang.Object for BINARY, VARBINARY and
	  LONGVARBINARY types from ResultSetMetaData.getColumnClassName()
	  (JDBC compliance).

01-13-04 - Version 3.0.10-stable

    - Don't count quoted id's when inside a 'string' in PreparedStatement
      parsing (fix for BUG#1511).

    - 'Friendlier' exception message for PacketTooLargeException
       (BUG#1534).

    - Backported fix for aliased tables and UpdatableResultSets in
      checkUpdatability() method from 3.1 branch.

    - Fix for ArrayIndexOutOfBounds exception when using Statement.setMaxRows()
      (BUG#1695).

    - Fixed BUG#1576, dealing with large blobs and split packets not being
      read correctly.

    - Fixed regression of Statement.getGeneratedKeys() and REPLACE statements.

    - Fixed BUG#1630, subsequent call to ResultSet.updateFoo() causes NPE if
      result set is not updatable.

    - Fix for 4.1.1-style auth with no password.

    - Fix for BUG#1731, Foreign Keys column sequence is not consistent in
      DatabaseMetaData.getImported/Exported/CrossReference().

    - Fix for BUG#1775 - DatabaseMetaData.getSystemFunction() returning
      bad function 'VResultsSion'.

    - Fix for BUG#1592 -- cross-database updatable result sets
      are not checked for updatability correctly.

    - DatabaseMetaData.getColumns() should return Types.LONGVARCHAR for
      MySQL LONGTEXT type.

    - ResultSet.getObject() on TINYINT and SMALLINT columns should return
      Java type 'Integer' (BUG#1913)

    - Added 'alwaysClearStream' connection property, which causes the driver
      to always empty any remaining data on the input stream before
      each query.

    - Added more descriptive error message 'Server Configuration Denies
      Access to DataSource', as well as retrieval of message from server.

    - Autoreconnect code didn't set catalog upon reconnect if it had been
      changed.

    - Implement ResultSet.updateClob().

    - ResultSetMetaData.isCaseSensitive() returned wrong value for CHAR/VARCHAR
      columns.

    - Fix for BUG#1933 -- Connection property "maxRows" not honored.

    - Fix for BUG#1925 -- Statements being created too many times in
      DBMD.extractForeignKeyFromCreateTable().

    - Fix for BUG#1914 -- Support escape sequence {fn convert ... }

    - Fix for BUG#1958 -- ArrayIndexOutOfBounds when parameter number ==
      number of parameters + 1.

    - Fix for BUG#2006 -- ResultSet.findColumn() should use first matching
      column name when there are duplicate column names in SELECT query
      (JDBC-compliance).

    - Removed static synchronization bottleneck from
      PreparedStatement.setTimestamp().

    - Removed static synchronization bottleneck from instance factory
      method of SingleByteCharsetConverter.

    - Enable caching of the parsing stage of prepared statements via
      the 'cachePrepStmts', 'prepStmtCacheSize' and 'prepStmtCacheSqlLimit'
      properties (disabled by default).

    - Speed up parsing of PreparedStatements, try to use one-pass whenever
      possible.

    - Fixed security exception when used in Applets (applets can't
      read the system property 'file.encoding' which is needed
      for LOAD DATA LOCAL INFILE).

    - Use constants for SQLStates.

    - Map charset 'ko18_ru' to 'ko18r' when connected to MySQL-4.1.0 or
      newer.

    - Ensure that Buffer.writeString() saves room for the \0.

    - Fixed exception 'Unknown character set 'danish' on connect w/ JDK-1.4.0

    - Fixed mappings in SQLError to report deadlocks with SQLStates of '41000'.

    - 'maxRows' property would affect internal statements, so check it for all
      statement creation internal to the driver, and set to 0 when it is not.

10-07-03 - Version 3.0.9-stable

	- Faster date handling code in ResultSet and PreparedStatement (no longer
	  uses Date methods that synchronize on static calendars).

	- Fixed test for end of buffer in Buffer.readString().

	- Fixed ResultSet.previous() behavior to move current
	  position to before result set when on first row
	  of result set (bugs.mysql.com BUG#496)

	- Fixed Statement and PreparedStatement issuing bogus queries
	  when setMaxRows() had been used and a LIMIT clause was present
	  in the query.

	- Fixed BUG#661 - refreshRow didn't work when primary key values
	  contained values that needed to be escaped (they ended up being
	  doubly-escaped).

	- Support InnoDB contraint names when extracting foreign key info
	  in DatabaseMetaData BUG#517 and BUG#664
	  (impl. ideas from Parwinder Sekhon)

	- Backported 4.1 protocol changes from 3.1 branch (server-side SQL
	  states, new field info, larger client capability flags,
	  connect-with-database, etc).

	- Fix UpdatableResultSet to return values for getXXX() when on
	  insert row (BUG#675).

	- The insertRow in an UpdatableResultSet is now loaded with
	  the default column values when moveToInsertRow() is called
	  (BUG#688)

	- DatabaseMetaData.getColumns() wasn't returning NULL for
	  default values that are specified as NULL.

	- Change default statement type/concurrency to TYPE_FORWARD_ONLY
	  and CONCUR_READ_ONLY (spec compliance).

	- Don't try and reset isolation level on reconnect if MySQL doesn't
	  support them.

	- Don't wrap SQLExceptions in RowDataDynamic.

	- Don't change timestamp TZ twice if useTimezone==true (BUG#774)

	- Fixed regression in large split-packet handling (BUG#848).

	- Better diagnostic error messages in exceptions for 'streaming'
	  result sets.

	- Issue exception on ResultSet.getXXX() on empty result set (wasn't
	  caught in some cases).

	- Don't hide messages from exceptions thrown in I/O layers.

	- Don't fire connection closed events when closing pooled connections, or
	  on PooledConnection.getConnection() with already open connections (BUG#884).

	- Clip +/- INF (to smallest and largest representative values for the type in
	  MySQL) and NaN (to 0) for setDouble/setFloat(), and issue a warning on the
	  statement when the server does not support +/- INF or NaN.

	- Fix for BUG#879, double-escaping of '\' when charset is SJIS or GBK and '\'
	  appears in non-escaped input.

	- When emptying input stream of unused rows for 'streaming' result sets,
	  have the current thread yield() every 100 rows in order to not monopolize
	  CPU time.

	- Fixed BUG#1099, DatabaseMetaData.getColumns() getting confused about the
	  keyword 'set' in character columns.

	- Fixed deadlock issue with Statement.setMaxRows().

	- Fixed CLOB.truncate(), BUG#1130

	- Optimized CLOB.setChracterStream(), BUG#1131

	- Made databaseName, portNumber and serverName optional parameters
	  for MysqlDataSourceFactory (BUG#1246)

	- Fix for BUG#1247 -- ResultSet.get/setString mashing char 127

	- Backported auth. changes for 4.1.1 and newer from 3.1 branch.

	- Added com.mysql.jdbc.util.BaseBugReport to help creation of testcases
	  for bug reports.

	- Added property to 'clobber' streaming results, by setting the
	  'clobberStreamingResults' property to 'true' (the default is 'false').
	  This will cause a 'streaming' ResultSet to be automatically
	  closed, and any oustanding data still streaming from the server to
	  be discarded if another query is executed before all the data has been
	  read from the server.

05-23-03 - Version 3.0.8-stable

	- Allow bogus URLs in Driver.getPropertyInfo().

	- Return list of generated keys when using multi-value INSERTS
	  with Statement.getGeneratedKeys().

	- Use JVM charset with filenames and 'LOAD DATA [LOCAL] INFILE'

	- Fix infinite loop with Connection.cleanup().

	- Changed Ant target 'compile-core' to 'compile-driver', and
	  made testsuite compilation a separate target.

	- Fixed result set not getting set for Statement.executeUpdate(),
	  which affected getGeneratedKeys() and getUpdateCount() in
	  some cases.

	- Unicode character 0xFFFF in a string would cause the driver to
	  throw an ArrayOutOfBoundsException (Bug #378)

	- Return correct amount of generated keys when using 'REPLACE'
	  statements.

	- Fix problem detecting server character set in some cases.

	- Fix row data decoding error when using _very_ large packets.

	- Optimized row data decoding.

	- Issue exception when operating on an already-closed
	  prepared statement.

	- Fixed SJIS encoding bug, thanks to Naoto Sato.

    - Optimized usage of EscapeProcessor.

    - Allow multiple calls to Statement.close()

04-08-03 - Version 3.0.7-stable

    - Fixed MysqlPooledConnection.close() calling wrong event type.

    - Fixed StringIndexOutOfBoundsException in PreparedStatement.
      setClob().

    - 4.1 Column Metadata fixes

    - Remove synchronization from Driver.connect() and
      Driver.acceptsUrl().

    - IOExceptions during a transaction now cause the Connection to
      be closed.

    - Fixed missing conversion for 'YEAR' type in ResultSetMetaData.
      getColumnTypeName().

    - Don't pick up indexes that start with 'pri' as primary keys
      for DBMD.getPrimaryKeys().

    - Throw SQLExceptions when trying to do operations on a forcefully
      closed Connection (i.e. when a communication link failure occurs).

    - You can now toggle profiling on/off using
      Connection.setProfileSql(boolean).

    - Fixed charset issues with database metadata (charset was not
      getting set correctly).

    - Updatable ResultSets can now be created for aliased tables/columns
      when connected to MySQL-4.1 or newer.

    - Fixed 'LOAD DATA LOCAL INFILE' bug when file > max_allowed_packet.

    - Fixed escaping of 0x5c ('\') character for GBK and Big5 charsets.

    - Fixed ResultSet.getTimestamp() when underlying field is of type DATE.

    - Ensure that packet size from alignPacketSize() does not
      exceed MAX_ALLOWED_PACKET (JVM bug)

    - Don't reset Connection.isReadOnly() when autoReconnecting.

02-18-03 - Version 3.0.6-stable

    - Fixed ResultSetMetaData to return "" when catalog not known.
      Fixes NullPointerExceptions with Sun's CachedRowSet.

    - Fixed DBMD.getTypeInfo() and DBMD.getColumns() returning
      different value for precision in TEXT/BLOB types.

    - Allow ignoring of warning for 'non transactional tables' during
      rollback (compliance/usability) by setting 'ignoreNonTxTables'
      property to 'true'.

    - Fixed SQLExceptions getting swallowed on initial connect.

    - Fixed Statement.setMaxRows() to stop sending 'LIMIT' type queries
      when not needed (performance)

    - Clean up Statement query/method mismatch tests (i.e. INSERT not
      allowed with .executeQuery()).

    - More checks added in ResultSet traversal method to catch
      when in closed state.

    - Fixed ResultSetMetaData.isWritable() to return correct value.

    - Add 'window' of different NULL sorting behavior to
      DBMD.nullsAreSortedAtStart (4.0.2 to 4.0.10, true, otherwise,
      no).

    - Implemented Blob.setBytes(). You still need to pass the
      resultant Blob back into an updatable ResultSet or
      PreparedStatement to persist the changes, as MySQL does
      not support 'locators'.

    - Backported 4.1 charset field info changes from Connector/J 3.1

01-22-03 - Version 3.0.5-gamma

    - Fixed Buffer.fastSkipLenString() causing ArrayIndexOutOfBounds
      exceptions with some queries when unpacking fields.

    - Implemented an empty TypeMap for Connection.getTypeMap() so that
      some third-party apps work with MySQL (IBM WebSphere 5.0 Connection
      pool).

    - Added missing LONGTEXT type to DBMD.getColumns().

    - Retrieve TX_ISOLATION from database for
      Connection.getTransactionIsolation() when the MySQL version
      supports it, instead of an instance variable.

    - Quote table names in DatabaseMetaData.getColumns(),
      getPrimaryKeys(), getIndexInfo(), getBestRowIdentifier()

    - Greatly reduce memory required for setBinaryStream() in
      PreparedStatements.

    - Fixed ResultSet.isBeforeFirst() for empty result sets.

    - Added update options for foreign key metadata.


01-06-03 - Version 3.0.4-gamma

    - Added quoted identifiers to database names for
      Connection.setCatalog.

    - Added support for quoted identifiers in PreparedStatement
      parser.

    - Streamlined character conversion and byte[] handling in
      PreparedStatements for setByte().

    - Reduce memory footprint of PreparedStatements by sharing
      outbound packet with MysqlIO.

    - Added 'strictUpdates' property to allow control of amount
      of checking for 'correctness' of updatable result sets. Set this
      to 'false' if you want faster updatable result sets and you know
      that you create them from SELECTs on tables with primary keys and
      that you have selected all primary keys in your query.

    - Added support for 4.0.8-style large packets.

    - Fixed PreparedStatement.executeBatch() parameter overwriting.

12-17-02 - Version 3.0.3-dev

    - Changed charsToByte in SingleByteCharConverter to be non-static

    - Changed SingleByteCharConverter to use lazy initialization of each
      converter.

    - Fixed charset handling in Fields.java

    - Implemented Connection.nativeSQL()

    - More robust escape tokenizer -- recognize '--' comments, and allow
      nested escape sequences (see testsuite.EscapeProcessingTest)

    - DBMD.getImported/ExportedKeys() now handles multiple foreign keys
      per table.

    - Fixed ResultSetMetaData.getPrecision() returning incorrect values
      for some floating point types.

    - Fixed ResultSetMetaData.getColumnTypeName() returning BLOB for
      TEXT and TEXT for BLOB types.

    - Fixed Buffer.isLastDataPacket() for 4.1 and newer servers.

    - Added CLIENT_LONG_FLAG to be able to get more column flags
      (isAutoIncrement() being the most important)

    - Because of above, implemented ResultSetMetaData.isAutoIncrement()
      to use Field.isAutoIncrement().

    - Honor 'lower_case_table_names' when enabled in the server when
      doing table name comparisons in DatabaseMetaData methods.

    - Some MySQL-4.1 protocol support (extended field info from selects)

    - Use non-aliased table/column names and database names to fullly
      qualify tables and columns in UpdatableResultSet (requires
      MySQL-4.1 or newer)

    - Allow user to alter behavior of Statement/
      PreparedStatement.executeBatch() via 'continueBatchOnError' property
      (defaults to 'true').

    - Check for connection closed in more Connection methods
      (createStatement, prepareStatement, setTransactionIsolation,
      setAutoCommit).

    - More robust implementation of updatable result sets. Checks that
      _all_ primary keys of the table have been selected.

    - 'LOAD DATA LOCAL INFILE ...' now works, if your server is configured
      to allow it. Can be turned off with the 'allowLoadLocalInfile'
      property (see the README).

    - Substitute '?' for unknown character conversions in single-byte
      character sets instead of '\0'.

    - NamedPipeSocketFactory now works (only intended for Windows), see
      README for instructions.

11-08-02 - Version 3.0.2-dev

    - Fixed issue with updatable result sets and PreparedStatements not
      working

    - Fixed ResultSet.setFetchDirection(FETCH_UNKNOWN)

    - Fixed issue when calling Statement.setFetchSize() when using
      arbitrary values

    - Fixed incorrect conversion in ResultSet.getLong()

    - Implemented ResultSet.updateBlob().

    - Removed duplicate code from UpdatableResultSet (it can be inherited
      from ResultSet, the extra code for each method to handle updatability
      I thought might someday be necessary has not been needed).

    - Fixed "UnsupportedEncodingException" thrown when "forcing" a
      character encoding via properties.

    - Fixed various non-ASCII character encoding issues.

    - Added driver property 'useHostsInPrivileges'. Defaults to true.
      Affects whether or not '@hostname' will be used in
      DBMD.getColumn/TablePrivileges.

    - All DBMD result set columns describing schemas now return NULL
      to be more compliant with the behavior of other JDBC drivers
      for other databases (MySQL does not support schemas).

    - Added SSL support. See README for information on how to use it.

    - Properly restore connection properties when autoReconnecting
      or failing-over, including autoCommit state, and isolation level.

    - Use 'SHOW CREATE TABLE' when possible for determining foreign key
      information for DatabaseMetaData...also allows cascade options for
      DELETE information to be returned

    - Escape 0x5c character in strings for the SJIS charset.

    - Fixed start position off-by-1 error in Clob.getSubString()

    - Implemented Clob.truncate()

    - Implemented Clob.setString()

    - Implemented Clob.setAsciiStream()

    - Implemented Clob.setCharacterStream()

    - Added com.mysql.jdbc.MiniAdmin class, which allows you to send
      'shutdown' command to MySQL server...Intended to be used when 'embedding'
      Java and MySQL server together in an end-user application.

    - Added 'connectTimeout' parameter that allows users of JDK-1.4 and newer
      to specify a maxium time to wait to establish a connection.

    - Failover and autoReconnect only work when the connection is in a
      autoCommit(false) state, in order to stay transaction safe

    - Added 'queriesBeforeRetryMaster' property that specifies how many
      queries to issue when failed over before attempting to reconnect
      to the master (defaults to 50)

    - Fixed DBMD.supportsResultSetConcurrency() so that it returns true
      for ResultSet.TYPE_SCROLL_INSENSITIVE and ResultSet.CONCUR_READ_ONLY or
      ResultSet.CONCUR_UPDATABLE

    - Fixed ResultSet.isLast() for empty result sets (should return false).

    - PreparedStatement now honors stream lengths in setBinary/Ascii/Character
      Stream() unless you set the connection property
      'useStreamLengthsInPrepStmts' to 'false'.

    - Removed some not-needed temporary object creation by using Strings
      smarter in EscapeProcessor, Connection and DatabaseMetaData classes.

09-21-02 - Version 3.0.1-dev

    - Fixed ResultSet.getRow() off-by-one bug.

    - Fixed RowDataStatic.getAt() off-by-one bug.

    - Added limited Clob functionality (ResultSet.getClob(),
      PreparedStatemtent.setClob(),
      PreparedStatement.setObject(Clob).

    - Added socketTimeout parameter to URL.

    - Connection.isClosed() no longer "pings" the server.

    - Connection.close() issues rollback() when getAutoCommit() == false

    - Added "paranoid" parameter...sanitizes error messages removing
      "sensitive" information from them (i.e. hostnames, ports,
      usernames, etc.), as well as clearing "sensitive" data structures
      when possible.

    - Fixed ResultSetMetaData.isSigned() for TINYINT and BIGINT.

    - Charsets now automatically detected. Optimized code for single-byte
      character set conversion.

    - Implemented ResultSet.getCharacterStream()

    - Added "LOCAL TEMPORARY" to table types in DatabaseMetaData.getTableTypes()

    - Massive code clean-up to follow Java coding conventions (the time had come)


07-31-02 - Version 3.0.0-dev

    - !!! LICENSE CHANGE !!! The driver is now GPL. If you need
      non-GPL licenses, please contact me <mark@mysql.com>

    - JDBC-3.0 functionality including
      Statement/PreparedStatement.getGeneratedKeys() and
      ResultSet.getURL()

    - Performance enchancements - driver is now 50-100% faster
      in most situations, and creates fewer temporary objects

    - Repackaging...new driver name is "com.mysql.jdbc.Driver",
      old name still works, though (the driver is now provided
      by MySQL-AB)

    - Better checking for closed connections in Statement
      and PreparedStatement.

    - Support for streaming (row-by-row) result sets (see README)
      Thanks to Doron.

    - Support for large packets (new addition to MySQL-4.0 protocol),
      see README for more information.

    - JDBC Compliance -- Passes all tests besides stored procedure tests


    - Fix and sort primary key names in DBMetaData (SF bugs 582086 and 582086)

    - Float types now reported as java.sql.Types.FLOAT (SF bug 579573)

    - ResultSet.getTimestamp() now works for DATE types (SF bug 559134)

    - ResultSet.getDate/Time/Timestamp now recognizes all forms of invalid
      values that have been set to all zeroes by MySQL (SF bug 586058)

    - Testsuite now uses Junit (which you can get from www.junit.org)

    - The driver now only works with JDK-1.2 or newer.

    - Added multi-host failover support (see README)

    - General source-code cleanup.

    - Overall speed improvements via controlling transient object
      creation in MysqlIO class when reading packets

    - Performance improvements in  string handling and field
      metadata creation (lazily instantiated) contributed by
      Alex Twisleton-Wykeham-Fiennes


05-16-02 - Version 2.0.14

    - More code cleanup

    - PreparedStatement now releases resources on .close() (SF bug 553268)

    - Quoted identifiers not used if server version does not support them. Also,
      if server started with --ansi or --sql-mode=ANSI_QUOTES then '"' will be
      used as an identifier quote, otherwise '`' will be used.

    - ResultSet.getDouble() now uses code built into JDK to be more precise (but slower)

    - LogicalHandle.isClosed() calls through to physical connection

    - Added SQL profiling (to STDERR). Set "profileSql=true" in your JDBC url.
      See README for more information.

    - Fixed typo for relaxAutoCommit parameter.

04-24-02 - Version 2.0.13

    - More code cleanup.

    - Fixed unicode chars being read incorrectly (SF bug 541088)

    - Faster blob escaping for PrepStmt

    - Added set/getPortNumber() to DataSource(s) (SF bug 548167)

    - Added setURL() to MySQLXADataSource (SF bug 546019)

    - PreparedStatement.toString() fixed (SF bug 534026)

    - ResultSetMetaData.getColumnClassName() now implemented

    - Rudimentary version of Statement.getGeneratedKeys() from JDBC-3.0
      now implemented (you need to be using JDK-1.4 for this to work, I
      believe)

    - DBMetaData.getIndexInfo() - bad PAGES fixed (SF BUG 542201)

04-07-02 - Version 2.0.12

    - General code cleanup.

    - Added getIdleFor() method to Connection and MysqlLogicalHandle.

    - Relaxed synchronization in all classes, should fix 520615 and 520393.

    - Added getTable/ColumnPrivileges() to DBMD (fixes 484502).

    - Added new types to getTypeInfo(), fixed existing types thanks to
      Al Davis and Kid Kalanon.

    - Added support for BIT types (51870) to PreparedStatement.

    - Fixed getRow() bug (527165) in ResultSet

    - Fixes for ResultSet updatability in PreparedStatement.
    - Fixed timezone off by 1-hour bug in PreparedStatement (538286, 528785).

    - ResultSet: Fixed updatability (values being set to null
      if not updated).

    - DataSources - fixed setUrl bug (511614, 525565),
      wrong datasource class name (532816, 528767)

    - Added identifier quoting to all DatabaseMetaData methods
      that need them (should fix 518108)

    - Added support for YEAR type (533556)

    - ResultSet.insertRow() should now detect auto_increment fields
      in most cases and use that value in the new row. This detection
      will not work in multi-valued keys, however, due to the fact that
      the MySQL protocol does not return this information.

    - ResultSet.refreshRow() implemented.

    - Fixed testsuite.Traversal afterLast() bug, thanks to Igor Lastric.

01-27-02 - Version 2.0.11

    - Fixed missing DELETE_RULE value in
      DBMD.getImported/ExportedKeys() and getCrossReference().

    - Full synchronization of Statement.java.

    - More changes to fix "Unexpected end of input stream"
      errors when reading BLOBs. This should be the last fix.

01-24-02 - Version 2.0.10

     - Fixed spurious "Unexpected end of input stream" errors in
       MysqlIO (bug 507456).

     - Fixed null-pointer-exceptions when using
       MysqlConnectionPoolDataSource with Websphere 4 (bug 505839).

01-13-02 - Version 2.0.9

     - Ant build was corrupting included jar files, fixed
       (bug 487669).

     - Fixed extra memory allocation in MysqlIO.readPacket()
       (bug 488663).

     - Implementation of DatabaseMetaData.getExported/ImportedKeys() and
       getCrossReference().

     - Full synchronization on methods modifying instance and class-shared
       references, driver should be entirely thread-safe now (please
       let me know if you have problems)

     - DataSource implementations moved to org.gjt.mm.mysql.jdbc2.optional
       package, and (initial) implementations of PooledConnectionDataSource
       and XADataSource are in place (thanks to Todd Wolff for the
       implementation and testing of PooledConnectionDataSource with
       IBM WebSphere 4).

     - Added detection of network connection being closed when reading packets
       (thanks to Todd Lizambri).

     - Fixed quoting error with escape processor (bug 486265).

     - Report batch update support through DatabaseMetaData (bug 495101).

     - Fixed off-by-one-hour error in PreparedStatement.setTimestamp()
       (bug 491577).

     - Removed concatenation support from driver (the '||' operator),
       as older versions of VisualAge seem to be the only thing that
       use it, and it conflicts with the logical '||' operator. You will
       need to start mysqld with the "--ansi" flag to use the '||'
       operator as concatenation (bug 491680)

     - Fixed casting bug in PreparedStatement (bug 488663).

11-25-01 - Version 2.0.8

     - Batch updates now supported (thanks to some inspiration
       from Daniel Rall).

     - XADataSource/ConnectionPoolDataSource code (experimental)

     - PreparedStatement.setAnyNumericType() now handles positive
       exponents correctly (adds "+" so MySQL can understand it).

     - DatabaseMetaData.getPrimaryKeys() and getBestRowIdentifier()
       are now more robust in identifying primary keys (matches
       regardless of case or abbreviation/full spelling of Primary Key
       in Key_type column).

10-24-01 - Version 2.0.7

     - PreparedStatement.setCharacterStream() now implemented

     - Fixed dangling socket problem when in high availability
       (autoReconnect=true) mode, and finalizer for Connection will
       close any dangling sockets on GC.

     - Fixed ResultSetMetaData.getPrecision() returning one
       less than actual on newer versions of MySQL.

     - ResultSet.getBlob() now returns null if column value
       was null.

     - Character sets read from database if useUnicode=true
       and characterEncoding is not set. (thanks to
       Dmitry Vereshchagin)

     - Initial transaction isolation level read from
       database (if avaialable) (thanks to Dmitry Vereshchagin)

     - Fixed DatabaseMetaData.supportsTransactions(), and
       supportsTransactionIsolationLevel() and getTypeInfo()
       SQL_DATETIME_SUB and SQL_DATA_TYPE fields not being
       readable.

     - Fixed PreparedStatement generating SQL that would end
       up with syntax errors for some queries.

     - Fixed ResultSet.isAfterLast() always returning false.

     - Fixed timezone issue in PreparedStatement.setTimestamp()
       (thanks to Erik Olofsson)

     - Captialize type names when "captializeTypeNames=true"
       is passed in URL or properties (for WebObjects, thanks
       to Anjo Krank)

     - Updatable result sets now correctly handle NULL
       values in fields.

     - PreparedStatement.setDouble() now uses full-precision
       doubles (reverting a fix made earlier to truncate them).

     - PreparedStatement.setBoolean() will use 1/0 for values
       if your MySQL Version >= 3.21.23.

06-16-01 - Version 2.0.6

Fixed PreparedStatement parameter checking

     - Fixed case-sensitive column names in ResultSet.java

06-13-01 - Version 2.0.5

     - Fixed ResultSet.getBlob() ArrayIndex out-of-bounds

     - Fixed ResultSetMetaData.getColumnTypeName for TEXT/BLOB

     - Fixed ArrayIndexOutOfBounds when sending large BLOB queries
       (Max size packet was not being set)

     - Added ISOLATION level support to Connection.setIsolationLevel()

     - Fixed NPE on PreparedStatement.executeUpdate() when all columns
       have not been set.

     - Fixed data parsing of TIMESTAMPs with 2-digit years

     - Added Byte to PreparedStatement.setObject()

     - ResultSet.getBoolean() now recognizes '-1' as 'true'

     - ResultSet has +/-Inf/inf support

     - ResultSet.insertRow() works now, even if not all columns are
       set (they will be set to "NULL")

     - DataBaseMetaData.getCrossReference() no longer ArrayIndexOOB

     - getObject() on ResultSet correctly does TINYINT->Byte and
       SMALLINT->Short

12-03-00 - Version 2.0.3

     - Implemented getBigDecimal() without scale component
       for JDBC2.

     - Fixed composite key problem with updateable result sets.

     - Added detection of -/+INF for doubles.

     - Faster ASCII string operations.

     - Fixed incorrect detection of MAX_ALLOWED_PACKET, so sending
       large blobs should work now.

     - Fixed off-by-one error in java.sql.Blob implementation code.

     - Added "ultraDevHack" URL parameter, set to "true" to allow
       (broken) Macromedia UltraDev to use the driver.

04-06-00 - Version 2.0.1

     - Fixed RSMD.isWritable() returning wrong value.
       Thanks to Moritz Maass.

     - Cleaned up exception handling when driver connects

     - Columns that are of type TEXT now return as Strings
       when you use getObject()

     - DatabaseMetaData.getPrimaryKeys() now works correctly wrt
       to key_seq. Thanks to Brian Slesinsky.

     - No escape processing is done on PreparedStatements anymore
       per JDBC spec.

     - Fixed many JDBC-2.0 traversal, positioning bugs, especially
       wrt to empty result sets. Thanks to Ron Smits, Nick Brook,
       Cessar Garcia and Carlos Martinez.

     - Fixed some issues with updatability support in ResultSet when
       using multiple primary keys.

02-21-00 - Version 2.0pre5

     - Fixed Bad Handshake problem.

01-10-00 - Version 2.0pre4

     - Fixes to ResultSet for insertRow() - Thanks to
       Cesar Garcia

     - Fix to Driver to recognize JDBC-2.0 by loading a JDBC-2.0
       class, instead of relying on JDK version numbers. Thanks
       to John Baker.

     - Fixed ResultSet to return correct row numbers

     - Statement.getUpdateCount() now returns rows matched,
       instead of rows actually updated, which is more SQL-92
       like.

10-29-99

     - Statement/PreparedStatement.getMoreResults() bug fixed.
       Thanks to Noel J. Bergman.

     - Added Short as a type to PreparedStatement.setObject().
       Thanks to Jeff Crowder

     - Driver now automagically configures maximum/preferred packet
       sizes by querying server.

     - Autoreconnect code uses fast ping command if server supports
       it.

     - Fixed various bugs wrt. to packet sizing when reading from
       the server and when alloc'ing to write to the server.

08-17-99 - Version 2.0pre

     - Now compiles under JDK-1.2. The driver supports both JDK-1.1
       and JDK-1.2 at the same time through a core set of classes.
       The driver will load the appropriate interface classes at
       runtime by figuring out which JVM version you are using.

     - Fixes for result sets with all nulls in the first row.
       (Pointed out by Tim Endres)

     - Fixes to column numbers in SQLExceptions in ResultSet
       (Thanks to Blas Rodriguez Somoza)

     - The database no longer needs to specified to connect.
       (Thanks to Christian Motschke)

07-04-99 - Version 1.2b

     - Better Documentation (in progress), in doc/mm.doc/book1.html

     - DBMD now allows null for a column name pattern (not in
       spec), which it changes to '%'.

     - DBMD now has correct types/lengths for getXXX().

     - ResultSet.getDate(), getTime(), and getTimestamp() fixes.
       (contributed by Alan Wilken)

     - EscapeProcessor now handles \{ \} and { or } inside quotes
       correctly. (thanks to Alik for some ideas on how to fix it)

     - Fixes to properties handling in Connection.
       (contributed by Juho Tikkala)

     - ResultSet.getObject() now returns null for NULL columns
       in the table, rather than bombing out.
       (thanks to Ben Grosman)

     - ResultSet.getObject() now returns Strings for types
       from MySQL that it doesn't know about. (Suggested by
       Chris Perdue)

     - Removed DataInput/Output streams, not needed, 1/2 number
       of method calls per IO operation.

     - Use default character encoding if one is not specified. This
       is a work-around for broken JVMs, because according to spec,
       EVERY JVM must support "ISO8859_1", but they don't.

     - Fixed Connection to use the platform character encoding
       instead of "ISO8859_1" if one isn't explicitly set. This
       fixes problems people were having loading the character-
       converter classes that didn't always exist (JVM bug).
       (thanks to Fritz Elfert for pointing out this problem)

     - Changed MysqlIO to re-use packets where possible to reduce
       memory usage.

     - Fixed escape-processor bugs pertaining to {} inside
       quotes.

04-14-99 - Version 1.2a

     - Fixed character-set support for non-Javasoft JVMs
       (thanks to many people for pointing it out)

     - Fixed ResultSet.getBoolean() to recognize 'y' & 'n'
       as well as '1' & '0' as boolean flags.
       (thanks to Tim Pizey)

     - Fixed ResultSet.getTimestamp() to give better performance.
       (thanks to Richard Swift)

     - Fixed getByte() for numeric types.
       (thanks to Ray Bellis)

     - Fixed DatabaseMetaData.getTypeInfo() for DATE type.
       (thanks to Paul Johnston)

     - Fixed EscapeProcessor for "fn" calls.
       (thanks to Piyush Shah at locomotive.org)

     - Fixed EscapeProcessor to not do extraneous work if there
       are no escape codes.
       (thanks to Ryan Gustafson)

     - Fixed Driver to parse URLs of the form "jdbc:mysql://host:port"
       (thanks to Richard Lobb)

03-24-99 - Version 1.1i

     - Fixed Timestamps for PreparedStatements

     - Fixed null pointer exceptions in RSMD and RS

     - Re-compiled with jikes for valid class files (thanks ms!)

03-08-99 - Version 1.1h

     - Fixed escape processor to deal with un-matched { and }
       (thanks to Craig Coles)

     - Fixed escape processor to create more portable (between
       DATETIME and TIMESTAMP types) representations so that
       it will work with BETWEEN clauses.
       (thanks to Craig Longman)

     - MysqlIO.quit() now closes the socket connection. Before,
       after many failed connections some OS's would run out
       of file descriptors. (thanks to Michael Brinkman)

     - Fixed NullPointerException in Driver.getPropertyInfo.
       (thanks to Dave Potts)

     - Fixes to MysqlDefs to allow all *text fields to be
       retrieved as Strings.
       (thanks to Chris at Leverage)

     - Fixed setDouble in PreparedStatement for large numbers
       to avoid sending scientific notation to the database.
       (thanks to J.S. Ferguson)

     - Fixed getScale() and getPrecision() in RSMD.
       (contrib'd by James Klicman)

     - Fixed getObject() when field was DECIMAL or NUMERIC
       (thanks to Bert Hobbs)

     - DBMD.getTables() bombed when passed a null table-name
       pattern. Fixed. (thanks to Richard Lobb)

     - Added check for "client not authorized" errors during
       connect. (thanks to Hannes Wallnoefer)

02-19-99 - Version 1.1g

     - Result set rows are now byte arrays. Blobs and Unicode
       work bidriectonally now. The useUnicode and encoding
       options are implemented now.

     - Fixes to PreparedStatement to send binary set by
       setXXXStream to be sent un-touched to the MySQL server.

     - Fixes to getDriverPropertyInfo().

12-31-98 - Version 1.1f

     - Changed all ResultSet fields to Strings, this should allow
       Unicode to work, but your JVM must be able to convert
       between the character sets. This should also make reading
       data from the server be a bit quicker, because there is now
       no conversion from StringBuffer to String.

     - Changed PreparedStatement.streamToString() to be more
       efficient (code from Uwe Schaefer).

     - URL parsing is more robust (throws SQL exceptions on errors
       rather than NullPointerExceptions)

     - PreparedStatement now can convert Strings to Time/Date values
       via setObject() (code from Robert Currey).

     - IO no longer hangs in Buffer.readInt(), that bug was
       introduced in 1.1d when changing to all byte-arrays for
       result sets. (Pointed out by Samo Login)

11-03-98 - Version 1.1b

     - Fixes to DatabaseMetaData to allow both IBM VA and J-Builder
       to work. Let me know how it goes. (thanks to Jac Kersing)

     - Fix to ResultSet.getBoolean() for NULL strings
       (thanks to Barry Lagerweij)

     - Beginning of code cleanup, and formatting. Getting ready
       to branch this off to a parallel JDBC-2.0 source tree.

     - Added "final" modifier to critical sections in MysqlIO and
       Buffer to allow compiler to inline methods for speed.

9-29-98

     - If object references passed to setXXX() in PreparedStatement are
       null, setNull() is automatically called for you. (Thanks for the
       suggestion goes to Erik Ostrom)

     - setObject() in PreparedStatement will now attempt to write a
       serialized  representation of the object to the database for
       objects of Types.OTHER and objects of unknown type.

     - Util now has a static method readObject() which given a ResultSet
       and a column index will re-instantiate an object serialized in
       the above manner.

9-02-98 - Vesion 1.1

     - Got rid of "ugly hack" in MysqlIO.nextRow(). Rather than
       catch an exception, Buffer.isLastDataPacket() was fixed.

     - Connection.getCatalog() and Connection.setCatalog()
       should work now.

     - Statement.setMaxRows() works, as well as setting
       by property maxRows. Statement.setMaxRows() overrides
       maxRows set via properties or url parameters.

     - Automatic re-connection is available. Because it has
       to "ping" the database before each query, it is
       turned off by default. To use it, pass in "autoReconnect=true"
       in the connection URL. You may also change the number of
       reconnect tries, and the initial timeout value via
       "maxReconnects=n" (default 3) and "initialTimeout=n"
       (seconds, default 2) parameters. The timeout is an
       exponential backoff type of timeout, e.g. if you have initial
       timeout of 2 seconds, and maxReconnects of 3, then the driver
       will timeout 2 seconds, 4 seconds, then 16 seconds between each
       re-connection attempt.

8-24-98 - Version 1.0

     - Fixed handling of blob data in Buffer.java

     - Fixed bug with authentication packet being
       sized too small.

     - The JDBC Driver is now under the LPGL

8-14-98 -

     - Fixed Buffer.readLenString() to correctly
          read data for BLOBS.

     - Fixed PreparedStatement.stringToStream to
          correctly read data for BLOBS.

     - Fixed PreparedStatement.setDate() to not
       add a day.
       (above fixes thanks to Vincent Partington)

     - Added URL parameter parsing (?user=... etc).


8-04-98 - Version 0.9d

     - Big news! New package name. Tim Endres from ICE
       Engineering is starting a new source tree for
       GNU GPL'd Java software. He's graciously given
       me the org.gjt.mm package directory to use, so now
       the driver is in the org.gjt.mm.mysql package scheme.
       I'm "legal" now. Look for more information on Tim's
       project soon.

     - Now using dynamically sized packets to reduce
       memory usage when sending commands to the DB.

     - Small fixes to getTypeInfo() for parameters, etc.

     - DatabaseMetaData is now fully implemented. Let me
       know if these drivers work with the various IDEs
       out there. I've heard that they're working with
       JBuilder right now.

     - Added JavaDoc documentation to the package.

     - Package now available in .zip or .tar.gz.

7-28-98 - Version 0.9

     - Implemented getTypeInfo().
       Connection.rollback() now throws an SQLException
       per the JDBC spec.

     - Added PreparedStatement that supports all JDBC API
       methods for PreparedStatement including InputStreams.
       Please check this out and let me know if anything is
       broken.

     - Fixed a bug in ResultSet that would break some
       queries that only returned 1 row.

     - Fixed bugs in DatabaseMetaData.getTables(),
       DatabaseMetaData.getColumns() and
       DatabaseMetaData.getCatalogs().

     - Added functionality to Statement that allows
       executeUpdate() to store values for IDs that are
       automatically generated for AUTO_INCREMENT fields.
       Basically, after an executeUpdate(), look at the
       SQLWarnings for warnings like "LAST_INSERTED_ID =
       'some number', COMMAND = 'your SQL query'".

       If you are using AUTO_INCREMENT fields in your
       tables and are executing a lot of executeUpdate()s
       on one Statement, be sure to clearWarnings() every
       so often to save memory.

7-06-98 - Version 0.8

     - Split MysqlIO and Buffer to separate classes. Some
       ClassLoaders gave an IllegalAccess error for some
       fields in those two classes. Now mm.mysql works in
       applets and all classloaders.

       Thanks to Joe Ennis <jce@mail.boone.com> for pointing
       out the problem and working on a fix with me.

7-01-98 - Version 0.7

     - Fixed DatabaseMetadata problems in getColumns() and
       bug in switch statement in the Field constructor.

       Thanks to Costin Manolache <costin@tdiinc.com> for
       pointing these out.

5-21-98 - Version 0.6

     - Incorporated efficiency changes from
       Richard Swift <Richard.Swift@kanatek.ca> in
       MysqlIO.java and ResultSet.java

     - We're now 15% faster than gwe's driver.

     - Started working on DatabaseMetaData.

       The following methods are implemented:
        * getTables()
        * getTableTypes()
        * getColumns
        * getCatalogs()<|MERGE_RESOLUTION|>--- conflicted
+++ resolved
@@ -2,11 +2,8 @@
 # $Id$
 mm-dd-yy - Version 6.0.4
 
-<<<<<<< HEAD
-=======
   - Fix for Bug#22931433, GETTING VALUE OF BIT COLUMN RESULTS IN EXCEPTION.
 
->>>>>>> c12409b8
 06-17-16 - Version 6.0.3
 
   - Fix for Bug#23535571, EXCESSIVE MEMORY USAGE WHEN ENABLEPACKETDEBUG=TRUE.
