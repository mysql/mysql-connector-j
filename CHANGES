--- conflicted
+++ resolved
@@ -3,24 +3,20 @@
 
 Version 8.0.8
 
-<<<<<<< HEAD
   - WL#10935, DevAPI: Array or Object "contains" operator.
-=======
+
+  - WL#9875, Prepare c/J 8.0 for DEB and RPM builds.
+
+  - Fix for BUG#26259384, CALLABLE STATEMENT GIVES ERROR IN C/JAVA WHEN RUN AGAINST MYSQL 8.0.
+
+  - Fix for Bug#26393132, NULLPOINTEREXCEPTION IS THROWN WHEN TRIED TO DROP A NULL COLLECTION.
+
+  - WL#10532, DevAPI: Cleanup Drop APIs.
+
   - Fix for Bug#87379 (26646676), Perform actual TLS capabilities check when restricting TLSv1.2.
     Thanks to Todd Farmer for his contribution.
 
   - Fix for Bug#85601 (25777822), Unit notation is missing in the description of the property involved in the time.
-
-  - Fix for Bug#87153 (26501245), INCORRECT RESULT OF DBMD.GETVERSIONCOLUMNS() AGAINST MYSQL 8.0.2+.
->>>>>>> 11102adb
-
-  - WL#9875, Prepare c/J 8.0 for DEB and RPM builds.
-
-  - Fix for BUG#26259384, CALLABLE STATEMENT GIVES ERROR IN C/JAVA WHEN RUN AGAINST MYSQL 8.0.
-
-  - Fix for Bug#26393132, NULLPOINTEREXCEPTION IS THROWN WHEN TRIED TO DROP A NULL COLLECTION.
-
-  - WL#10532, DevAPI: Cleanup Drop APIs.
 
   - Fix for Bug#87153 (26501245), INCORRECT RESULT OF DBMD.GETVERSIONCOLUMNS() AGAINST MYSQL 8.0.2+.
 
